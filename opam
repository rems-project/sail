opam-version: "1.2"
name: "sail"
version: "0.6"
maintainer: "Sail Devs <cl-sail-dev@lists.cam.ac.uk>"
authors: [
  "Alasdair Armstrong"
  "Thomas Bauereiss"
  "Brian Campbell"
  "Shaked Flur"
  "Jonathan French"
  "Kathy Gray"
  "Robert Norton"
  "Christopher Pulte"
  "Peter Sewell"
  "Mark Wassell"
]
homepage: "http://www.cl.cam.ac.uk/~pes20/sail/"
bug-reports: "https://github.com/rems-project/sail/issues"
license: "BSD3"
dev-repo: "https://github.com/rems-project/sail.git"
build: [make "INSTALL_DIR=%{prefix}%" "SHARE_DIR=%{sail:share}%" "isail"]
install: [make "INSTALL_DIR=%{prefix}%" "SHARE_DIR=%{sail:share}%" "install"]
remove: [
  make "INSTALL_DIR=%{prefix}%" "SHARE_DIR=%{sail:share}%" "uninstall"
]
depends: [
  "ocamlfind"
  "ocamlbuild"
  "zarith"
  "menhir"
  "linenoise"
  "ott" {>= "0.28"}
  "lem" {>= "2018-12-14"}
  "linksem" {>= "0.3"}
<<<<<<< HEAD
  "base64"
=======
  "omd"
  "conf-gmp"
  "conf-zlib"
>>>>>>> 2c887e7d
]
available: [ocaml-version >= "4.06.0"]<|MERGE_RESOLUTION|>--- conflicted
+++ resolved
@@ -32,12 +32,9 @@
   "ott" {>= "0.28"}
   "lem" {>= "2018-12-14"}
   "linksem" {>= "0.3"}
-<<<<<<< HEAD
-  "base64"
-=======
   "omd"
   "conf-gmp"
   "conf-zlib"
->>>>>>> 2c887e7d
+  "base64"
 ]
 available: [ocaml-version >= "4.06.0"]