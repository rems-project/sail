--- conflicted
+++ resolved
@@ -35,10 +35,7 @@
   "omd"
   "conf-gmp"
   "conf-zlib"
-<<<<<<< HEAD
   "base64"
-=======
   "yojson"
->>>>>>> 38656b50
 ]
 available: [ocaml-version >= "4.06.0"]