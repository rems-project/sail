--- conflicted
+++ resolved
@@ -9,8 +9,4 @@
 S src/pprint/**
 S src/test/**
 B src/_build/**
-<<<<<<< HEAD
-PKG num str unix uint zarith linksem lem linenoise base64
-=======
-PKG num str unix uint zarith linksem lem omd linenoise
->>>>>>> 2c887e7d
+PKG num str unix uint zarith linksem lem omd linenoise base64