Type error:
[[96mexistential_ast3/v1.sail[0m]:17:48-65
17[96m |[0m    if b == 0b0 then (64, unsigned(b @ a)) else (33, unsigned(a));
  [91m |[0m                                                [91m^---------------^[0m
  [91m |[0m Tried performing type coercion from (int(33), range(0, (2 ^ 5 - 1))) to {('d : Int) ('n : Int), (datasize('d) & (0 <= 'n & 'n < 'd)). (int('d), int('n))} on (33, unsigned(a))
  [91m |[0m Coercion failed because:
<<<<<<< HEAD
  [91m |[0m (int(33), int('ex167#)) is not a subtype of (int('ex162#), int('ex163#))
  [91m |[0m [[96mexistential_ast3/v1.sail[0m]:17:48-65
  [91m |[0m 17[96m |[0m    if b == 0b0 then (64, unsigned(b @ a)) else (33, unsigned(a));
  [91m |[0m   [93m |[0m                                                [93m^---------------^[0m
  [91m |[0m   [93m |[0m 'ex162# bound here
  [91m |[0m [[96mexistential_ast3/v1.sail[0m]:17:48-65
  [91m |[0m 17[96m |[0m    if b == 0b0 then (64, unsigned(b @ a)) else (33, unsigned(a));
  [91m |[0m   [93m |[0m                                                [93m^---------------^[0m
  [91m |[0m   [93m |[0m 'ex163# bound here
  [91m |[0m [[96mexistential_ast3/v1.sail[0m]:17:48-65
  [91m |[0m 17[96m |[0m    if b == 0b0 then (64, unsigned(b @ a)) else (33, unsigned(a));
  [91m |[0m   [93m |[0m                                                [93m^---------------^[0m
  [91m |[0m   [93m |[0m 'ex167# bound here
=======
  [91m |[0m (int(33), int('ex212#)) is not a subtype of (int('ex207#), int('ex208#))
  [91m |[0m [[96mexistential_ast3/v1.sail[0m]:17:48-65
  [91m |[0m 17[96m |[0m    if b == 0b0 then (64, unsigned(b @ a)) else (33, unsigned(a));
  [91m |[0m   [93m |[0m                                                [93m^---------------^[0m
  [91m |[0m   [93m |[0m 'ex207# bound here
  [91m |[0m [[96mexistential_ast3/v1.sail[0m]:17:48-65
  [91m |[0m 17[96m |[0m    if b == 0b0 then (64, unsigned(b @ a)) else (33, unsigned(a));
  [91m |[0m   [93m |[0m                                                [93m^---------------^[0m
  [91m |[0m   [93m |[0m 'ex208# bound here
  [91m |[0m [[96mexistential_ast3/v1.sail[0m]:17:48-65
  [91m |[0m 17[96m |[0m    if b == 0b0 then (64, unsigned(b @ a)) else (33, unsigned(a));
  [91m |[0m   [93m |[0m                                                [93m^---------------^[0m
  [91m |[0m   [93m |[0m 'ex212# bound here
>>>>>>> 170543fa
  [91m |[0m <|MERGE_RESOLUTION|>--- conflicted
+++ resolved
@@ -4,33 +4,17 @@
   [91m |[0m                                                [91m^---------------^[0m
   [91m |[0m Tried performing type coercion from (int(33), range(0, (2 ^ 5 - 1))) to {('d : Int) ('n : Int), (datasize('d) & (0 <= 'n & 'n < 'd)). (int('d), int('n))} on (33, unsigned(a))
   [91m |[0m Coercion failed because:
-<<<<<<< HEAD
-  [91m |[0m (int(33), int('ex167#)) is not a subtype of (int('ex162#), int('ex163#))
+  [91m |[0m (int(33), int('ex231#)) is not a subtype of (int('ex226#), int('ex227#))
   [91m |[0m [[96mexistential_ast3/v1.sail[0m]:17:48-65
   [91m |[0m 17[96m |[0m    if b == 0b0 then (64, unsigned(b @ a)) else (33, unsigned(a));
   [91m |[0m   [93m |[0m                                                [93m^---------------^[0m
-  [91m |[0m   [93m |[0m 'ex162# bound here
+  [91m |[0m   [93m |[0m 'ex226# bound here
   [91m |[0m [[96mexistential_ast3/v1.sail[0m]:17:48-65
   [91m |[0m 17[96m |[0m    if b == 0b0 then (64, unsigned(b @ a)) else (33, unsigned(a));
   [91m |[0m   [93m |[0m                                                [93m^---------------^[0m
-  [91m |[0m   [93m |[0m 'ex163# bound here
+  [91m |[0m   [93m |[0m 'ex227# bound here
   [91m |[0m [[96mexistential_ast3/v1.sail[0m]:17:48-65
   [91m |[0m 17[96m |[0m    if b == 0b0 then (64, unsigned(b @ a)) else (33, unsigned(a));
   [91m |[0m   [93m |[0m                                                [93m^---------------^[0m
-  [91m |[0m   [93m |[0m 'ex167# bound here
-=======
-  [91m |[0m (int(33), int('ex212#)) is not a subtype of (int('ex207#), int('ex208#))
-  [91m |[0m [[96mexistential_ast3/v1.sail[0m]:17:48-65
-  [91m |[0m 17[96m |[0m    if b == 0b0 then (64, unsigned(b @ a)) else (33, unsigned(a));
-  [91m |[0m   [93m |[0m                                                [93m^---------------^[0m
-  [91m |[0m   [93m |[0m 'ex207# bound here
-  [91m |[0m [[96mexistential_ast3/v1.sail[0m]:17:48-65
-  [91m |[0m 17[96m |[0m    if b == 0b0 then (64, unsigned(b @ a)) else (33, unsigned(a));
-  [91m |[0m   [93m |[0m                                                [93m^---------------^[0m
-  [91m |[0m   [93m |[0m 'ex208# bound here
-  [91m |[0m [[96mexistential_ast3/v1.sail[0m]:17:48-65
-  [91m |[0m 17[96m |[0m    if b == 0b0 then (64, unsigned(b @ a)) else (33, unsigned(a));
-  [91m |[0m   [93m |[0m                                                [93m^---------------^[0m
-  [91m |[0m   [93m |[0m 'ex212# bound here
->>>>>>> 170543fa
+  [91m |[0m   [93m |[0m 'ex231# bound here
   [91m |[0m 