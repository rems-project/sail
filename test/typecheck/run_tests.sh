#!/usr/bin/env bash
set -e

DIR="$( cd "$( dirname "${BASH_SOURCE[0]}" )" && pwd )"
SAILDIR="$DIR/../.."

RED='\033[0;31m'
GREEN='\033[0;32m'
YELLOW='\033[0;33m'
NC='\033[0m'

mkdir -p $DIR/rtpass
mkdir -p $DIR/rtpass2
mkdir -p $DIR/lem
mkdir -p $DIR/rtfail

rm -f $DIR/tests.xml

MIPS="$SAILDIR/mips_new_tc"

cat $SAILDIR/lib/prelude.sail $SAILDIR/lib/prelude_wrappers.sail $MIPS/mips_prelude.sail > $DIR/pass/mips_prelude.sail
cat $SAILDIR/lib/prelude.sail $SAILDIR/lib/prelude_wrappers.sail $MIPS/mips_prelude.sail $MIPS/mips_tlb.sail > $DIR/pass/mips_tlb.sail
cat $SAILDIR/lib/prelude.sail $SAILDIR/lib/prelude_wrappers.sail $MIPS/mips_prelude.sail $MIPS/mips_tlb.sail $MIPS/mips_wrappers.sail > $DIR/pass/mips_wrappers.sail
cat $SAILDIR/lib/prelude.sail $SAILDIR/lib/prelude_wrappers.sail $MIPS/mips_prelude.sail $MIPS/mips_tlb.sail $MIPS/mips_wrappers.sail $MIPS/mips_ast_decl.sail $MIPS/mips_insts.sail $MIPS/mips_epilogue.sail > $DIR/pass/mips_insts.sail
cat $SAILDIR/lib/prelude.sail $SAILDIR/lib/prelude_wrappers.sail $MIPS/mips_prelude.sail $MIPS/mips_tlb_stub.sail $MIPS/mips_wrappers.sail $MIPS/mips_ast_decl.sail $MIPS/mips_insts.sail $MIPS/mips_epilogue.sail > $DIR/pass/mips_notlb.sail

pass=0
fail=0

XML=""

function green {
    (( pass += 1 ))
    printf "$1: ${GREEN}$2${NC}\n"
    XML+="    <testcase name=\"$1\"/>\n"
}

function yellow {
    (( fail += 1 ))
    printf "$1: ${YELLOW}$2${NC}\n"
    XML+="    <testcase name=\"$1\">\n      <error message=\"$2\">$2</error>\n    </testcase>\n"
}

function red {
    (( fail += 1 ))
    printf "$1: ${RED}$2${NC}\n"
    XML+="    <testcase name=\"$1\">\n      <error message=\"$2\">$2</error>\n    </testcase>\n"
}

function finish_suite {
    printf "$1: Passed ${pass} out of $(( pass + fail ))\n"
    XML="  <testsuite name=\"$1\" tests=\"$(( pass + fail ))\" failures=\"${fail}\" timestamp=\"$(date)\">\n$XML  </testsuite>\n"
    printf "$XML" >> $DIR/tests.xml
    XML=""
    pass=0
    fail=0
}

printf "<testsuites>\n" >> $DIR/tests.xml

for i in `ls $DIR/pass/`;
do
    if $SAILDIR/sail -ddump_tc_ast -just_check $DIR/pass/$i 2> /dev/null 1> $DIR/rtpass/$i;
    then
	if $SAILDIR/sail -dno_cast -ddump_tc_ast -just_check $DIR/rtpass/$i 2> /dev/null 1> $DIR/rtpass2/$i;
	then
	    if diff $DIR/rtpass/$i $DIR/rtpass2/$i;
	    then
		green "tested $i expecting pass" "pass"
	    else
		yellow "tested $i expecting pass" "re-check AST was different"
	    fi
	else
	    yellow "tested $i expecting pass" "failed re-check"
	fi
    else
	red "tested $i expecting pass" "fail"
    fi
done

finish_suite "Expecting pass"

for i in `ls $DIR/fail/`;
do
    if $SAILDIR/sail -ddump_tc_ast -just_check $DIR/fail/$i 2> /dev/null 1> $DIR/rtfail/$i;
    then
	red "tested $i expecting fail" "pass"
    else
	if $SAILDIR/sail -dno_cast -just_check $DIR/rtfail/$i 2> /dev/null;
	then
	    yellow "tested $i expecting fail" "passed re-check"
	else
	    green "tested $i expecting fail" "fail"
	fi
    fi
done

finish_suite "Expecting fail"

<<<<<<< HEAD
# function test_lem {
#     for i in `ls $DIR/pass/`;
#     do
# 	# MIPS requires an additional library, Mips_extras_embed.
# 	# It might be useful to allow adding options for specific test cases.
# 	# For now, include the library for all test cases, which doesn't seem to hurt.
# 	if $SAILDIR/sail -lem -lem_lib Mips_extras_embed $DIR/$1/$i 2> /dev/null
# 	then
# 	    green "generated lem for $1/$i" "pass"

# 	    cp $MIPS/mips_extras_embed_sequential.lem $DIR/lem/
# 	    mv $SAILDIR/${i%%.*}_embed_types.lem $DIR/lem/
# 	    mv $SAILDIR/${i%%.*}_embed_types_sequential.lem $DIR/lem/
# 	    mv $SAILDIR/${i%%.*}_embed.lem $DIR/lem/
# 	    mv $SAILDIR/${i%%.*}_embed_sequential.lem $DIR/lem/
# 	    # Test sequential embedding for now
# 	    # TODO: Add tests for the free monad
# 	    if lem -lib $SAILDIR/src/lem_interp -lib $SAILDIR/src/gen_lib/ $DIR/lem/mips_extras_embed_sequential.lem $DIR/lem/${i%%.*}_embed_types_sequential.lem $DIR/lem/${i%%.*}_embed_sequential.lem 2> /dev/null
# 	    then
# 		green "typechecking lem for $1/$i" "pass"
# 	    else
# 		red "typechecking lem for $1/$i" "fail"
# 	    fi
# 	else
# 	    red "generated lem for $1/$i" "fail"
# 	    red "typechecking lem for $1/$i" "fail"
# 	fi
#     done
# }
=======
function test_lem {
    for i in `ls $DIR/pass/`;
    do
	# MIPS requires an additional library, Mips_extras_embed.
	# It might be useful to allow adding options for specific test cases.
	# For now, include the library for all test cases, which doesn't seem to hurt.
	if $SAILDIR/sail -lem -lem_lib Mips_extras_embed -lem_sequential -lem_mwords $DIR/$1/$i 2> /dev/null
	then
	    green "generated lem for $1/$i" "pass"

	    cp $MIPS/mips_extras_embed_sequential.lem $DIR/lem/
	    # mv $SAILDIR/${i%%.*}_embed_types.lem $DIR/lem/
	    mv $SAILDIR/${i%%.*}_embed_types_sequential.lem $DIR/lem/
	    # mv $SAILDIR/${i%%.*}_embed.lem $DIR/lem/
	    mv $SAILDIR/${i%%.*}_embed_sequential.lem $DIR/lem/
	    # Test sequential embedding for now
	    # TODO: Add tests for the free monad
	    if lem -lib $SAILDIR/src/lem_interp -lib $SAILDIR/src/gen_lib/ $DIR/lem/mips_extras_embed_sequential.lem $DIR/lem/${i%%.*}_embed_types_sequential.lem $DIR/lem/${i%%.*}_embed_sequential.lem 2> /dev/null
	    then
		green "typechecking lem for $1/$i" "pass"
	    else
		red "typechecking lem for $1/$i" "fail"
	    fi
	else
	    red "generated lem for $1/$i" "fail"
	    red "typechecking lem for $1/$i" "fail"
	fi
    done
}
>>>>>>> 2625f484

# test_lem pass

# finish_suite "Lem generation 1"

# test_lem rtpass

# finish_suite "Lem generation 2"

# function test_ocaml {
#     for i in `ls $DIR/pass/`;
#     do
# 	if $SAILDIR/sail -ocaml $DIR/$1/$i 2> /dev/null
# 	then
# 	    green "generated ocaml for $1/$i" "pass"

# 	    rm $SAILDIR/${i%%.*}.ml
# 	else
# 	    red "generated ocaml for $1/$i" "fail"
# 	fi
#     done
# }

# test_ocaml pass

# finish_suite "Ocaml generation 1"

# test_ocaml rtpass

# finish_suite "Ocaml generation 2"

printf "</testsuites>\n" >> $DIR/tests.xml<|MERGE_RESOLUTION|>--- conflicted
+++ resolved
@@ -97,37 +97,6 @@
 
 finish_suite "Expecting fail"
 
-<<<<<<< HEAD
-# function test_lem {
-#     for i in `ls $DIR/pass/`;
-#     do
-# 	# MIPS requires an additional library, Mips_extras_embed.
-# 	# It might be useful to allow adding options for specific test cases.
-# 	# For now, include the library for all test cases, which doesn't seem to hurt.
-# 	if $SAILDIR/sail -lem -lem_lib Mips_extras_embed $DIR/$1/$i 2> /dev/null
-# 	then
-# 	    green "generated lem for $1/$i" "pass"
-
-# 	    cp $MIPS/mips_extras_embed_sequential.lem $DIR/lem/
-# 	    mv $SAILDIR/${i%%.*}_embed_types.lem $DIR/lem/
-# 	    mv $SAILDIR/${i%%.*}_embed_types_sequential.lem $DIR/lem/
-# 	    mv $SAILDIR/${i%%.*}_embed.lem $DIR/lem/
-# 	    mv $SAILDIR/${i%%.*}_embed_sequential.lem $DIR/lem/
-# 	    # Test sequential embedding for now
-# 	    # TODO: Add tests for the free monad
-# 	    if lem -lib $SAILDIR/src/lem_interp -lib $SAILDIR/src/gen_lib/ $DIR/lem/mips_extras_embed_sequential.lem $DIR/lem/${i%%.*}_embed_types_sequential.lem $DIR/lem/${i%%.*}_embed_sequential.lem 2> /dev/null
-# 	    then
-# 		green "typechecking lem for $1/$i" "pass"
-# 	    else
-# 		red "typechecking lem for $1/$i" "fail"
-# 	    fi
-# 	else
-# 	    red "generated lem for $1/$i" "fail"
-# 	    red "typechecking lem for $1/$i" "fail"
-# 	fi
-#     done
-# }
-=======
 function test_lem {
     for i in `ls $DIR/pass/`;
     do
@@ -157,15 +126,14 @@
 	fi
     done
 }
->>>>>>> 2625f484
 
-# test_lem pass
+test_lem pass
 
-# finish_suite "Lem generation 1"
+finish_suite "Lem generation 1"
 
-# test_lem rtpass
+test_lem rtpass
 
-# finish_suite "Lem generation 2"
+finish_suite "Lem generation 2"
 
 # function test_ocaml {
 #     for i in `ls $DIR/pass/`;
