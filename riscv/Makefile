SAIL_SRCS = prelude.sail riscv_types.sail riscv_mem.sail riscv_sys.sail riscv_vmem.sail riscv.sail riscv_step.sail
SAIL_DIR ?= $(realpath ..)

export SAIL_DIR

all: riscv Riscv.thy

check: $(SAIL_SRCS) main.sail Makefile
	$(SAIL_DIR)/sail $(SAIL_SRCS) main.sail

riscv: $(SAIL_SRCS) main.sail Makefile
	$(SAIL_DIR)/sail -ocaml -o riscv $(SAIL_SRCS) main.sail

riscv_duopod_ocaml: prelude.sail riscv_duopod.sail
	$(SAIL_DIR)/sail -ocaml -o $@ $^

riscv_duopod.lem: prelude.sail riscv_duopod.sail
	$(SAIL_DIR)/sail -lem -lem_mwords -lem_lib Riscv_extras -o riscv_duopod $^
Riscv_duopod.thy: riscv_duopod.lem riscv_extras.lem
	lem -isa -outdir . -lib ../src/lem_interp -lib ../src/gen_lib \
		riscv_extras.lem \
		riscv_duopod_types.lem \
		riscv_duopod.lem

riscv_duopod: riscv_duopod_ocaml Riscv_duopod.thy

Riscv.thy: riscv.lem riscv_extras.lem
	lem -isa -outdir . -lib ../src/lem_interp -lib ../src/gen_lib \
		riscv_extras.lem \
		riscv_types.lem \
		riscv.lem
	sed -i 's/datatype ast/datatype (plugins only: size) ast/' Riscv_types.thy

riscv.lem: $(SAIL_SRCS) Makefile
	$(SAIL_DIR)/sail -lem -o riscv -lem_mwords -lem_lib Riscv_extras $(SAIL_SRCS)

<<<<<<< HEAD
riscv_sequential.lem: $(SAIL_SRCS) Makefile
	$(SAIL_DIR)/sail -lem -lem_sequential -o riscv_sequential -lem_mwords -lem_lib Riscv_extras_sequential $(SAIL_SRCS)

riscv_sequentialScript.sml : riscv_sequential.lem riscv_extras_sequential.lem
	lem -hol -outdir . -lib ../lib/hol -lib ../src/lem_interp -lib ../src/gen_lib \
		riscv_extras_sequential.lem \
		riscv_sequential_types.lem \
		riscv_sequential.lem
=======
# we exclude prelude.sail here, most code there should move to sail lib
LOC_FILES:=$(SAIL_SRCS) main.sail
include ../etc/loc.mk
>>>>>>> db3b6d21

clean:
	-rm -rf riscv _sbuild
	-rm -f riscv.lem riscv_types.lem
	-rm -f Riscv.thy Riscv_types.thy \
		Riscv_extras.thy
	-rm -f Riscv_duopod.thy Riscv_duopod_types.thy riscv_duopod.lem riscv_duopod_types.lem<|MERGE_RESOLUTION|>--- conflicted
+++ resolved
@@ -34,7 +34,6 @@
 riscv.lem: $(SAIL_SRCS) Makefile
 	$(SAIL_DIR)/sail -lem -o riscv -lem_mwords -lem_lib Riscv_extras $(SAIL_SRCS)
 
-<<<<<<< HEAD
 riscv_sequential.lem: $(SAIL_SRCS) Makefile
 	$(SAIL_DIR)/sail -lem -lem_sequential -o riscv_sequential -lem_mwords -lem_lib Riscv_extras_sequential $(SAIL_SRCS)
 
@@ -43,11 +42,10 @@
 		riscv_extras_sequential.lem \
 		riscv_sequential_types.lem \
 		riscv_sequential.lem
-=======
+
 # we exclude prelude.sail here, most code there should move to sail lib
 LOC_FILES:=$(SAIL_SRCS) main.sail
 include ../etc/loc.mk
->>>>>>> db3b6d21
 
 clean:
 	-rm -rf riscv _sbuild
