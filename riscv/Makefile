SAIL_SRCS = prelude.sail riscv_types.sail riscv_sys.sail riscv_platform.sail riscv_mem.sail riscv_vmem.sail riscv.sail riscv_step.sail
PLATFORM_OCAML_SRCS = platform.ml platform_impl.ml platform_main.ml
SAIL_DIR ?= $(realpath ..)
SAIL ?= $(SAIL_DIR)/sail

export SAIL_DIR

all: platform Riscv.thy

check: $(SAIL_SRCS) main.sail Makefile
	$(SAIL) $(SAIL_FLAGS) $(SAIL_SRCS) main.sail

<<<<<<< HEAD
riscv: $(SAIL_SRCS) main.sail Makefile
	$(SAIL) $(SAIL_FLAGS) -ocaml -o riscv $(SAIL_SRCS) main.sail
=======
_sbuild/riscv.ml: $(SAIL_SRCS) Makefile main.sail
	$(SAIL_DIR)/sail -ocaml -ocaml-nobuild -o riscv $(SAIL_SRCS)

_sbuild/platform_main.native: _sbuild/riscv.ml _tags $(PLATFORM_OCAML_SRCS) Makefile
	cp _tags $(PLATFORM_OCAML_SRCS) _sbuild
	cd _sbuild && ocamlbuild -use-ocamlfind platform_main.native

platform: _sbuild/platform_main.native
	rm -f $@ && ln -s $^ $@
>>>>>>> 4336409f

riscv_duopod_ocaml: prelude.sail riscv_duopod.sail
	$(SAIL) $(SAIL_FLAGS) -ocaml -o $@ $^

riscv_duopod.lem: prelude.sail riscv_duopod.sail
	$(SAIL) $(SAIL_FLAGS) -lem -lem_mwords -lem_lib Riscv_extras -o riscv_duopod $^
Riscv_duopod.thy: riscv_duopod.lem riscv_extras.lem
	lem -isa -outdir . -lib ../src/lem_interp -lib ../src/gen_lib \
		riscv_extras.lem \
		riscv_duopod_types.lem \
		riscv_duopod.lem

riscv_duopod: riscv_duopod_ocaml Riscv_duopod.thy

Riscv.thy: riscv.lem riscv_extras.lem
	lem -isa -outdir . -lib ../src/lem_interp -lib ../src/gen_lib \
		riscv_extras.lem \
		riscv_types.lem \
		riscv.lem
	sed -i 's/datatype ast/datatype (plugins only: size) ast/' Riscv_types.thy

riscv.lem: $(SAIL_SRCS) Makefile
	$(SAIL) $(SAIL_FLAGS) -lem -o riscv -lem_mwords -lem_lib Riscv_extras $(SAIL_SRCS)

riscv_sequential.lem: $(SAIL_SRCS) Makefile
	$(SAIL_DIR)/sail -lem -lem_sequential -o riscv_sequential -lem_mwords -lem_lib Riscv_extras_sequential $(SAIL_SRCS)

riscvScript.sml : riscv.lem riscv_extras.lem
	lem -hol -outdir . -lib ../lib/hol -lib ../src/lem_interp -lib ../src/gen_lib \
		riscv_extras.lem \
		riscv_types.lem \
		riscv.lem

riscvTheory.uo riscvTheory.ui: riscvScript.sml
	Holmake riscvTheory.uo

# we exclude prelude.sail here, most code there should move to sail lib
LOC_FILES:=$(SAIL_SRCS) main.sail
include ../etc/loc.mk

clean:
	-rm -rf riscv _sbuild
	-rm -f riscv.lem riscv_types.lem
	-rm -f Riscv.thy Riscv_types.thy \
		Riscv_extras.thy
	-rm -f Riscv_duopod.thy Riscv_duopod_types.thy riscv_duopod.lem riscv_duopod_types.lem
	-rm -f riscvScript.sml riscv_typesScript.sml riscv_extrasScript.sml
	-rm -f platform_main.native platform
	-Holmake cleanAll
	ocamlbuild -clean<|MERGE_RESOLUTION|>--- conflicted
+++ resolved
@@ -10,12 +10,8 @@
 check: $(SAIL_SRCS) main.sail Makefile
 	$(SAIL) $(SAIL_FLAGS) $(SAIL_SRCS) main.sail
 
-<<<<<<< HEAD
-riscv: $(SAIL_SRCS) main.sail Makefile
-	$(SAIL) $(SAIL_FLAGS) -ocaml -o riscv $(SAIL_SRCS) main.sail
-=======
 _sbuild/riscv.ml: $(SAIL_SRCS) Makefile main.sail
-	$(SAIL_DIR)/sail -ocaml -ocaml-nobuild -o riscv $(SAIL_SRCS)
+	$(SAIL) $(SAIL_FLAGS) -ocaml -ocaml-nobuild -o riscv $(SAIL_SRCS)
 
 _sbuild/platform_main.native: _sbuild/riscv.ml _tags $(PLATFORM_OCAML_SRCS) Makefile
 	cp _tags $(PLATFORM_OCAML_SRCS) _sbuild
@@ -23,7 +19,6 @@
 
 platform: _sbuild/platform_main.native
 	rm -f $@ && ln -s $^ $@
->>>>>>> 4336409f
 
 riscv_duopod_ocaml: prelude.sail riscv_duopod.sail
 	$(SAIL) $(SAIL_FLAGS) -ocaml -o $@ $^
