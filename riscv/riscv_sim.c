#include <getopt.h>
#include <stdio.h>
#include <stdlib.h>
#include <errno.h>
#include <unistd.h>
#include <sys/types.h>
#include <sys/stat.h>
#include <sys/mman.h>
#include <sys/socket.h>
#include <netinet/ip.h>
#include <fcntl.h>

#include "elf.h"
#include "sail.h"
#include "rts.h"
#include "riscv_platform.h"
#include "riscv_platform_impl.h"
#include "riscv_sail.h"

//#define SPIKE 1
#ifdef SPIKE
#include "tv_spike_intf.h"
#else
struct tv_spike_t;
#endif

/* Selected CSRs from riscv-isa-sim/riscv/encoding.h */
#define CSR_STVEC 0x105
#define CSR_SEPC 0x141
#define CSR_SCAUSE 0x142
#define CSR_STVAL 0x143

#define CSR_MSTATUS 0x300
#define CSR_MISA 0x301
#define CSR_MEDELEG 0x302
#define CSR_MIDELEG 0x303
#define CSR_MIE 0x304
#define CSR_MTVEC 0x305
#define CSR_MEPC 0x341
#define CSR_MCAUSE 0x342
#define CSR_MTVAL 0x343
#define CSR_MIP 0x344

static bool do_dump_dts = false;
static bool disable_compressed = false;
struct tv_spike_t *s = NULL;
char *term_log = NULL;
char *dtb_file = NULL;
unsigned char *dtb = NULL;
size_t dtb_len = 0;
#ifdef RVFI_DII
static bool rvfi_dii = false;
static int rvfi_dii_port;
static int rvfi_dii_sock;
#endif

unsigned char *spike_dtb = NULL;
size_t spike_dtb_len = 0;

static struct option options[] = {
  {"enable-dirty",                no_argument,       0, 'd'},
  {"enable-misaligned",           no_argument,       0, 'm'},
<<<<<<< HEAD
  {"ram-size",                    required_argument, 0, 'z'},
=======
  {"disable-compressed",          no_argument,       0, 'C'},
>>>>>>> ef5d0748
  {"mtval-has-illegal-inst-bits", no_argument,       0, 'i'},
  {"dump-dts",                    no_argument,       0, 's'},
  {"device-tree-blob",            required_argument, 0, 'b'},
  {"terminal-log",                required_argument, 0, 't'},
#ifdef RVFI_DII
  {"rvfi-dii",                    required_argument, 0, 'r'},
#endif
  {"help",                        no_argument,       0, 'h'},
  {0, 0, 0, 0}
};

static void print_usage(const char *argv0, int ec)
{
#ifdef RVFI_DII
  fprintf(stdout, "Usage: %s [options] <elf_file>\n       %s [options] -r <port>\n", argv0, argv0);
#else
  fprintf(stdout, "Usage: %s [options] <elf_file>\n", argv0);
#endif
  struct option *opt = options;
  while (opt->name) {
    fprintf(stdout, "\t -%c\t %s\n", (char)opt->val, opt->name);
    opt++;
  }
  exit(ec);
}

static void dump_dts(void)
{
#ifdef SPIKE
  size_t dts_len = 0;
  struct tv_spike_t *s = tv_init("RV64IMAC", rv_ram_size, 0);
  tv_get_dts(s, NULL, &dts_len);
  if (dts_len > 0) {
    unsigned char *dts = (unsigned char *)malloc(dts_len + 1);
    dts[dts_len] = '\0';
    tv_get_dts(s, dts, &dts_len);
    fprintf(stdout, "%s\n", dts);
  }
#else
  fprintf(stdout, "Spike linkage is currently needed to generate DTS.\n");
#endif
  exit(0);
}

static void read_dtb(const char *path)
{
  int fd = open(path, O_RDONLY);
  if (fd < 0) {
    fprintf(stderr, "Unable to read DTB file %s: %s\n", path, strerror(errno));
    exit(1);
  }
  struct stat st;
  if (fstat(fd, &st) < 0) {
    fprintf(stderr, "Unable to stat DTB file %s: %s\n", path, strerror(errno));
    exit(1);
  }
  char *m = (char *)mmap(NULL, st.st_size, PROT_READ, MAP_PRIVATE, fd, 0);
  if (m == MAP_FAILED) {
    fprintf(stderr, "Unable to map DTB file %s: %s\n", path, strerror(errno));
    exit(1);
  }
  dtb = (unsigned char *)malloc(st.st_size);
  if (dtb == NULL) {
    fprintf(stderr, "Cannot allocate DTB from file %s!\n", path);
    exit(1);
  }
  memcpy(dtb, m, st.st_size);
  dtb_len = st.st_size;
  munmap(m, st.st_size);
  close(fd);

  fprintf(stdout, "Read %ld bytes of DTB from %s.\n", dtb_len, path);
}

char *process_args(int argc, char **argv)
{
  int c, idx = 1;
  uint64_t ram_size = 0;
  while(true) {
<<<<<<< HEAD
    c = getopt_long(argc, argv, "dmsz:b:t:v:h", options, &idx);
=======
    c = getopt_long(argc, argv, "dmCsb:t:v:hr:", options, &idx);
>>>>>>> ef5d0748
    if (c == -1) break;
    switch (c) {
    case 'd':
      fprintf(stderr, "enabling dirty update.\n");
      rv_enable_dirty_update = true;
      break;
    case 'm':
      fprintf(stderr, "enabling misaligned access.\n");
      rv_enable_misaligned = true;
      break;
    case 'C':
      disable_compressed = true;
      break;
    case 'i':
      rv_mtval_has_illegal_inst_bits = true;
    case 's':
      do_dump_dts = true;
      break;
    case 'z':
      ram_size = atol(optarg);
      if (ram_size) {
        fprintf(stderr, "setting ram-size to %ld MB\n", ram_size);
        rv_ram_size = ram_size << 20;
      }
      break;
    case 'b':
      dtb_file = strdup(optarg);
      break;
    case 't':
      term_log = strdup(optarg);
      break;
    case 'h':
      print_usage(argv[0], 0);
      break;
#ifdef RVFI_DII
    case 'r':
      rvfi_dii = true;
      rvfi_dii_port = atoi(optarg);
      break;
#endif
    default:
      fprintf(stderr, "Unrecognized optchar %c\n", c);
      print_usage(argv[0], 1);
    }
  }
  if (do_dump_dts) dump_dts();
#ifdef RVFI_DII
  if (idx > argc || (idx == argc && !rvfi_dii)) print_usage(argv[0], 0);
#else
  if (idx >= argc) print_usage(argv[0], 0);
#endif
  if (term_log == NULL) term_log = strdup("term.log");
  if (dtb_file) read_dtb(dtb_file);

#ifdef RVFI_DII
  if (!rvfi_dii)
#endif
  fprintf(stdout, "Running file %s.\n", argv[optind]);
  return argv[optind];
}

uint64_t load_sail(char *f)
{
  bool is32bit;
  uint64_t entry;
  load_elf(f, &is32bit, &entry);
  if (is32bit) {
    fprintf(stderr, "32-bit RISC-V not yet supported.\n");
    exit(1);
  }
  fprintf(stdout, "ELF Entry @ %lx\n", entry);
  /* locate htif ports */
  if (lookup_sym(f, "tohost", &rv_htif_tohost) < 0) {
    fprintf(stderr, "Unable to locate htif tohost port.\n");
    exit(1);
  }
  fprintf(stderr, "tohost located at %0" PRIx64 "\n", rv_htif_tohost);
  return entry;
}

void init_spike(const char *f, uint64_t entry, uint64_t ram_size)
{
#ifdef SPIKE
  bool mismatch = false;
  s = tv_init("RV64IMAC", ram_size, 1);
  if (tv_is_dirty_enabled(s) != rv_enable_dirty_update) {
    mismatch = true;
    fprintf(stderr, "inconsistent enable-dirty-update setting: spike %s, sail %s\n",
            tv_is_dirty_enabled(s) ? "on" : "off",
            rv_enable_dirty_update ? "on" : "off");
  }
  if (tv_is_misaligned_enabled(s) != rv_enable_misaligned) {
    mismatch = true;
    fprintf(stderr, "inconsistent enable-misaligned-access setting: spike %s, sail %s\n",
            tv_is_misaligned_enabled(s) ? "on" : "off",
            rv_enable_misaligned        ? "on" : "off");
  }
  if (tv_ram_size(s) != rv_ram_size) {
    mismatch = true;
    fprintf(stderr, "inconsistent ram-size setting: spike %lx, sail %lx\n",
            tv_ram_size(s), rv_ram_size);
  }
  if (mismatch) exit(1);

  /* The initialization order below matters. */
  tv_set_verbose(s, 1);
  tv_set_dtb_in_rom(s, 1);
  tv_load_elf(s, f);
  tv_reset(s);

  /* sync the insns per tick */
  rv_insns_per_tick = tv_get_insns_per_tick(s);

  /* get DTB from spike */
  tv_get_dtb(s, NULL, &spike_dtb_len);
  if (spike_dtb_len > 0) {
    spike_dtb = (unsigned char *)malloc(spike_dtb_len + 1);
    spike_dtb[spike_dtb_len] = '\0';
    if (!tv_get_dtb(s, spike_dtb, &spike_dtb_len)) {
      fprintf(stderr, "Got %ld bytes of dtb at %p\n", spike_dtb_len, spike_dtb);
    } else {
      fprintf(stderr, "Error getting DTB from Spike.\n");
      exit(1);
    }
  } else {
    fprintf(stderr, "No DTB available from Spike.\n");
  }
#else
  s = NULL;
#endif
}

void tick_spike()
{
#ifdef SPIKE
  tv_tick_clock(s);
  tv_step_io(s);
#endif
}

void init_sail_reset_vector(uint64_t entry)
{
#define RST_VEC_SIZE 8
  uint32_t reset_vec[RST_VEC_SIZE] = {
    0x297,                                      // auipc  t0,0x0
    0x28593 + (RST_VEC_SIZE * 4 << 20),         // addi   a1, t0, &dtb
    0xf1402573,                                 // csrr   a0, mhartid
    SAIL_XLEN == 32 ?
      0x0182a283u :                             // lw     t0,24(t0)
      0x0182b283u,                              // ld     t0,24(t0)
    0x28067,                                    // jr     t0
    0,
    (uint32_t) (entry & 0xffffffff),
    (uint32_t) (entry >> 32)
  };

  rv_rom_base = DEFAULT_RSTVEC;
  uint64_t addr = rv_rom_base;
  for (int i = 0; i < sizeof(reset_vec); i++)
    write_mem(addr++, (uint64_t)((char *)reset_vec)[i]);

  if (dtb && dtb_len) {
    for (size_t i = 0; i < dtb_len; i++)
      write_mem(addr++, dtb[i]);
  }

#ifdef SPIKE
  if (dtb && dtb_len) {
    // Ensure that Spike's DTB matches the one provided.
    bool matched = dtb_len == spike_dtb_len;
    if (matched) {
      for (size_t i = 0; i < dtb_len; i++)
        matched = matched && (dtb[i] == spike_dtb[i]);
    }
    if (!matched) {
      fprintf(stderr, "Provided DTB does not match Spike's!\n");
      exit(1);
    }
  } else {
    if (spike_dtb_len > 0) {
      // Use the DTB from Spike.
      for (size_t i = 0; i < spike_dtb_len; i++)
        write_mem(addr++, spike_dtb[i]);
    } else {
      fprintf(stderr, "Running without rom device tree.\n");
    }
  }
#endif

  /* zero-fill to page boundary */
  const int align = 0x1000;
  uint64_t rom_end = (addr + align -1)/align * align;
  for (int i = addr; i < rom_end; i++)
    write_mem(addr++, 0);

  /* set rom size */
  rv_rom_size = rom_end - rv_rom_base;
  /* boot at reset vector */
  zPC = rv_rom_base;
}

void init_sail(uint64_t elf_entry)
{
  model_init();
  zinit_platform(UNIT);
  zinit_sys(UNIT);
#ifdef RVFI_DII
  if (rvfi_dii) {
    rv_ram_base = UINT64_C(0x80000000);
    rv_ram_size = UINT64_C(0x10000);
    rv_rom_base = UINT64_C(0);
    rv_rom_size = UINT64_C(0);
    zPC = elf_entry;
  } else
#endif
  init_sail_reset_vector(elf_entry);
  if (disable_compressed)
    z_set_Misa_C(&zmisa, 0);
}

int init_check(struct tv_spike_t *s)
{
  int passed = 1;
#ifdef SPIKE
  passed &= tv_check_csr(s, CSR_MISA, zmisa.zMisa_chunk_0);
#endif
  return passed;
}

void finish(int ec)
{
  model_fini();
#ifdef SPIKE
  tv_free(s);
#endif
  exit(ec);
}

int compare_states(struct tv_spike_t *s)
{
  int passed = 1;

#ifdef SPIKE
  // fix default C enum map for cur_privilege
  uint8_t priv = (zcur_privilege == 2) ? 3 : zcur_privilege;
  passed &= tv_check_priv(s, priv);

  passed &= tv_check_pc(s, zPC);

  passed &= tv_check_gpr(s, 1, zx1);
  passed &= tv_check_gpr(s, 2, zx2);
  passed &= tv_check_gpr(s, 3, zx3);
  passed &= tv_check_gpr(s, 4, zx4);
  passed &= tv_check_gpr(s, 5, zx5);
  passed &= tv_check_gpr(s, 6, zx6);
  passed &= tv_check_gpr(s, 7, zx7);
  passed &= tv_check_gpr(s, 8, zx8);
  passed &= tv_check_gpr(s, 9, zx9);
  passed &= tv_check_gpr(s, 10, zx10);
  passed &= tv_check_gpr(s, 11, zx11);
  passed &= tv_check_gpr(s, 12, zx12);
  passed &= tv_check_gpr(s, 13, zx13);
  passed &= tv_check_gpr(s, 14, zx14);
  passed &= tv_check_gpr(s, 15, zx15);
  passed &= tv_check_gpr(s, 15, zx15);
  passed &= tv_check_gpr(s, 16, zx16);
  passed &= tv_check_gpr(s, 17, zx17);
  passed &= tv_check_gpr(s, 18, zx18);
  passed &= tv_check_gpr(s, 19, zx19);
  passed &= tv_check_gpr(s, 20, zx20);
  passed &= tv_check_gpr(s, 21, zx21);
  passed &= tv_check_gpr(s, 22, zx22);
  passed &= tv_check_gpr(s, 23, zx23);
  passed &= tv_check_gpr(s, 24, zx24);
  passed &= tv_check_gpr(s, 25, zx25);
  passed &= tv_check_gpr(s, 25, zx25);
  passed &= tv_check_gpr(s, 26, zx26);
  passed &= tv_check_gpr(s, 27, zx27);
  passed &= tv_check_gpr(s, 28, zx28);
  passed &= tv_check_gpr(s, 29, zx29);
  passed &= tv_check_gpr(s, 30, zx30);
  passed &= tv_check_gpr(s, 31, zx31);

  /* some selected CSRs for now */

  passed &= tv_check_csr(s, CSR_MCAUSE, zmcause.zMcause_chunk_0);
  passed &= tv_check_csr(s, CSR_MEPC, zmepc);
  passed &= tv_check_csr(s, CSR_MTVAL, zmtval);
  passed &= tv_check_csr(s, CSR_MSTATUS, zmstatus);

  passed &= tv_check_csr(s, CSR_SCAUSE, zscause.zMcause_chunk_0);
  passed &= tv_check_csr(s, CSR_SEPC, zsepc);
  passed &= tv_check_csr(s, CSR_STVAL, zstval);
#endif

  return passed;
}

void flush_logs(void)
{
  fprintf(stderr, "\n");
  fflush(stderr);
  fprintf(stdout, "\n");
  fflush(stdout);
}

#ifdef RVFI_DII
void rvfi_send_trace(void) {
  sail_bits packet;
  CREATE(sail_bits)(&packet);
  zrvfi_get_exec_packet(&packet, UNIT);
  if (packet.len % 8 != 0) {
    fprintf(stderr, "RVFI-DII trace packet not byte aligned: %d\n", (int)packet.len);
    exit(1);
  }
  unsigned char bytes[packet.len / 8];
  /* mpz_export might not write all of the null bytes */
  memset(bytes, 0, sizeof(bytes));
  mpz_export(bytes, NULL, -1, 1, 0, 0, *(packet.bits));
  if (write(rvfi_dii_sock, bytes, packet.len / 8) == -1) {
    fprintf(stderr, "Writing RVFI DII trace failed: %s", strerror(errno));
    exit(1);
  }
}
#endif

void run_sail(void)
{
  bool spike_done;
  bool stepped;
  bool diverged = false;

  /* initialize the step number */
  mach_int step_no = 0;
  int insn_cnt = 0;
#ifdef RVFI_DII
  bool need_instr = true;
#endif

  while (!zhtif_done) {
#ifdef RVFI_DII
    if (rvfi_dii) {
      if (need_instr) {
        mach_bits instr_bits;
        if (read(rvfi_dii_sock, &instr_bits, sizeof(instr_bits)) == -1) {
          fprintf(stderr, "Reading RVFI DII command failed: %s", strerror(errno));
          exit(1);
        }
        zrvfi_set_instr_packet(instr_bits);
        zrvfi_zzero_exec_packet(UNIT);
        mach_bits cmd = zrvfi_get_cmd(UNIT);
        switch (cmd) {
        case 0: /* EndOfTrace */
          zrvfi_halt_exec_packet(UNIT);
          rvfi_send_trace();
          return;
        case 1: /* Instruction */
          break;
        default:
          fprintf(stderr, "Unknown RVFI-DII command: %d\n", (int)cmd);
          exit(1);
        }
      }
      sail_int sail_step;
      CREATE(sail_int)(&sail_step);
      CONVERT_OF(sail_int, mach_int)(&sail_step, step_no);
      stepped = zrvfi_step(sail_step);
      if (have_exception) goto step_exception;
      flush_logs();
      if (stepped) {
        need_instr = true;
        rvfi_send_trace();
      } else
        need_instr = false;
    } else
#endif
    { /* run a Sail step */
      sail_int sail_step;
      CREATE(sail_int)(&sail_step);
      CONVERT_OF(sail_int, mach_int)(&sail_step, step_no);
      stepped = zstep(sail_step);
      if (have_exception) goto step_exception;
      flush_logs();
      KILL(sail_int)(&sail_step);
    }
    if (stepped) {
      step_no++;
      insn_cnt++;
    }

#ifdef SPIKE
    { /* run a Spike step */
      tv_step(s);
      spike_done = tv_is_done(s);
      flush_logs();
    }

    if (zhtif_done) {
      if (!spike_done) {
        fprintf(stdout, "Sail done (exit-code %ld), but not Spike!\n", zhtif_exit_code);
        exit(1);
      }
    } else {
      if (spike_done) {
        fprintf(stdout, "Spike done, but not Sail!\n");
        exit(1);
      }
    }
    if (!compare_states(s)) {
      diverged = true;
      break;
    }
#endif
    if (zhtif_done) {
      /* check exit code */
      if (zhtif_exit_code == 0)
        fprintf(stdout, "SUCCESS\n");
      else
        fprintf(stdout, "FAILURE: %ld\n", zhtif_exit_code);
    }

    if (insn_cnt == rv_insns_per_tick) {
      insn_cnt = 0;
      ztick_clock(UNIT);
      ztick_platform(UNIT);

      tick_spike();
    }
  }

 dump_state:
  if (diverged) {
    /* TODO */
  }
  finish(diverged);

 step_exception:
  fprintf(stderr, "Sail exception!");
  goto dump_state;
}

void init_logs()
{
#ifdef SPIKE
  // The Spike interface uses stdout for terminal output, and stderr for logs.
  // Do the same here.
  if (dup2(1, 2) < 0) {
    fprintf(stderr, "Unable to dup 1 -> 2: %s\n", strerror(errno));
    exit(1);
  }
#endif

  if ((term_fd = open(term_log, O_WRONLY|O_CREAT|O_TRUNC, S_IRUSR|S_IRGRP|S_IROTH|S_IWUSR)) < 0) {
    fprintf(stderr, "Cannot create terminal log '%s': %s\n", term_log, strerror(errno));
    exit(1);
  }
}

int main(int argc, char **argv)
{
  char *file = process_args(argc, argv);
  init_logs();

#ifdef RVFI_DII
  uint64_t entry;
  if (rvfi_dii) {
    entry = 0x80000000;
    int listen_sock = socket(AF_INET, SOCK_STREAM, 0);
    if (listen_sock == -1) {
      fprintf(stderr, "Unable to create socket: %s", strerror(errno));
      return 1;
    }
    int opt = 1;
    if (setsockopt(listen_sock, SOL_SOCKET, SO_REUSEADDR, &opt, sizeof(opt)) == -1) {
      fprintf(stderr, "Unable to set reuseaddr on socket: %s", strerror(errno));
      return 1;
    }
    struct sockaddr_in addr = {
      .sin_family = AF_INET,
      .sin_addr.s_addr = INADDR_ANY,
      .sin_port = htons(rvfi_dii_port)
    };
    if (bind(listen_sock, (struct sockaddr *)&addr, sizeof(addr)) == -1) {
      fprintf(stderr, "Unable to set bind socket: %s", strerror(errno));
      return 1;
    }
    if (listen(listen_sock, 1) == -1) {
      fprintf(stderr, "Unable to listen on socket: %s", strerror(errno));
      return 1;
    }
    printf("Waiting for connection\n");
    rvfi_dii_sock = accept(listen_sock, NULL, NULL);
    if (rvfi_dii_sock == -1) {
      fprintf(stderr, "Unable to accept connection on socket: %s", strerror(errno));
      return 1;
    }
    close(listen_sock);
    printf("Connected\n");
  } else
    entry = load_sail(file);
#else
  uint64_t entry = load_sail(file);
#endif

  /* initialize spike before sail so that we can access the device-tree blob,
   * until we roll our own.
   */
  init_spike(file, entry, rv_ram_size);
  init_sail(entry);

  if (!init_check(s)) finish(1);

  do {
    run_sail();
#ifndef RVFI_DII
  } while (0);
#else
    if (rvfi_dii) {
      /* Reset for next test; currently we only quit when the connection breaks
         and we crash due to SIGPIPE. */
      model_fini();
      init_sail(entry);
    }
  } while (rvfi_dii);
#endif
  flush_logs();
}<|MERGE_RESOLUTION|>--- conflicted
+++ resolved
@@ -60,11 +60,8 @@
 static struct option options[] = {
   {"enable-dirty",                no_argument,       0, 'd'},
   {"enable-misaligned",           no_argument,       0, 'm'},
-<<<<<<< HEAD
   {"ram-size",                    required_argument, 0, 'z'},
-=======
   {"disable-compressed",          no_argument,       0, 'C'},
->>>>>>> ef5d0748
   {"mtval-has-illegal-inst-bits", no_argument,       0, 'i'},
   {"dump-dts",                    no_argument,       0, 's'},
   {"device-tree-blob",            required_argument, 0, 'b'},
@@ -144,11 +141,7 @@
   int c, idx = 1;
   uint64_t ram_size = 0;
   while(true) {
-<<<<<<< HEAD
-    c = getopt_long(argc, argv, "dmsz:b:t:v:h", options, &idx);
-=======
-    c = getopt_long(argc, argv, "dmCsb:t:v:hr:", options, &idx);
->>>>>>> ef5d0748
+    c = getopt_long(argc, argv, "dmCsz:b:t:v:hr:", options, &idx);
     if (c == -1) break;
     switch (c) {
     case 'd':
@@ -458,7 +451,7 @@
 #ifdef RVFI_DII
 void rvfi_send_trace(void) {
   sail_bits packet;
-  CREATE(sail_bits)(&packet);
+  CREATE(lbits)(&packet);
   zrvfi_get_exec_packet(&packet, UNIT);
   if (packet.len % 8 != 0) {
     fprintf(stderr, "RVFI-DII trace packet not byte aligned: %d\n", (int)packet.len);
