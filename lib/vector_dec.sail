$ifndef _VECTOR_DEC
$define _VECTOR_DEC

$include <flow.sail>

type bits ('n : Int) = vector('n, dec, bit)

val eq_bit = { lem : "eq", _ : "eq_bit" } : (bit, bit) -> bool

val eq_bits = {
  ocaml: "eq_list",
  lem: "eq_vec",
  c: "eq_bits",
  coq: "eq_vec"
} : forall 'n. (vector('n, dec, bit), vector('n, dec, bit)) -> bool

overload operator == = {eq_bit, eq_bits}

val bitvector_length = {coq: "length_mword", _:"length"} : forall 'n. bits('n) -> atom('n)

val vector_length = {
  ocaml: "length",
  lem: "length_list",
  c: "length",
  coq: "length_list"
} : forall 'n ('a : Type). vector('n, dec, 'a) -> atom('n)

overload length = {bitvector_length, vector_length}

val sail_zeros = "zeros" : forall 'n. atom('n) -> bits('n)

val "print_bits" : forall 'n. (string, bits('n)) -> unit

val "prerr_bits" : forall 'n. (string, bits('n)) -> unit

val sail_sign_extend = "sign_extend" : forall 'n 'm, 'm >= 'n. (bits('n), atom('m)) -> bits('m)

val sail_zero_extend = "zero_extend" : forall 'n 'm, 'm >= 'n. (bits('n), atom('m)) -> bits('m)

val truncate = {
  ocaml: "vector_truncate",
  lem: "vector_truncate",
  coq: "vector_truncate",
  c: "sail_truncate"
} : forall 'm 'n, 'm >= 0 & 'm <= 'n. (vector('n, dec, bit), atom('m)) -> vector('m, dec, bit)

val sail_mask : forall 'len 'v, 'len >= 0 & 'v >= 0. (atom('len), vector('v, dec, bit)) -> vector('len, dec, bit)

function sail_mask(len, v) = if len <= length(v) then truncate(v, len) else sail_zero_extend(v, len)

overload operator ^ = {sail_mask}

val bitvector_concat = {ocaml: "append", lem: "concat_vec", c: "append", coq: "concat_vec"} : forall ('n : Int) ('m : Int).
  (bits('n), bits('m)) -> bits('n + 'm)

overload append = {bitvector_concat}

/* Used for creating long bitvector literals in the C backend. */
val "append_64" : forall 'n. (bits('n), bits(64)) -> bits('n + 64)

val bitvector_access = {
  ocaml: "access",
  lem: "access_vec_dec",
  coq: "access_vec_dec",
  c: "vector_access"
} : forall ('n : Int), 'n >= 0. (bits('n), int) -> bit

val plain_vector_access = {
  ocaml: "access",
  lem: "access_list_dec",
  coq: "access_list_dec",
  c: "vector_access"
} : forall ('n : Int) ('m : Int) ('a : Type), 0 <= 'm < 'n. (vector('n, dec, 'a), atom('m)) -> 'a

overload vector_access = {bitvector_access, plain_vector_access}

val bitvector_update = {
  ocaml: "update",
  lem: "update_vec_dec",
  coq: "update_vec_dec",
  c: "vector_update"
} : forall 'n, 'n >= 0. (bits('n), int, bit) -> bits('n)

val plain_vector_update = {
  ocaml: "update",
  lem: "update_list_dec",
  coq: "update_list_dec",
  c: "vector_update"
} : forall 'n ('a : Type). (vector('n, dec, 'a), int, 'a) -> vector('n, dec, 'a)

overload vector_update = {bitvector_update, plain_vector_update}

val add_bits = {
  ocaml: "add_vec",
  lem: "add_vec",
  c: "add_bits",
  coq: "add_vec"
} : forall 'n. (bits('n), bits('n)) -> bits('n)

val add_bits_int = {
  ocaml: "add_vec_int",
  lem: "add_vec_int",
  c: "add_bits_int",
  coq: "add_vec_int"
} : forall 'n. (bits('n), int) -> bits('n)

overload operator + = {add_bits, add_bits_int}

val vector_subrange = {
  ocaml: "subrange",
  lem: "subrange_vec_dec",
  c: "vector_subrange",
  coq: "subrange_vec_dec"
} : forall ('n : Int) ('m : Int) ('o : Int), 'o <= 'm <= 'n.
  (bits('n), atom('m), atom('o)) -> bits('m - ('o - 1))

val vector_update_subrange = {
  ocaml: "update_subrange",
  lem: "update_subrange_vec_dec",
  c: "vector_update_subrange",
  coq: "update_subrange_vec_dec"
} : forall 'n 'm 'o. (bits('n), atom('m), atom('o), bits('m - ('o - 1))) -> bits('n)

// Some ARM specific builtins

val get_slice_int = "get_slice_int" : forall 'w. (atom('w), int, int) -> bits('w)

val set_slice_int = "set_slice_int" : forall 'w. (atom('w), int, int, bits('w)) -> int

val set_slice_bits = "set_slice" : forall 'n 'm.
  (atom('n), atom('m), bits('n), int, bits('m)) -> bits('n)

val slice = "slice" : forall 'n 'm 'o, 0 <= 'o < 'm & 'o + 'n <= 'm & 0 <= 'n.
  (bits('m), atom('o), atom('n)) -> bits('n)

val replicate_bits = "replicate_bits" : forall 'n 'm. (bits('n), atom('m)) -> bits('n * 'm)

val unsigned = {
  ocaml: "uint",
  lem: "uint",
  interpreter: "uint",
<<<<<<< HEAD
  c: "sail_uint",
  coq: "uint"
} : forall 'n. bits('n) -> range(0, 2 ^ 'n - 1)

/* We need a non-empty vector so that the range makes sense */
val signed = "sint" : forall 'n, 'n > 0. bits('n) -> range(- (2 ^ ('n - 1)), 2 ^ ('n - 1) - 1)
=======
  c: "sail_unsigned",
  coq: "unsigned"
} : forall 'n. bits('n) -> range(0, 2 ^ 'n - 1)

val signed = {
  c: "sail_signed",
  _: "sint"
} : forall 'n. bits('n) -> range(- (2 ^ ('n - 1)), 2 ^ ('n - 1) - 1)
>>>>>>> 3658789d

$endif<|MERGE_RESOLUTION|>--- conflicted
+++ resolved
@@ -139,22 +139,14 @@
   ocaml: "uint",
   lem: "uint",
   interpreter: "uint",
-<<<<<<< HEAD
-  c: "sail_uint",
+  c: "sail_unsigned",
   coq: "uint"
 } : forall 'n. bits('n) -> range(0, 2 ^ 'n - 1)
 
 /* We need a non-empty vector so that the range makes sense */
-val signed = "sint" : forall 'n, 'n > 0. bits('n) -> range(- (2 ^ ('n - 1)), 2 ^ ('n - 1) - 1)
-=======
-  c: "sail_unsigned",
-  coq: "unsigned"
-} : forall 'n. bits('n) -> range(0, 2 ^ 'n - 1)
-
 val signed = {
   c: "sail_signed",
   _: "sint"
-} : forall 'n. bits('n) -> range(- (2 ^ ('n - 1)), 2 ^ ('n - 1) - 1)
->>>>>>> 3658789d
+} : forall 'n, 'n > 0. bits('n) -> range(- (2 ^ ('n - 1)), 2 ^ ('n - 1) - 1)
 
 $endif