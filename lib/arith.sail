--- conflicted
+++ resolved
@@ -78,29 +78,10 @@
 
 // ***** div and mod *****
 
-<<<<<<< HEAD
-val div_int = {
-  smt: "div",
-  ocaml: "quotient",
-  interpreter: "quotient",
-  lem: "integerDiv",
-  c: "tdiv_int",
-  coq: "Z.quot"
-} : (int, int) -> int
-
-overload operator / = {div_int}
-
-val mod_int = {
-  smt: "mod",
-  ocaml: "modulus",
-  interpreter: "modulus",
-  lem: "integerMod",
-  c: "tmod_int",
-  coq: "Z.rem"
-=======
 /*! Truncating division (rounds towards zero) */
 val tdiv_int = {
   ocaml: "tdiv_int",
+  interpreter: "tdiv_int",
   lem: "integerDiv_t",
   c: "tdiv_int"
 } : (int, int) -> int
@@ -108,9 +89,9 @@
 /*! Remainder for truncating division (has sign of dividend) */
 val tmod_int = {
   ocaml: "tmod_int",
+  interpreter: "tmod_int",
   lem: "integerMod_t",
   c: "tmod_int"
->>>>>>> 57443173
 } : (int, int) -> nat
 
 val abs_int = {
