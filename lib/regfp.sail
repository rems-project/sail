--- conflicted
+++ resolved
@@ -110,8 +110,8 @@
   IK_mem_rmw : (read_kind, write_kind),
   IK_branch : unit,
   IK_trans : trans_kind,
-<<<<<<< HEAD
-  IK_simple : unit
+  IK_simple : unit,
+  IK_cache_op : cache_op_kind
 }
 
 val __read_mem
@@ -137,9 +137,4 @@
   __write_mem(wk, addr, len, value)
 }
 
-$endif
-=======
-  IK_simple : unit,
-  IK_cache_op : cache_op_kind
-}
->>>>>>> ec8cad1d
+$endif