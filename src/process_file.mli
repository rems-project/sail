(**************************************************************************)
(*     Sail                                                               *)
(*                                                                        *)
(*  Copyright (c) 2013-2017                                               *)
(*    Kathyrn Gray                                                        *)
(*    Shaked Flur                                                         *)
(*    Stephen Kell                                                        *)
(*    Gabriel Kerneis                                                     *)
(*    Robert Norton-Wright                                                *)
(*    Christopher Pulte                                                   *)
(*    Peter Sewell                                                        *)
(*    Alasdair Armstrong                                                  *)
(*    Brian Campbell                                                      *)
(*    Thomas Bauereiss                                                    *)
(*    Anthony Fox                                                         *)
(*    Jon French                                                          *)
(*    Dominic Mulligan                                                    *)
(*    Stephen Kell                                                        *)
(*    Mark Wassell                                                        *)
(*                                                                        *)
(*  All rights reserved.                                                  *)
(*                                                                        *)
(*  This software was developed by the University of Cambridge Computer   *)
(*  Laboratory as part of the Rigorous Engineering of Mainstream Systems  *)
(*  (REMS) project, funded by EPSRC grant EP/K008528/1.                   *)
(*                                                                        *)
(*  Redistribution and use in source and binary forms, with or without    *)
(*  modification, are permitted provided that the following conditions    *)
(*  are met:                                                              *)
(*  1. Redistributions of source code must retain the above copyright     *)
(*     notice, this list of conditions and the following disclaimer.      *)
(*  2. Redistributions in binary form must reproduce the above copyright  *)
(*     notice, this list of conditions and the following disclaimer in    *)
(*     the documentation and/or other materials provided with the         *)
(*     distribution.                                                      *)
(*                                                                        *)
(*  THIS SOFTWARE IS PROVIDED BY THE AUTHOR AND CONTRIBUTORS ``AS IS''    *)
(*  AND ANY EXPRESS OR IMPLIED WARRANTIES, INCLUDING, BUT NOT LIMITED     *)
(*  TO, THE IMPLIED WARRANTIES OF MERCHANTABILITY AND FITNESS FOR A       *)
(*  PARTICULAR PURPOSE ARE DISCLAIMED.  IN NO EVENT SHALL THE AUTHOR OR   *)
(*  CONTRIBUTORS BE LIABLE FOR ANY DIRECT, INDIRECT, INCIDENTAL,          *)
(*  SPECIAL, EXEMPLARY, OR CONSEQUENTIAL DAMAGES (INCLUDING, BUT NOT      *)
(*  LIMITED TO, PROCUREMENT OF SUBSTITUTE GOODS OR SERVICES; LOSS OF      *)
(*  USE, DATA, OR PROFITS; OR BUSINESS INTERRUPTION) HOWEVER CAUSED AND   *)
(*  ON ANY THEORY OF LIABILITY, WHETHER IN CONTRACT, STRICT LIABILITY,    *)
(*  OR TORT (INCLUDING NEGLIGENCE OR OTHERWISE) ARISING IN ANY WAY OUT    *)
(*  OF THE USE OF THIS SOFTWARE, EVEN IF ADVISED OF THE POSSIBILITY OF    *)
(*  SUCH DAMAGE.                                                          *)
(**************************************************************************)

(** Parse a file. The optional loc argument is the location of the
   $include directive that is importing the file, if applicable. *)
val parse_file : ?loc:Parse_ast.l -> string -> Parse_ast.defs

val convert_ast : Ast.order -> Parse_ast.defs -> unit Ast.defs
val preprocess_ast : (Arg.key * Arg.spec * Arg.doc) list -> Parse_ast.defs -> Parse_ast.defs
val check_ast: Type_check.Env.t -> unit Ast.defs -> Type_check.tannot Ast.defs * Type_check.Env.t
<<<<<<< HEAD
val rewrite_ast: Type_check.Env.t -> Type_check.tannot Ast.defs -> Type_check.tannot Ast.defs
val rewrite_undefined: bool -> Type_check.Env.t -> Type_check.tannot Ast.defs -> Type_check.tannot Ast.defs
val rewrite_ast_lem : Type_check.Env.t -> Type_check.tannot Ast.defs -> Type_check.tannot Ast.defs
val rewrite_ast_coq : Type_check.Env.t -> Type_check.tannot Ast.defs -> Type_check.tannot Ast.defs
val rewrite_ast_ocaml : Type_check.Env.t -> Type_check.tannot Ast.defs -> Type_check.tannot Ast.defs
val rewrite_ast_c : Type_check.Env.t -> Type_check.tannot Ast.defs -> Type_check.tannot Ast.defs
val rewrite_ast_interpreter : Type_check.Env.t -> Type_check.tannot Ast.defs -> Type_check.tannot Ast.defs
val rewrite_ast_check : Type_check.Env.t -> Type_check.tannot Ast.defs -> Type_check.tannot Ast.defs
=======
val rewrite_ast: Type_check.tannot Ast.defs -> Type_check.tannot Ast.defs
val rewrite_ast_lem : Type_check.tannot Ast.defs -> Type_check.tannot Ast.defs
val rewrite_ast_coq : Type_check.tannot Ast.defs -> Type_check.tannot Ast.defs
val rewrite_ast_ocaml : Type_check.tannot Ast.defs -> Type_check.tannot Ast.defs
val rewrite_ast_c : Type_check.tannot Ast.defs -> Type_check.tannot Ast.defs
val rewrite_ast_interpreter : Type_check.tannot Ast.defs -> Type_check.tannot Ast.defs
val rewrite_ast_check : Type_check.tannot Ast.defs -> Type_check.tannot Ast.defs
>>>>>>> 2c887e7d

val load_file_no_check : (Arg.key * Arg.spec * Arg.doc) list -> Ast.order -> string -> unit Ast.defs
val load_file : (Arg.key * Arg.spec * Arg.doc) list -> Ast.order -> Type_check.Env.t -> string -> Type_check.tannot Ast.defs * Type_check.Env.t

val opt_just_check : bool ref
val opt_ddump_tc_ast : bool ref
val opt_ddump_rewrite_ast : ((string * int) option) ref
val opt_dno_cast : bool ref

type out_type =
  | Lem_out of string list (* If present, the strings are files to open in the lem backend*)
  | Coq_out of string list (* If present, the strings are files to open in the coq backend*)

val output :
  string ->                           (* The path to the library *)
  out_type ->                         (* Backend kind *)
  (string * Type_check.tannot Ast.defs) list -> (*File names paired with definitions *)
  unit

(** [always_replace_files] determines whether Sail only updates modified files.
    If it is set to [true], all output files are written, regardless of whether the
    files existed before. If it is set to [false] and an output file already exists,
    the output file is only updated, if its content really changes. *)
val always_replace_files : bool ref<|MERGE_RESOLUTION|>--- conflicted
+++ resolved
@@ -55,24 +55,13 @@
 val convert_ast : Ast.order -> Parse_ast.defs -> unit Ast.defs
 val preprocess_ast : (Arg.key * Arg.spec * Arg.doc) list -> Parse_ast.defs -> Parse_ast.defs
 val check_ast: Type_check.Env.t -> unit Ast.defs -> Type_check.tannot Ast.defs * Type_check.Env.t
-<<<<<<< HEAD
 val rewrite_ast: Type_check.Env.t -> Type_check.tannot Ast.defs -> Type_check.tannot Ast.defs
-val rewrite_undefined: bool -> Type_check.Env.t -> Type_check.tannot Ast.defs -> Type_check.tannot Ast.defs
 val rewrite_ast_lem : Type_check.Env.t -> Type_check.tannot Ast.defs -> Type_check.tannot Ast.defs
 val rewrite_ast_coq : Type_check.Env.t -> Type_check.tannot Ast.defs -> Type_check.tannot Ast.defs
 val rewrite_ast_ocaml : Type_check.Env.t -> Type_check.tannot Ast.defs -> Type_check.tannot Ast.defs
 val rewrite_ast_c : Type_check.Env.t -> Type_check.tannot Ast.defs -> Type_check.tannot Ast.defs
 val rewrite_ast_interpreter : Type_check.Env.t -> Type_check.tannot Ast.defs -> Type_check.tannot Ast.defs
 val rewrite_ast_check : Type_check.Env.t -> Type_check.tannot Ast.defs -> Type_check.tannot Ast.defs
-=======
-val rewrite_ast: Type_check.tannot Ast.defs -> Type_check.tannot Ast.defs
-val rewrite_ast_lem : Type_check.tannot Ast.defs -> Type_check.tannot Ast.defs
-val rewrite_ast_coq : Type_check.tannot Ast.defs -> Type_check.tannot Ast.defs
-val rewrite_ast_ocaml : Type_check.tannot Ast.defs -> Type_check.tannot Ast.defs
-val rewrite_ast_c : Type_check.tannot Ast.defs -> Type_check.tannot Ast.defs
-val rewrite_ast_interpreter : Type_check.tannot Ast.defs -> Type_check.tannot Ast.defs
-val rewrite_ast_check : Type_check.tannot Ast.defs -> Type_check.tannot Ast.defs
->>>>>>> 2c887e7d
 
 val load_file_no_check : (Arg.key * Arg.spec * Arg.doc) list -> Ast.order -> string -> unit Ast.defs
 val load_file : (Arg.key * Arg.spec * Arg.doc) list -> Ast.order -> Type_check.Env.t -> string -> Type_check.tannot Ast.defs * Type_check.Env.t
