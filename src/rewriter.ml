(**************************************************************************)
(*     Sail                                                               *)
(*                                                                        *)
(*  Copyright (c) 2013-2017                                               *)
(*    Kathyrn Gray                                                        *)
(*    Shaked Flur                                                         *)
(*    Stephen Kell                                                        *)
(*    Gabriel Kerneis                                                     *)
(*    Robert Norton-Wright                                                *)
(*    Christopher Pulte                                                   *)
(*    Peter Sewell                                                        *)
(*    Thomas Bauereiss                                                    *)
(*                                                                        *)
(*  All rights reserved.                                                  *)
(*                                                                        *)
(*  This software was developed by the University of Cambridge Computer   *)
(*  Laboratory as part of the Rigorous Engineering of Mainstream Systems  *)
(*  (REMS) project, funded by EPSRC grant EP/K008528/1.                   *)
(*                                                                        *)
(*  Redistribution and use in source and binary forms, with or without    *)
(*  modification, are permitted provided that the following conditions    *)
(*  are met:                                                              *)
(*  1. Redistributions of source code must retain the above copyright     *)
(*     notice, this list of conditions and the following disclaimer.      *)
(*  2. Redistributions in binary form must reproduce the above copyright  *)
(*     notice, this list of conditions and the following disclaimer in    *)
(*     the documentation and/or other materials provided with the         *)
(*     distribution.                                                      *)
(*                                                                        *)
(*  THIS SOFTWARE IS PROVIDED BY THE AUTHOR AND CONTRIBUTORS ``AS IS''    *)
(*  AND ANY EXPRESS OR IMPLIED WARRANTIES, INCLUDING, BUT NOT LIMITED     *)
(*  TO, THE IMPLIED WARRANTIES OF MERCHANTABILITY AND FITNESS FOR A       *)
(*  PARTICULAR PURPOSE ARE DISCLAIMED.  IN NO EVENT SHALL THE AUTHOR OR   *)
(*  CONTRIBUTORS BE LIABLE FOR ANY DIRECT, INDIRECT, INCIDENTAL,          *)
(*  SPECIAL, EXEMPLARY, OR CONSEQUENTIAL DAMAGES (INCLUDING, BUT NOT      *)
(*  LIMITED TO, PROCUREMENT OF SUBSTITUTE GOODS OR SERVICES; LOSS OF      *)
(*  USE, DATA, OR PROFITS; OR BUSINESS INTERRUPTION) HOWEVER CAUSED AND   *)
(*  ON ANY THEORY OF LIABILITY, WHETHER IN CONTRACT, STRICT LIABILITY,    *)
(*  OR TORT (INCLUDING NEGLIGENCE OR OTHERWISE) ARISING IN ANY WAY OUT    *)
(*  OF THE USE OF THIS SOFTWARE, EVEN IF ADVISED OF THE POSSIBILITY OF    *)
(*  SUCH DAMAGE.                                                          *)
(**************************************************************************)

open Big_int
open Ast
open Ast_util
open Type_check
open Spec_analysis

type 'a rewriters = {
    rewrite_exp  : 'a rewriters -> 'a exp -> 'a exp;
    rewrite_lexp : 'a rewriters -> 'a lexp -> 'a lexp;
    rewrite_pat  : 'a rewriters -> 'a pat -> 'a pat;
    rewrite_let  : 'a rewriters -> 'a letbind -> 'a letbind;
    rewrite_fun  : 'a rewriters -> 'a fundef -> 'a fundef;
    rewrite_def  : 'a rewriters -> 'a def -> 'a def;
    rewrite_defs : 'a rewriters -> 'a defs -> 'a defs;
  }


let (>>) f g = fun x -> g(f(x))

let effect_of_fpat (FP_aux (_,(_,a))) = effect_of_annot a
let effect_of_lexp (LEXP_aux (_,(_,a))) = effect_of_annot a
let effect_of_fexp (FE_aux (_,(_,a))) = effect_of_annot a
let effect_of_fexps (FES_aux (FES_Fexps (fexps,_),_)) =
  List.fold_left union_effects no_effect (List.map effect_of_fexp fexps)
let effect_of_opt_default (Def_val_aux (_,(_,a))) = effect_of_annot a
(* The typechecker does not seem to annotate pexps themselves *)
let effect_of_pexp (Pat_aux (pexp,(_,a))) = match a with
  | Some (_, _, eff) -> eff
  | None ->
    (match pexp with
    | Pat_exp (_, e) -> effect_of e
    | Pat_when (_, g, e) -> union_effects (effect_of g) (effect_of e))
let effect_of_lb (LB_aux (_,(_,a))) = effect_of_annot a

let get_loc_exp (E_aux (_,(l,_))) = l
let gen_loc l = Parse_ast.Generated l

let simple_annot l typ = (gen_loc l, Some (Env.empty, typ, no_effect))
let simple_num l n = E_aux (
  E_lit (L_aux (L_num n, gen_loc l)),
  simple_annot (gen_loc l)
    (atom_typ (Nexp_aux (Nexp_constant n, gen_loc l))))
let annot_exp_effect e_aux l env typ effect = E_aux (e_aux, (l, Some (env, typ, effect)))
let annot_exp e_aux l env typ = annot_exp_effect e_aux l env typ no_effect
let annot_pat p_aux l env typ = P_aux (p_aux, (l, Some (env, typ, no_effect)))
let annot_letbind (p_aux, exp) l env typ =
  LB_aux (LB_val (annot_pat p_aux l env typ, exp), (l, Some (env, typ, effect_of exp)))

let rec small (E_aux (exp,_)) = match exp with
  | E_id _
  | E_lit _ -> true
  | E_cast (_,e) -> small e
  | E_list es -> List.for_all small es
  | E_cons (e1,e2) -> small e1 && small e2
  | E_sizeof _ -> true
  | _ -> false

let fresh_name_counter = ref 0

let fresh_name () =
  let current = !fresh_name_counter in
  let () = fresh_name_counter := (current + 1) in
  current
let reset_fresh_name_counter () =
  fresh_name_counter := 0

let fresh_id pre l =
  let current = fresh_name () in
  Id_aux (Id (pre ^ string_of_int current), gen_loc l)

let fresh_id_exp pre ((l,annot)) =
  let id = fresh_id pre l in
  E_aux (E_id id, (gen_loc l, annot))

let fresh_id_pat pre ((l,annot)) =
  let id = fresh_id pre l in
  P_aux (P_id id, (gen_loc l, annot))

let union_eff_exps es =
  List.fold_left union_effects no_effect (List.map effect_of es)

let fun_app_effects id env =
  try
    match Env.get_val_spec id env with
    | (_, Typ_aux (Typ_fn (_,_,feff), _)) -> feff
    | _ -> no_effect
  with
  | _ -> no_effect

let fix_eff_exp (E_aux (e,((l,_) as annot))) = match snd annot with
| Some (env, typ, eff) ->
  let effsum = match e with
    | E_block es -> union_eff_exps es
    | E_nondet es -> union_eff_exps es
    | E_id _
    | E_lit _ -> eff
    | E_cast (_,e) -> effect_of e
    | E_app (f,es) ->
      union_effects (fun_app_effects f env) (union_eff_exps es)
    | E_tuple es -> union_eff_exps es
    | E_app_infix (e1,f,e2) ->
      union_effects (fun_app_effects f env) (union_eff_exps [e1;e2])
    | E_if (e1,e2,e3) -> union_eff_exps [e1;e2;e3]
    | E_for (_,e1,e2,e3,_,e4) -> union_eff_exps [e1;e2;e3;e4]
    | E_loop (_,e1,e2) -> union_eff_exps [e1;e2]
    | E_vector es -> union_eff_exps es
    | E_vector_access (e1,e2) -> union_eff_exps [e1;e2]
    | E_vector_subrange (e1,e2,e3) -> union_eff_exps [e1;e2;e3]
    | E_vector_update (e1,e2,e3) -> union_eff_exps [e1;e2;e3]
    | E_vector_update_subrange (e1,e2,e3,e4) -> union_eff_exps [e1;e2;e3;e4]
    | E_vector_append (e1,e2) -> union_eff_exps [e1;e2]
    | E_list es -> union_eff_exps es
    | E_cons (e1,e2) -> union_eff_exps [e1;e2]
    | E_record fexps -> effect_of_fexps fexps
    | E_record_update(e,fexps) ->
      union_effects (effect_of e) (effect_of_fexps fexps)
    | E_field (e,_) -> effect_of e
    | E_case (e,pexps) ->
      List.fold_left union_effects (effect_of e) (List.map effect_of_pexp pexps)
    | E_let (lb,e) -> union_effects (effect_of_lb lb) (effect_of e)
    | E_assign (lexp,e) -> union_effects (effect_of_lexp lexp) (effect_of e)
    | E_exit e -> union_effects eff (effect_of e)
    | E_return e -> union_effects eff (effect_of e)
    | E_sizeof _ | E_sizeof_internal _ | E_constraint _ -> no_effect
    | E_assert (c,m) -> union_eff_exps [c; m]
    | E_comment _ | E_comment_struc _ -> no_effect
    | E_internal_cast (_,e) -> effect_of e
    | E_internal_exp _ -> no_effect
    | E_internal_exp_user _ -> no_effect
    | E_internal_let (lexp,e1,e2) ->
      union_effects (effect_of_lexp lexp)
        (union_effects (effect_of e1) (effect_of e2))
    | E_internal_plet (_,e1,e2) -> union_effects (effect_of e1) (effect_of e2)
    | E_internal_return e1 -> effect_of e1
  in
  E_aux (e, (l, Some (env, typ, effsum)))
| None ->
  E_aux (e, (l, None))

let fix_eff_lexp (LEXP_aux (lexp,((l,_) as annot))) = match snd annot with
| Some (env, typ, eff) ->
  let effsum = union_effects eff (match lexp with
    | LEXP_id _ -> no_effect
    | LEXP_cast _ -> no_effect
    | LEXP_memory (_,es) -> union_eff_exps es
    | LEXP_tup les ->
      List.fold_left (fun eff le -> union_effects eff (effect_of_lexp le)) no_effect les
    | LEXP_vector (lexp,e) -> union_effects (effect_of_lexp lexp) (effect_of e)
    | LEXP_vector_range (lexp,e1,e2) ->
      union_effects (effect_of_lexp lexp)
        (union_effects (effect_of e1) (effect_of e2))
    | LEXP_field (lexp,_) -> effect_of_lexp lexp) in
  LEXP_aux (lexp, (l, Some (env, typ, effsum)))
| None ->
  LEXP_aux (lexp, (l, None))

let fix_eff_fexp (FE_aux (fexp,((l,_) as annot))) = match snd annot with
| Some (env, typ, eff) ->
  let effsum = union_effects eff (match fexp with
    | FE_Fexp (_,e) -> effect_of e) in
  FE_aux (fexp, (l, Some (env, typ, effsum)))
| None ->
  FE_aux (fexp, (l, None))

let fix_eff_fexps fexps = fexps (* FES_aux have no effect information *)

let fix_eff_opt_default (Def_val_aux (opt_default,((l,_) as annot))) = match snd annot with
| Some (env, typ, eff) ->
  let effsum = union_effects eff (match opt_default with
    | Def_val_empty -> no_effect
    | Def_val_dec e -> effect_of e) in
  Def_val_aux (opt_default, (l, Some (env, typ, effsum)))
| None ->
  Def_val_aux (opt_default, (l, None))

let fix_eff_pexp (Pat_aux (pexp,((l,_) as annot))) = match snd annot with
| Some (env, typ, eff) ->
  let effsum = match pexp with
    | Pat_exp (_,e) -> effect_of e
    | Pat_when (_,e,e') -> union_effects (effect_of e) (effect_of e') in
  Pat_aux (pexp, (l, Some (env, typ, effsum)))
| None ->
  Pat_aux (pexp, (l, None))

let fix_eff_lb (LB_aux (lb,((l,_) as annot))) = match snd annot with
| Some (env, typ, eff) ->
  let effsum = match lb with
    | LB_val (_,e) -> effect_of e in
  LB_aux (lb, (l, Some (env, typ, effsum)))
| None ->
  LB_aux (lb, (l, None))

let effectful_effs = function
  | Effect_aux (Effect_set effs, _) ->
    List.exists
      (fun (BE_aux (be,_)) ->
       match be with
       | BE_nondet | BE_unspec | BE_undef | BE_lset -> false
       | _ -> true
      ) effs
  | _ -> true

let effectful eaux = effectful_effs (effect_of (propagate_exp_effect eaux))
let effectful_pexp pexp = effectful_effs (snd (propagate_pexp_effect pexp))

let updates_vars_effs = function
  | Effect_aux (Effect_set effs, _) ->
    List.exists
      (fun (BE_aux (be,_)) ->
       match be with
       | BE_lset -> true
       | _ -> false
      ) effs
  | _ -> true

let updates_vars eaux = updates_vars_effs (effect_of eaux)

let id_to_string (Id_aux(id,l)) =
  match id with
    | Id(s) -> s
    | DeIid(s) -> s


(*let rec partial_assoc (eq: 'a -> 'a -> bool) (v: 'a) (ls : ('a *'b) list ) : 'b option  = match ls with
  | [] -> None
  | (v1,v2)::ls -> if (eq v1 v) then Some v2 else partial_assoc eq v ls

let mk_atom_typ i = {t=Tapp("atom",[TA_nexp i])}

let simple_num l n : tannot exp =
  let typ = simple_annot (mk_atom_typ (mk_c (big_int_of_int n))) in
  E_aux (E_lit (L_aux (L_num n,l)), (l,typ))

let rec rewrite_nexp_to_exp program_vars l nexp = 
  let rewrite n = rewrite_nexp_to_exp program_vars l n in
  let typ = mk_atom_typ nexp in
  let actual_rewrite_n nexp = 
    match nexp.nexp with
      | Nconst i -> E_aux (E_lit (L_aux (L_num (int_of_big_int i),l)), (l,simple_annot typ))
      | Nadd (n1,n2) -> E_aux (E_app_infix (rewrite n1,(Id_aux (Id "+",l)),rewrite n2),
                               (l, (tag_annot typ (External (Some "add")))))
      | Nmult (n1,n2) -> E_aux (E_app_infix (rewrite n1,(Id_aux (Id "*",l)),rewrite n2),
                                (l, tag_annot typ (External (Some "multiply"))))
      | Nsub (n1,n2) -> E_aux (E_app_infix (rewrite n1,(Id_aux (Id "-",l)),rewrite n2),
                               (l, tag_annot typ (External (Some "minus"))))
      | N2n (n, _) -> E_aux (E_app_infix (E_aux (E_lit (L_aux (L_num 2,l)), (l, simple_annot (mk_atom_typ n_two))),
                                          (Id_aux (Id "**",l)),
                                          rewrite n), (l, tag_annot typ (External (Some "power"))))
      | Npow(n,i) -> E_aux (E_app_infix 
                              (rewrite n, (Id_aux (Id "**",l)),
                               E_aux (E_lit (L_aux (L_num i,l)),
                                      (l, simple_annot (mk_atom_typ (mk_c_int i))))),
                            (l, tag_annot typ (External (Some "power"))))
      | Nneg(n) -> E_aux (E_app_infix (E_aux (E_lit (L_aux (L_num 0,l)), (l, simple_annot (mk_atom_typ n_zero))),
                                       (Id_aux (Id "-",l)),
                                       rewrite n),
                          (l, tag_annot typ (External (Some "minus"))))
      | Nvar v -> (*TODO these need to generate an error as it's a place where there's insufficient specification. 
                    But, for now I need to permit this to make power.sail compile, and most errors are in trap 
                    or vectors *)
              (*let _ = Printf.eprintf "unbound variable here %s\n" v in*) 
        E_aux (E_id (Id_aux (Id v,l)),(l,simple_annot typ))
      | _ -> raise (Reporting_basic.err_unreachable l ("rewrite_nexp given n that can't be rewritten: " ^ (n_to_string nexp))) in
  match program_vars with
    | None -> actual_rewrite_n nexp
    | Some program_vars ->
      (match partial_assoc nexp_eq_check nexp program_vars with
        | None -> actual_rewrite_n nexp
        | Some(None,ev) ->
          (*let _ = Printf.eprintf "var case of rewrite, %s\n" ev in*)
          E_aux (E_id (Id_aux (Id ev,l)), (l, simple_annot typ))
        | Some(Some f,ev) -> 
          E_aux (E_app ((Id_aux (Id f,l)), [ (E_aux (E_id (Id_aux (Id ev,l)), (l,simple_annot typ)))]),
                 (l, tag_annot typ (External (Some f)))))

let rec match_to_program_vars ns bounds =
  match ns with
    | [] -> []
    | n::ns -> match find_var_from_nexp n bounds with
        | None -> match_to_program_vars ns bounds
        | Some(augment,ev) -> 
          (*let _ = Printf.eprintf "adding n %s to program var %s\n" (n_to_string n) ev in*)
          (n,(augment,ev))::(match_to_program_vars ns bounds)*)

let explode s =
  let rec exp i l = if i < 0 then l else exp (i - 1) (s.[i] :: l) in
  exp (String.length s - 1) []


let vector_string_to_bit_list l lit = 

  let hexchar_to_binlist = function
    | '0' -> ['0';'0';'0';'0']
    | '1' -> ['0';'0';'0';'1']
    | '2' -> ['0';'0';'1';'0']
    | '3' -> ['0';'0';'1';'1']
    | '4' -> ['0';'1';'0';'0']
    | '5' -> ['0';'1';'0';'1']
    | '6' -> ['0';'1';'1';'0']
    | '7' -> ['0';'1';'1';'1']
    | '8' -> ['1';'0';'0';'0']
    | '9' -> ['1';'0';'0';'1']
    | 'A' -> ['1';'0';'1';'0']
    | 'B' -> ['1';'0';'1';'1']
    | 'C' -> ['1';'1';'0';'0']
    | 'D' -> ['1';'1';'0';'1']
    | 'E' -> ['1';'1';'1';'0']
    | 'F' -> ['1';'1';'1';'1']
    | _ -> raise (Reporting_basic.err_unreachable l "hexchar_to_binlist given unrecognized character") in
  
  let s_bin = match lit with
    | L_hex s_hex -> List.flatten (List.map hexchar_to_binlist (explode (String.uppercase s_hex)))
    | L_bin s_bin -> explode s_bin
    | _ -> raise (Reporting_basic.err_unreachable l "s_bin given non vector literal") in

  List.map (function '0' -> L_aux (L_zero, gen_loc l)
                   | '1' -> L_aux (L_one,gen_loc l)
                   | _ -> raise (Reporting_basic.err_unreachable (gen_loc l) "binary had non-zero or one")) s_bin

let rewrite_pat rewriters (P_aux (pat,(l,annot))) =
  let rewrap p = P_aux (p,(l,annot)) in
  let rewrite = rewriters.rewrite_pat rewriters in
  match pat with
  | P_lit (L_aux ((L_hex _ | L_bin _) as lit,_)) ->
    let ps =  List.map (fun p -> P_aux (P_lit p, simple_annot l bit_typ))
        (vector_string_to_bit_list l lit) in
    rewrap (P_vector ps)
  | P_lit _ | P_wild | P_id _ | P_var _ -> rewrap pat
  | P_as(pat,id) -> rewrap (P_as(rewrite pat, id))
  | P_typ(typ,pat) -> rewrap (P_typ(typ, rewrite pat))
  | P_app(id ,pats) -> rewrap (P_app(id, List.map rewrite pats))
  | P_record(fpats,_) ->
    rewrap (P_record(List.map (fun (FP_aux(FP_Fpat(id,pat),pannot)) -> FP_aux(FP_Fpat(id, rewrite pat), pannot)) fpats,
                     false))
  | P_vector pats -> rewrap (P_vector(List.map rewrite pats))
  | P_vector_concat pats -> rewrap (P_vector_concat (List.map rewrite pats))
  | P_tup pats -> rewrap (P_tup (List.map rewrite pats))
  | P_list pats -> rewrap (P_list (List.map rewrite pats))
  | P_cons (pat1, pat2) -> rewrap (P_cons (rewrite pat1, rewrite pat2))

let rewrite_exp rewriters (E_aux (exp,(l,annot))) = 
  let rewrap e = E_aux (e,(l,annot)) in
  let rewrite = rewriters.rewrite_exp rewriters in
  match exp with
  | E_comment _ | E_comment_struc _ -> rewrap exp
  | E_block exps -> rewrap (E_block (List.map rewrite exps))
  | E_nondet exps -> rewrap (E_nondet (List.map rewrite exps))
  | E_lit (L_aux ((L_hex _ | L_bin _) as lit,_)) ->
    let es = List.map (fun p -> E_aux (E_lit p, simple_annot l bit_typ))
        (vector_string_to_bit_list l lit) in
    rewrap (E_vector es)
  | E_id _ | E_lit _  -> rewrap exp
  | E_cast (typ, exp) -> rewrap (E_cast (typ, rewrite exp))
  | E_app (id,exps) -> rewrap (E_app (id,List.map rewrite exps))
  | E_app_infix(el,id,er) -> rewrap (E_app_infix(rewrite el,id,rewrite er))
  | E_tuple exps -> rewrap (E_tuple (List.map rewrite exps))
  | E_if (c,t,e) -> rewrap (E_if (rewrite c,rewrite t, rewrite e))
  | E_for (id, e1, e2, e3, o, body) ->
    rewrap (E_for (id, rewrite e1, rewrite e2, rewrite e3, o, rewrite body))
  | E_loop (loop, e1, e2) ->
    rewrap (E_loop (loop, rewrite e1, rewrite e2))
  | E_vector exps -> rewrap (E_vector (List.map rewrite exps))
  | E_vector_access (vec,index) -> rewrap (E_vector_access (rewrite vec,rewrite index))
  | E_vector_subrange (vec,i1,i2) ->
    rewrap (E_vector_subrange (rewrite vec,rewrite i1,rewrite i2))
  | E_vector_update (vec,index,new_v) -> 
    rewrap (E_vector_update (rewrite vec,rewrite index,rewrite new_v))
  | E_vector_update_subrange (vec,i1,i2,new_v) ->
    rewrap (E_vector_update_subrange (rewrite vec,rewrite i1,rewrite i2,rewrite new_v))
  | E_vector_append (v1,v2) -> rewrap (E_vector_append (rewrite v1,rewrite v2))
  | E_list exps -> rewrap (E_list (List.map rewrite exps)) 
  | E_cons(h,t) -> rewrap (E_cons (rewrite h,rewrite t))
  | E_record (FES_aux (FES_Fexps(fexps, bool),fannot)) -> 
    rewrap (E_record 
              (FES_aux (FES_Fexps 
                          (List.map (fun (FE_aux(FE_Fexp(id,e),fannot)) -> 
                               FE_aux(FE_Fexp(id,rewrite e),fannot)) fexps, bool), fannot)))
  | E_record_update (re,(FES_aux (FES_Fexps(fexps, bool),fannot))) ->
    rewrap (E_record_update ((rewrite re),
                             (FES_aux (FES_Fexps 
                                         (List.map (fun (FE_aux(FE_Fexp(id,e),fannot)) -> 
                                              FE_aux(FE_Fexp(id,rewrite e),fannot)) fexps, bool), fannot))))
  | E_field(exp,id) -> rewrap (E_field(rewrite exp,id))
  | E_case (exp,pexps) ->
    let rewrite_pexp = function
    | (Pat_aux (Pat_exp(p, e), pannot)) ->
      Pat_aux (Pat_exp(rewriters.rewrite_pat rewriters p, rewrite e), pannot)
    | (Pat_aux (Pat_when(p, e, e'), pannot)) ->
      Pat_aux (Pat_when(rewriters.rewrite_pat rewriters p, rewrite e, rewrite e'), pannot) in
    rewrap (E_case (rewrite exp, List.map rewrite_pexp pexps))
  | E_let (letbind,body) -> rewrap (E_let(rewriters.rewrite_let rewriters letbind,rewrite body))
  | E_assign (lexp,exp) -> rewrap (E_assign(rewriters.rewrite_lexp rewriters lexp,rewrite exp))
  | E_sizeof n -> rewrap (E_sizeof n)
  | E_exit e -> rewrap (E_exit (rewrite e))
  | E_return e -> rewrap (E_return (rewrite e))
  | E_assert(e1,e2) -> rewrap (E_assert(rewrite e1,rewrite e2))
  | E_internal_cast (casted_annot,exp) ->
    rewrap (E_internal_cast (casted_annot, rewrite exp))
    (* check_exp (env_of exp) (strip_exp exp) (typ_of_annot casted_annot) *)
    (*let new_exp = rewrite exp in
    (*let _ = Printf.eprintf "Removing an internal_cast with %s\n" (tannot_to_string casted_annot) in*)
    (match casted_annot,exp with
     | Base((_,t),_,_,_,_,_),E_aux(ec,(ecl,Base((_,exp_t),_,_,_,_,_))) ->
       (*let _ = Printf.eprintf "Considering removing an internal cast where the two types are %s and %s\n" 
         (t_to_string t) (t_to_string exp_t) in*)
       (match t.t,exp_t.t with
        (*TODO should pass d_env into here so that I can look at the abbreviations if there are any here*)
        | Tapp("vector",[TA_nexp n1;TA_nexp nw1;TA_ord o1;_]),
          Tapp("vector",[TA_nexp n2;TA_nexp nw2;TA_ord o2;_]) 
        | Tapp("vector",[TA_nexp n1;TA_nexp nw1;TA_ord o1;_]),
          Tapp("reg",[TA_typ {t=(Tapp("vector",[TA_nexp n2; TA_nexp nw2; TA_ord o2;_]))}]) ->
          (match n1.nexp with
           | Nconst i1 -> if nexp_eq n1 n2 then new_exp else rewrap (E_cast (t_to_typ t,new_exp))
           | _ -> (match o1.order with
               | Odec -> 
                 (*let _ = Printf.eprintf "Considering removing a cast or not: %s %s, %b\n" 
                     (n_to_string nw1) (n_to_string n1) (nexp_one_more_than nw1 n1) in*)
                 rewrap (E_cast (Typ_aux (Typ_var (Kid_aux((Var "length"),Parse_ast.Generated l)),
                                          Parse_ast.Generated l),new_exp))
               | _ -> new_exp))
        | _ -> new_exp
     | Base((_,t),_,_,_,_,_),_ ->
       (*let _ = Printf.eprintf "Considering removing an internal cast where the remaining type is %s\n%!"
            (t_to_string t) in*)
       (match t.t with
        | Tapp("vector",[TA_nexp n1;TA_nexp nw1;TA_ord o1;_]) ->
          (match o1.order with
           | Odec -> 
             let _ = Printf.eprintf "Considering removing a cast or not: %s %s, %b\n" 
                 (n_to_string nw1) (n_to_string n1) (nexp_one_more_than nw1 n1) in
             rewrap (E_cast (Typ_aux (Typ_var (Kid_aux((Var "length"), Parse_ast.Generated l)),
                                      Parse_ast.Generated l), new_exp))
           | _ -> new_exp)
        | _ -> new_exp)
     | _ -> (*let _ = Printf.eprintf "Not a base match?\n" in*) new_exp*)
  (*| E_internal_exp (l,impl) ->
    match impl with
     | Base((_,t),_,_,_,_,bounds) ->
       (*let _ = Printf.eprintf "Rewriting internal expression, with type %s, and bounds %s\n" 
         (t_to_string t) (bounds_to_string bounds) in*)
       let bounds = match nmap with | None -> bounds | Some (nm,_) -> add_map_to_bounds nm bounds in
       (*let _ = Printf.eprintf "Bounds after looking at nmap %s\n" (bounds_to_string bounds) in*)
       (match t.t with
        (*Old case; should possibly be removed*)
        | Tapp("register",[TA_typ {t= Tapp("vector",[ _; TA_nexp r;_;_])}])
        | Tapp("vector", [_;TA_nexp r;_;_])
        | Tabbrev(_, {t=Tapp("vector",[_;TA_nexp r;_;_])}) ->
          (*let _ = Printf.eprintf "vector case with %s, bounds are %s\n" 
                (n_to_string r) (bounds_to_string bounds) in*)
          let nexps = expand_nexp r in
          (match (match_to_program_vars nexps bounds) with
           | [] -> rewrite_nexp_to_exp None l r
           | map -> rewrite_nexp_to_exp (Some map) l r)
        | Tapp("implicit", [TA_nexp i]) ->
          (*let _ = Printf.eprintf "Implicit case with %s\n" (n_to_string i) in*)
          let nexps = expand_nexp i in
          (match (match_to_program_vars nexps bounds) with
           | [] -> rewrite_nexp_to_exp None l i
           | map -> rewrite_nexp_to_exp (Some map) l i)
        | _ -> 
          raise (Reporting_basic.err_unreachable l 
                   ("Internal_exp given unexpected types " ^ (t_to_string t))))
     | _ -> raise (Reporting_basic.err_unreachable l ("Internal_exp given none Base annot"))*)
  (*| E_sizeof_internal (l,impl) ->
    (match impl with
     | Base((_,t),_,_,_,_,bounds) ->
       let bounds = match nmap with | None -> bounds | Some (nm,_) -> add_map_to_bounds nm bounds in
       (match t.t with
        | Tapp("atom",[TA_nexp n]) ->
          let nexps = expand_nexp n in
          (*let _ = Printf.eprintf "Removing sizeof_internal with type %s\n" (t_to_string t) in*)
          (match (match_to_program_vars nexps bounds) with
           | [] -> rewrite_nexp_to_exp None l n
           | map -> rewrite_nexp_to_exp (Some map) l n)
        | _ -> raise (Reporting_basic.err_unreachable l ("Sizeof internal had non-atom type " ^ (t_to_string t))))
     | _ -> raise (Reporting_basic.err_unreachable l ("Sizeof internal had none base annot"))*)
  (*| E_internal_exp_user ((l,user_spec),(_,impl)) -> 
    (match (user_spec,impl) with
     | (Base((_,tu),_,_,_,_,_), Base((_,ti),_,_,_,_,bounds)) ->
       (*let _ = Printf.eprintf "E_interal_user getting rewritten two types are %s and %s\n"
            (t_to_string tu) (t_to_string ti) in*)
       let bounds =  match nmap with | None -> bounds | Some (nm,_) -> add_map_to_bounds nm bounds in
       (match (tu.t,ti.t) with
        | (Tapp("implicit", [TA_nexp u]),Tapp("implicit",[TA_nexp i])) ->
          (*let _ = Printf.eprintf "Implicit case with %s\n" (n_to_string i) in*)
          let nexps = expand_nexp i in
          (match (match_to_program_vars nexps bounds) with
           | [] -> rewrite_nexp_to_exp None l i
           (*add u to program_vars env; for now it will work out properly by accident*)
           | map -> rewrite_nexp_to_exp (Some map) l i)
        | _ -> 
          raise (Reporting_basic.err_unreachable l 
                   ("Internal_exp_user given unexpected types " ^ (t_to_string tu) ^ ", " ^ (t_to_string ti))))
     | _ -> raise (Reporting_basic.err_unreachable l ("Internal_exp_user given none Base annot")))*)
  | E_internal_let _ -> raise (Reporting_basic.err_unreachable l "Internal let found before it should have been introduced")
  | E_internal_return _ -> raise (Reporting_basic.err_unreachable l "Internal return found before it should have been introduced")
  | E_internal_plet _ -> raise (Reporting_basic.err_unreachable l " Internal plet found before it should have been introduced")
  | _ -> rewrap exp
                           
let rewrite_let rewriters (LB_aux(letbind,(l,annot))) =
  (*let local_map = get_map_tannot annot in
  let map =
    match map,local_map with
    | None,None -> None
    | None,Some m -> Some(m, Envmap.empty)
    | Some(m,s), None -> Some(m,s)
    | Some(m,s), Some m' -> match merge_option_maps (Some m) local_map with
      | None -> Some(m,s) (*Shouldn't happen*)
      | Some new_m -> Some(new_m,s) in*)
  match letbind with
  | LB_val ( pat, exp) ->
    LB_aux(LB_val (rewriters.rewrite_pat rewriters pat,
                            rewriters.rewrite_exp rewriters exp),(l,annot))

let rewrite_lexp rewriters (LEXP_aux(lexp,(l,annot))) =
  let rewrap le = LEXP_aux(le,(l,annot)) in
  match lexp with
  | LEXP_id _ | LEXP_cast _ -> rewrap lexp
  | LEXP_tup tupls -> rewrap (LEXP_tup (List.map (rewriters.rewrite_lexp rewriters) tupls))
  | LEXP_memory (id,exps) -> rewrap (LEXP_memory(id,List.map (rewriters.rewrite_exp rewriters) exps))
  | LEXP_vector (lexp,exp) ->
    rewrap (LEXP_vector (rewriters.rewrite_lexp rewriters lexp,rewriters.rewrite_exp rewriters exp))
  | LEXP_vector_range (lexp,exp1,exp2) -> 
    rewrap (LEXP_vector_range (rewriters.rewrite_lexp rewriters lexp,
                               rewriters.rewrite_exp rewriters exp1,
                               rewriters.rewrite_exp rewriters exp2))
  | LEXP_field (lexp,id) -> rewrap (LEXP_field (rewriters.rewrite_lexp rewriters lexp,id))

let rewrite_fun rewriters (FD_aux (FD_function(recopt,tannotopt,effectopt,funcls),(l,fdannot))) = 
  let rewrite_funcl (FCL_aux (FCL_Funcl(id,pat,exp),(l,annot))) =
    let _ = reset_fresh_name_counter () in
    (FCL_aux (FCL_Funcl (id,rewriters.rewrite_pat rewriters pat,
                         rewriters.rewrite_exp rewriters exp),(l,annot))) 
  in FD_aux (FD_function(recopt,tannotopt,effectopt,List.map rewrite_funcl funcls),(l,fdannot))

let rewrite_def rewriters d = match d with
  | DEF_type _ | DEF_kind _ | DEF_spec _ | DEF_default _ | DEF_reg_dec _ | DEF_comm _ | DEF_overload _ | DEF_fixity _ -> d
  | DEF_fundef fdef -> DEF_fundef (rewriters.rewrite_fun rewriters fdef)
  | DEF_val letbind -> DEF_val (rewriters.rewrite_let rewriters letbind)
  | DEF_scattered _ -> raise (Reporting_basic.err_unreachable Parse_ast.Unknown "DEF_scattered survived to rewritter")

let rewrite_defs_base rewriters (Defs defs) = 
  let rec rewrite ds = match ds with
    | [] -> []
    | d::ds -> (rewriters.rewrite_def rewriters d)::(rewrite ds) in
  Defs (rewrite defs)

let rewriters_base =
  {rewrite_exp = rewrite_exp;
   rewrite_pat = rewrite_pat;
   rewrite_let = rewrite_let;
   rewrite_lexp = rewrite_lexp;
   rewrite_fun = rewrite_fun;
   rewrite_def = rewrite_def;
   rewrite_defs = rewrite_defs_base}
    
let rewrite_defs (Defs defs) = rewrite_defs_base rewriters_base (Defs defs)

module Envmap = Finite_map.Fmap_map(String)

(* TODO: This seems to only consider a single assignment (or possibly two, in
   separate branches of an if-expression). Hence, it seems the result is always
   at most one variable. Is this intended?
   It is only used below when pulling out local variables inside if-expressions
   into the outer scope, which seems dubious. I comment it out for now. *)
(*let rec introduced_variables (E_aux (exp,(l,annot))) =
  match exp with
  | E_cast (typ, exp) -> introduced_variables exp
  | E_if (c,t,e) -> Envmap.intersect (introduced_variables t) (introduced_variables e)
  | E_assign (lexp,exp) -> introduced_vars_le lexp exp
  | _ -> Envmap.empty

and introduced_vars_le (LEXP_aux(lexp,annot)) exp =
  match lexp with
  | LEXP_id (Id_aux (Id id,_))  | LEXP_cast(_,(Id_aux (Id id,_))) ->
    (match annot with
     | Base((_,t),Emp_intro,_,_,_,_) ->
       Envmap.insert Envmap.empty (id,(t,exp))
     | _ -> Envmap.empty)
  | _ -> Envmap.empty*)

type ('a,'pat,'pat_aux,'fpat,'fpat_aux) pat_alg =
  { p_lit            : lit -> 'pat_aux
  ; p_wild           : 'pat_aux
  ; p_as             : 'pat * id -> 'pat_aux
  ; p_typ            : Ast.typ * 'pat -> 'pat_aux
  ; p_id             : id -> 'pat_aux
  ; p_var            : 'pat * kid -> 'pat_aux
  ; p_app            : id * 'pat list -> 'pat_aux
  ; p_record         : 'fpat list * bool -> 'pat_aux
  ; p_vector         : 'pat list -> 'pat_aux
  ; p_vector_concat  : 'pat list -> 'pat_aux
  ; p_tup            : 'pat list -> 'pat_aux
  ; p_list           : 'pat list -> 'pat_aux
  ; p_cons           : 'pat * 'pat -> 'pat_aux
  ; p_aux            : 'pat_aux * 'a annot -> 'pat
  ; fP_aux           : 'fpat_aux * 'a annot -> 'fpat
  ; fP_Fpat          : id * 'pat -> 'fpat_aux
  }

let rec fold_pat_aux (alg : ('a,'pat,'pat_aux,'fpat,'fpat_aux) pat_alg) : 'a pat_aux -> 'pat_aux =
  function
  | P_lit lit           -> alg.p_lit lit
  | P_wild              -> alg.p_wild
  | P_id id             -> alg.p_id id
  | P_var (p, kid)      -> alg.p_var (fold_pat alg p, kid)
  | P_as (p,id)         -> alg.p_as (fold_pat alg p, id)
  | P_typ (typ,p)       -> alg.p_typ (typ,fold_pat alg p)
  | P_app (id,ps)       -> alg.p_app (id,List.map (fold_pat alg) ps)
  | P_record (ps,b)     -> alg.p_record (List.map (fold_fpat alg) ps, b)
  | P_vector ps         -> alg.p_vector (List.map (fold_pat alg) ps)
  | P_vector_concat ps  -> alg.p_vector_concat (List.map (fold_pat alg) ps)
  | P_tup ps            -> alg.p_tup (List.map (fold_pat alg) ps)
  | P_list ps           -> alg.p_list (List.map (fold_pat alg) ps)
  | P_cons (ph,pt)      -> alg.p_cons (fold_pat alg ph, fold_pat alg pt)


and fold_pat (alg : ('a,'pat,'pat_aux,'fpat,'fpat_aux) pat_alg) : 'a pat -> 'pat =
  function
  | P_aux (pat,annot)   -> alg.p_aux (fold_pat_aux alg pat,annot)
and fold_fpat_aux (alg : ('a,'pat,'pat_aux,'fpat,'fpat_aux) pat_alg) : 'a fpat_aux -> 'fpat_aux =
  function
  | FP_Fpat (id,pat)    -> alg.fP_Fpat (id,fold_pat alg pat)
and fold_fpat (alg : ('a,'pat,'pat_aux,'fpat,'fpat_aux) pat_alg) : 'a fpat -> 'fpat =
  function
  | FP_aux (fpat,annot) -> alg.fP_aux (fold_fpat_aux alg fpat,annot)

(* identity fold from term alg to term alg *)
let id_pat_alg : ('a,'a pat, 'a pat_aux, 'a fpat, 'a fpat_aux) pat_alg = 
  { p_lit            = (fun lit -> P_lit lit)
  ; p_wild           = P_wild
  ; p_as             = (fun (pat,id) -> P_as (pat,id))
  ; p_typ            = (fun (typ,pat) -> P_typ (typ,pat))
  ; p_id             = (fun id -> P_id id)
  ; p_var            = (fun (pat,kid) -> P_var (pat,kid))
  ; p_app            = (fun (id,ps) -> P_app (id,ps))
  ; p_record         = (fun (ps,b) -> P_record (ps,b))
  ; p_vector         = (fun ps -> P_vector ps)
  ; p_vector_concat  = (fun ps -> P_vector_concat ps)
  ; p_tup            = (fun ps -> P_tup ps)
  ; p_list           = (fun ps -> P_list ps)
  ; p_cons           = (fun (ph,pt) -> P_cons (ph,pt))
  ; p_aux            = (fun (pat,annot) -> P_aux (pat,annot))
  ; fP_aux           = (fun (fpat,annot) -> FP_aux (fpat,annot))
  ; fP_Fpat          = (fun (id,pat) -> FP_Fpat (id,pat))
  }
  
type ('a,'exp,'exp_aux,'lexp,'lexp_aux,'fexp,'fexp_aux,'fexps,'fexps_aux,
      'opt_default_aux,'opt_default,'pexp,'pexp_aux,'letbind_aux,'letbind,
      'pat,'pat_aux,'fpat,'fpat_aux) exp_alg = 
  { e_block                  : 'exp list -> 'exp_aux
  ; e_nondet                 : 'exp list -> 'exp_aux
  ; e_id                     : id -> 'exp_aux
  ; e_lit                    : lit -> 'exp_aux
  ; e_cast                   : Ast.typ * 'exp -> 'exp_aux
  ; e_app                    : id * 'exp list -> 'exp_aux
  ; e_app_infix              : 'exp * id * 'exp -> 'exp_aux
  ; e_tuple                  : 'exp list -> 'exp_aux
  ; e_if                     : 'exp * 'exp * 'exp -> 'exp_aux
  ; e_for                    : id * 'exp * 'exp * 'exp * Ast.order * 'exp -> 'exp_aux
  ; e_loop                   : loop * 'exp * 'exp -> 'exp_aux
  ; e_vector                 : 'exp list -> 'exp_aux
  ; e_vector_access          : 'exp * 'exp -> 'exp_aux
  ; e_vector_subrange        : 'exp * 'exp * 'exp -> 'exp_aux
  ; e_vector_update          : 'exp * 'exp * 'exp -> 'exp_aux
  ; e_vector_update_subrange : 'exp * 'exp * 'exp * 'exp -> 'exp_aux
  ; e_vector_append          : 'exp * 'exp -> 'exp_aux
  ; e_list                   : 'exp list -> 'exp_aux
  ; e_cons                   : 'exp * 'exp -> 'exp_aux
  ; e_record                 : 'fexps -> 'exp_aux
  ; e_record_update          : 'exp * 'fexps -> 'exp_aux
  ; e_field                  : 'exp * id -> 'exp_aux
  ; e_case                   : 'exp * 'pexp list -> 'exp_aux
  ; e_let                    : 'letbind * 'exp -> 'exp_aux
  ; e_assign                 : 'lexp * 'exp -> 'exp_aux
  ; e_sizeof                 : nexp -> 'exp_aux
  ; e_constraint             : n_constraint -> 'exp_aux
  ; e_exit                   : 'exp -> 'exp_aux
  ; e_return                 : 'exp -> 'exp_aux
  ; e_assert                 : 'exp * 'exp -> 'exp_aux
  ; e_internal_cast          : 'a annot * 'exp -> 'exp_aux
  ; e_internal_exp           : 'a annot -> 'exp_aux
  ; e_internal_exp_user      : 'a annot * 'a annot -> 'exp_aux
  ; e_comment                : string -> 'exp_aux
  ; e_comment_struc          : 'exp -> 'exp_aux
  ; e_internal_let           : 'lexp * 'exp * 'exp -> 'exp_aux
  ; e_internal_plet          : 'pat * 'exp * 'exp -> 'exp_aux
  ; e_internal_return        : 'exp -> 'exp_aux
  ; e_aux                    : 'exp_aux * 'a annot -> 'exp
  ; lEXP_id                  : id -> 'lexp_aux
  ; lEXP_memory              : id * 'exp list -> 'lexp_aux
  ; lEXP_cast                : Ast.typ * id -> 'lexp_aux
  ; lEXP_tup                 : 'lexp list -> 'lexp_aux
  ; lEXP_vector              : 'lexp * 'exp -> 'lexp_aux
  ; lEXP_vector_range        : 'lexp * 'exp * 'exp -> 'lexp_aux
  ; lEXP_field               : 'lexp * id -> 'lexp_aux
  ; lEXP_aux                 : 'lexp_aux * 'a annot -> 'lexp
  ; fE_Fexp                  : id * 'exp -> 'fexp_aux
  ; fE_aux                   : 'fexp_aux * 'a annot -> 'fexp
  ; fES_Fexps                : 'fexp list * bool -> 'fexps_aux
  ; fES_aux                  : 'fexps_aux * 'a annot -> 'fexps
  ; def_val_empty            : 'opt_default_aux
  ; def_val_dec              : 'exp -> 'opt_default_aux
  ; def_val_aux              : 'opt_default_aux * 'a annot -> 'opt_default
  ; pat_exp                  : 'pat * 'exp -> 'pexp_aux
  ; pat_when                 : 'pat * 'exp * 'exp -> 'pexp_aux
  ; pat_aux                  : 'pexp_aux * 'a annot -> 'pexp
  ; lB_val          : 'pat * 'exp -> 'letbind_aux
  ; lB_aux                   : 'letbind_aux * 'a annot -> 'letbind
  ; pat_alg                  : ('a,'pat,'pat_aux,'fpat,'fpat_aux) pat_alg
  }
    
let rec fold_exp_aux alg = function
  | E_block es -> alg.e_block (List.map (fold_exp alg) es)
  | E_nondet es -> alg.e_nondet (List.map (fold_exp alg) es)
  | E_id id -> alg.e_id id
  | E_lit lit -> alg.e_lit lit
  | E_cast (typ,e) -> alg.e_cast (typ, fold_exp alg e)
  | E_app (id,es) -> alg.e_app (id, List.map (fold_exp alg) es)
  | E_app_infix (e1,id,e2) -> alg.e_app_infix (fold_exp alg e1, id, fold_exp alg e2)
  | E_tuple es -> alg.e_tuple (List.map (fold_exp alg) es)
  | E_if (e1,e2,e3) -> alg.e_if (fold_exp alg e1, fold_exp alg e2, fold_exp alg e3)
  | E_for (id,e1,e2,e3,order,e4) ->
     alg.e_for (id,fold_exp alg e1, fold_exp alg e2, fold_exp alg e3, order, fold_exp alg e4)
  | E_loop (loop_type, e1, e2) ->
     alg.e_loop (loop_type, fold_exp alg e1, fold_exp alg e2)
  | E_vector es -> alg.e_vector (List.map (fold_exp alg) es)
  | E_vector_access (e1,e2) -> alg.e_vector_access (fold_exp alg e1, fold_exp alg e2)
  | E_vector_subrange (e1,e2,e3) ->
     alg.e_vector_subrange (fold_exp alg e1, fold_exp alg e2, fold_exp alg e3)
  | E_vector_update (e1,e2,e3) ->
     alg.e_vector_update (fold_exp alg e1, fold_exp alg e2, fold_exp alg e3)
  | E_vector_update_subrange (e1,e2,e3,e4) ->
     alg.e_vector_update_subrange (fold_exp alg e1,fold_exp alg e2, fold_exp alg e3, fold_exp alg e4)
  | E_vector_append (e1,e2) -> alg.e_vector_append (fold_exp alg e1, fold_exp alg e2)
  | E_list es -> alg.e_list (List.map (fold_exp alg) es)
  | E_cons (e1,e2) -> alg.e_cons (fold_exp alg e1, fold_exp alg e2)
  | E_record fexps -> alg.e_record (fold_fexps alg fexps)
  | E_record_update (e,fexps) -> alg.e_record_update (fold_exp alg e, fold_fexps alg fexps)
  | E_field (e,id) -> alg.e_field (fold_exp alg e, id)
  | E_case (e,pexps) -> alg.e_case (fold_exp alg e, List.map (fold_pexp alg) pexps)
  | E_let (letbind,e) -> alg.e_let (fold_letbind alg letbind, fold_exp alg e)
  | E_assign (lexp,e) -> alg.e_assign (fold_lexp alg lexp, fold_exp alg e)
  | E_sizeof nexp -> alg.e_sizeof nexp
  | E_constraint nc -> alg.e_constraint nc
  | E_exit e -> alg.e_exit (fold_exp alg e)
  | E_return e -> alg.e_return (fold_exp alg e)
  | E_assert(e1,e2) -> alg.e_assert (fold_exp alg e1, fold_exp alg e2)
  | E_internal_cast (annot,e) -> alg.e_internal_cast (annot, fold_exp alg e)
  | E_internal_exp annot -> alg.e_internal_exp annot
  | E_sizeof_internal a -> raise (Reporting_basic.err_unreachable (Parse_ast.Unknown)
      "E_sizeof_internal encountered during rewriting")
  | E_internal_exp_user (annot1,annot2) -> alg.e_internal_exp_user (annot1,annot2)
  | E_comment c -> alg.e_comment c
  | E_comment_struc e -> alg.e_comment_struc (fold_exp alg e)
  | E_internal_let (lexp,e1,e2) ->
     alg.e_internal_let (fold_lexp alg lexp, fold_exp alg e1, fold_exp alg e2)
  | E_internal_plet (pat,e1,e2) ->
     alg.e_internal_plet (fold_pat alg.pat_alg pat, fold_exp alg e1, fold_exp alg e2)
  | E_internal_return e -> alg.e_internal_return (fold_exp alg e)
and fold_exp alg (E_aux (exp_aux,annot)) = alg.e_aux (fold_exp_aux alg exp_aux, annot)
and fold_lexp_aux alg = function
  | LEXP_id id -> alg.lEXP_id id
  | LEXP_memory (id,es) -> alg.lEXP_memory (id, List.map (fold_exp alg) es)
  | LEXP_tup les -> alg.lEXP_tup (List.map (fold_lexp alg) les)
  | LEXP_cast (typ,id) -> alg.lEXP_cast (typ,id)
  | LEXP_vector (lexp,e) -> alg.lEXP_vector (fold_lexp alg lexp, fold_exp alg e)
  | LEXP_vector_range (lexp,e1,e2) ->
     alg.lEXP_vector_range (fold_lexp alg lexp, fold_exp alg e1, fold_exp alg e2)
 | LEXP_field (lexp,id) -> alg.lEXP_field (fold_lexp alg lexp, id)
and fold_lexp alg (LEXP_aux (lexp_aux,annot)) =
  alg.lEXP_aux (fold_lexp_aux alg lexp_aux, annot)
and fold_fexp_aux alg (FE_Fexp (id,e)) = alg.fE_Fexp (id, fold_exp alg e)
and fold_fexp alg (FE_aux (fexp_aux,annot)) = alg.fE_aux (fold_fexp_aux alg fexp_aux,annot)
and fold_fexps_aux alg (FES_Fexps (fexps,b)) = alg.fES_Fexps (List.map (fold_fexp alg) fexps, b)
and fold_fexps alg (FES_aux (fexps_aux,annot)) = alg.fES_aux (fold_fexps_aux alg fexps_aux, annot)
and fold_opt_default_aux alg = function
  | Def_val_empty -> alg.def_val_empty
  | Def_val_dec e -> alg.def_val_dec (fold_exp alg e)
and fold_opt_default alg (Def_val_aux (opt_default_aux,annot)) =
  alg.def_val_aux (fold_opt_default_aux alg opt_default_aux, annot)
and fold_pexp_aux alg = function
  | Pat_exp (pat,e) -> alg.pat_exp (fold_pat alg.pat_alg pat, fold_exp alg e)
  | Pat_when (pat,e,e') -> alg.pat_when (fold_pat alg.pat_alg pat, fold_exp alg e, fold_exp alg e')
and fold_pexp alg (Pat_aux (pexp_aux,annot)) = alg.pat_aux (fold_pexp_aux alg pexp_aux, annot)
and fold_letbind_aux alg = function
  | LB_val (pat,e) -> alg.lB_val (fold_pat alg.pat_alg pat, fold_exp alg e)
and fold_letbind alg (LB_aux (letbind_aux,annot)) = alg.lB_aux (fold_letbind_aux alg letbind_aux, annot)

let id_exp_alg =
  { e_block = (fun es -> E_block es)
  ; e_nondet = (fun es -> E_nondet es)
  ; e_id = (fun id -> E_id id)
  ; e_lit = (fun lit -> (E_lit lit))
  ; e_cast = (fun (typ,e) -> E_cast (typ,e))
  ; e_app = (fun (id,es) -> E_app (id,es))
  ; e_app_infix = (fun (e1,id,e2) -> E_app_infix (e1,id,e2))
  ; e_tuple = (fun es -> E_tuple es)
  ; e_if = (fun (e1,e2,e3) -> E_if (e1,e2,e3))
  ; e_for = (fun (id,e1,e2,e3,order,e4) -> E_for (id,e1,e2,e3,order,e4))
  ; e_loop = (fun (lt, e1, e2) -> E_loop (lt, e1, e2))
  ; e_vector = (fun es -> E_vector es)
  ; e_vector_access = (fun (e1,e2) -> E_vector_access (e1,e2))
  ; e_vector_subrange =  (fun (e1,e2,e3) -> E_vector_subrange (e1,e2,e3))
  ; e_vector_update = (fun (e1,e2,e3) -> E_vector_update (e1,e2,e3))
  ; e_vector_update_subrange =  (fun (e1,e2,e3,e4) -> E_vector_update_subrange (e1,e2,e3,e4))
  ; e_vector_append = (fun (e1,e2) -> E_vector_append (e1,e2))
  ; e_list = (fun es -> E_list es)
  ; e_cons = (fun (e1,e2) -> E_cons (e1,e2))
  ; e_record = (fun fexps -> E_record fexps)
  ; e_record_update = (fun (e1,fexp) -> E_record_update (e1,fexp))
  ; e_field = (fun (e1,id) -> (E_field (e1,id)))
  ; e_case = (fun (e1,pexps) -> E_case (e1,pexps))
  ; e_let = (fun (lb,e2) -> E_let (lb,e2))
  ; e_assign = (fun (lexp,e2) -> E_assign (lexp,e2))
  ; e_sizeof = (fun nexp -> E_sizeof nexp)
  ; e_constraint = (fun nc -> E_constraint nc)
  ; e_exit = (fun e1 -> E_exit (e1))
  ; e_return = (fun e1 -> E_return e1)
  ; e_assert = (fun (e1,e2) -> E_assert(e1,e2)) 
  ; e_internal_cast = (fun (a,e1) -> E_internal_cast (a,e1))
  ; e_internal_exp = (fun a -> E_internal_exp a)
  ; e_internal_exp_user = (fun (a1,a2) -> E_internal_exp_user (a1,a2))
  ; e_comment = (fun c -> E_comment c)
  ; e_comment_struc = (fun e -> E_comment_struc e)
  ; e_internal_let = (fun (lexp, e2, e3) -> E_internal_let (lexp,e2,e3))
  ; e_internal_plet = (fun (pat, e1, e2) -> E_internal_plet (pat,e1,e2))
  ; e_internal_return = (fun e -> E_internal_return e)
  ; e_aux = (fun (e,annot) -> E_aux (e,annot))
  ; lEXP_id = (fun id -> LEXP_id id)
  ; lEXP_memory = (fun (id,es) -> LEXP_memory (id,es))
  ; lEXP_cast = (fun (typ,id) -> LEXP_cast (typ,id))
  ; lEXP_tup = (fun tups -> LEXP_tup tups)
  ; lEXP_vector = (fun (lexp,e2) -> LEXP_vector (lexp,e2))
  ; lEXP_vector_range = (fun (lexp,e2,e3) -> LEXP_vector_range (lexp,e2,e3))
  ; lEXP_field = (fun (lexp,id) -> LEXP_field (lexp,id))
  ; lEXP_aux = (fun (lexp,annot) -> LEXP_aux (lexp,annot))
  ; fE_Fexp = (fun (id,e) -> FE_Fexp (id,e))
  ; fE_aux = (fun (fexp,annot) -> FE_aux (fexp,annot))
  ; fES_Fexps = (fun (fexps,b) -> FES_Fexps (fexps,b))
  ; fES_aux = (fun (fexp,annot) -> FES_aux (fexp,annot))
  ; def_val_empty = Def_val_empty
  ; def_val_dec = (fun e -> Def_val_dec e)
  ; def_val_aux = (fun (defval,aux) -> Def_val_aux (defval,aux))
  ; pat_exp = (fun (pat,e) -> (Pat_exp (pat,e)))
  ; pat_when = (fun (pat,e,e') -> (Pat_when (pat,e,e')))
  ; pat_aux = (fun (pexp,a) -> (Pat_aux (pexp,a)))
  ; lB_val = (fun (pat,e) -> LB_val (pat,e))
  ; lB_aux = (fun (lb,annot) -> LB_aux (lb,annot))
  ; pat_alg = id_pat_alg
  }

(* Folding algorithms for not only rewriting patterns/expressions, but also
   computing some additional value. Usage: Pass default value (bot) and a
   binary join operator as arguments, and specify the non-default cases of
   rewriting/computation by overwriting fields of the record.
   See rewrite_sizeof for examples. *)
let compute_pat_alg bot join =
  let join_list vs = List.fold_left join bot vs in
  let split_join f ps = let (vs,ps) = List.split ps in (join_list vs, f ps) in
  { p_lit            = (fun lit -> (bot, P_lit lit))
  ; p_wild           = (bot, P_wild)
  ; p_as             = (fun ((v,pat),id) -> (v, P_as (pat,id)))
  ; p_typ            = (fun (typ,(v,pat)) -> (v, P_typ (typ,pat)))
  ; p_id             = (fun id -> (bot, P_id id))
  ; p_var            = (fun ((v,pat),kid) -> (v, P_var (pat,kid)))
  ; p_app            = (fun (id,ps) -> split_join (fun ps -> P_app (id,ps)) ps)
  ; p_record         = (fun (ps,b) -> split_join (fun ps -> P_record (ps,b)) ps)
  ; p_vector         = split_join (fun ps -> P_vector ps)
  ; p_vector_concat  = split_join (fun ps -> P_vector_concat ps)
  ; p_tup            = split_join (fun ps -> P_tup ps)
  ; p_list           = split_join (fun ps -> P_list ps)
  ; p_cons           = (fun ((vh,ph),(vt,pt)) -> (join vh vt, P_cons (ph,pt)))
  ; p_aux            = (fun ((v,pat),annot) -> (v, P_aux (pat,annot)))
  ; fP_aux           = (fun ((v,fpat),annot) -> (v, FP_aux (fpat,annot)))
  ; fP_Fpat          = (fun (id,(v,pat)) -> (v, FP_Fpat (id,pat)))
  }

let compute_exp_alg bot join =
  let join_list vs = List.fold_left join bot vs in
  let split_join f es = let (vs,es) = List.split es in (join_list vs, f es) in
  { e_block = split_join (fun es -> E_block es)
  ; e_nondet = split_join (fun es -> E_nondet es)
  ; e_id = (fun id -> (bot, E_id id))
  ; e_lit = (fun lit -> (bot, E_lit lit))
  ; e_cast = (fun (typ,(v,e)) -> (v, E_cast (typ,e)))
  ; e_app = (fun (id,es) -> split_join (fun es -> E_app (id,es)) es)
  ; e_app_infix = (fun ((v1,e1),id,(v2,e2)) -> (join v1 v2, E_app_infix (e1,id,e2)))
  ; e_tuple = split_join (fun es -> E_tuple es)
  ; e_if = (fun ((v1,e1),(v2,e2),(v3,e3)) -> (join_list [v1;v2;v3], E_if (e1,e2,e3)))
  ; e_for = (fun (id,(v1,e1),(v2,e2),(v3,e3),order,(v4,e4)) ->
    (join_list [v1;v2;v3;v4], E_for (id,e1,e2,e3,order,e4)))
  ; e_loop = (fun (lt, (v1, e1), (v2, e2)) ->
    (join_list [v1;v2], E_loop (lt, e1, e2)))
  ; e_vector = split_join (fun es -> E_vector es)
  ; e_vector_access = (fun ((v1,e1),(v2,e2)) -> (join v1 v2, E_vector_access (e1,e2)))
  ; e_vector_subrange =  (fun ((v1,e1),(v2,e2),(v3,e3)) -> (join_list [v1;v2;v3], E_vector_subrange (e1,e2,e3)))
  ; e_vector_update = (fun ((v1,e1),(v2,e2),(v3,e3)) -> (join_list [v1;v2;v3], E_vector_update (e1,e2,e3)))
  ; e_vector_update_subrange =  (fun ((v1,e1),(v2,e2),(v3,e3),(v4,e4)) -> (join_list [v1;v2;v3;v4], E_vector_update_subrange (e1,e2,e3,e4)))
  ; e_vector_append = (fun ((v1,e1),(v2,e2)) -> (join v1 v2, E_vector_append (e1,e2)))
  ; e_list = split_join (fun es -> E_list es)
  ; e_cons = (fun ((v1,e1),(v2,e2)) -> (join v1 v2, E_cons (e1,e2)))
  ; e_record = (fun (vs,fexps) -> (vs, E_record fexps))
  ; e_record_update = (fun ((v1,e1),(vf,fexp)) -> (join v1 vf, E_record_update (e1,fexp)))
  ; e_field = (fun ((v1,e1),id) -> (v1, E_field (e1,id)))
  ; e_case = (fun ((v1,e1),pexps) ->
    let (vps,pexps) = List.split pexps in
    (join_list (v1::vps), E_case (e1,pexps)))
  ; e_let = (fun ((vl,lb),(v2,e2)) -> (join vl v2, E_let (lb,e2)))
  ; e_assign = (fun ((vl,lexp),(v2,e2)) -> (join vl v2, E_assign (lexp,e2)))
  ; e_sizeof = (fun nexp -> (bot, E_sizeof nexp))
  ; e_constraint = (fun nc -> (bot, E_constraint nc))
  ; e_exit = (fun (v1,e1) -> (v1, E_exit (e1)))
  ; e_return = (fun (v1,e1) -> (v1, E_return e1))
  ; e_assert = (fun ((v1,e1),(v2,e2)) -> (join v1 v2, E_assert(e1,e2)) )
  ; e_internal_cast = (fun (a,(v1,e1)) -> (v1, E_internal_cast (a,e1)))
  ; e_internal_exp = (fun a -> (bot, E_internal_exp a))
  ; e_internal_exp_user = (fun (a1,a2) -> (bot, E_internal_exp_user (a1,a2)))
  ; e_comment = (fun c -> (bot, E_comment c))
  ; e_comment_struc = (fun (v,e) -> (bot, E_comment_struc e)) (* ignore value by default, since it is comes from a comment *)
  ; e_internal_let = (fun ((vl, lexp), (v2,e2), (v3,e3)) ->
    (join_list [vl;v2;v3], E_internal_let (lexp,e2,e3)))
  ; e_internal_plet = (fun ((vp,pat), (v1,e1), (v2,e2)) ->
    (join_list [vp;v1;v2], E_internal_plet (pat,e1,e2)))
  ; e_internal_return = (fun (v,e) -> (v, E_internal_return e))
  ; e_aux = (fun ((v,e),annot) -> (v, E_aux (e,annot)))
  ; lEXP_id = (fun id -> (bot, LEXP_id id))
  ; lEXP_memory = (fun (id,es) -> split_join (fun es -> LEXP_memory (id,es)) es)
  ; lEXP_cast = (fun (typ,id) -> (bot, LEXP_cast (typ,id)))
  ; lEXP_tup = (fun ls ->
    let (vs,ls) = List.split ls in
    (join_list vs, LEXP_tup ls))
  ; lEXP_vector = (fun ((vl,lexp),(v2,e2)) -> (join vl v2, LEXP_vector (lexp,e2)))
  ; lEXP_vector_range = (fun ((vl,lexp),(v2,e2),(v3,e3)) ->
    (join_list [vl;v2;v3], LEXP_vector_range (lexp,e2,e3)))
  ; lEXP_field = (fun ((vl,lexp),id) -> (vl, LEXP_field (lexp,id)))
  ; lEXP_aux = (fun ((vl,lexp),annot) -> (vl, LEXP_aux (lexp,annot)))
  ; fE_Fexp = (fun (id,(v,e)) -> (v, FE_Fexp (id,e)))
  ; fE_aux = (fun ((vf,fexp),annot) -> (vf, FE_aux (fexp,annot)))
  ; fES_Fexps = (fun (fexps,b) ->
    let (vs,fexps) = List.split fexps in
    (join_list vs, FES_Fexps (fexps,b)))
  ; fES_aux = (fun ((vf,fexp),annot) -> (vf, FES_aux (fexp,annot)))
  ; def_val_empty = (bot, Def_val_empty)
  ; def_val_dec = (fun (v,e) -> (v, Def_val_dec e))
  ; def_val_aux = (fun ((v,defval),aux) -> (v, Def_val_aux (defval,aux)))
  ; pat_exp = (fun ((vp,pat),(v,e)) -> (join vp v, Pat_exp (pat,e)))
  ; pat_when = (fun ((vp,pat),(v,e),(v',e')) -> (join_list [vp;v;v'], Pat_when (pat,e,e')))
  ; pat_aux = (fun ((v,pexp),a) -> (v, Pat_aux (pexp,a)))
  ; lB_val = (fun ((vp,pat),(v,e)) -> (join vp v, LB_val (pat,e)))
  ; lB_aux = (fun ((vl,lb),annot) -> (vl,LB_aux (lb,annot)))
  ; pat_alg = compute_pat_alg bot join
  }

(* Re-write trivial sizeof expressions - trivial meaning that the
   value of the sizeof can be directly inferred from the type
   variables in scope. *)
let rewrite_trivial_sizeof, rewrite_trivial_sizeof_exp =
  let extract_typ_var l env nexp (id, (_, typ)) =
    let var = E_aux (E_id id, (l, Some (env, typ, no_effect))) in
    match destruct_atom_nexp env typ with
    | Some size when prove env (nc_eq size nexp) -> Some var
    | _ ->
       begin
         match destruct_vector env typ with
         | Some (_, len, _, _) when prove env (nc_eq len nexp) ->
            Some (E_aux (E_app (mk_id "length", [var]), (l, Some (env, atom_typ len, no_effect))))
         | _ -> None
       end
  in
  let rec split_nexp (Nexp_aux (nexp_aux, l) as nexp) =
    match nexp_aux with
    | Nexp_sum (n1, n2) ->
       mk_exp (E_app (mk_id "add_range", [split_nexp n1; split_nexp n2]))
    | Nexp_minus (n1, n2) ->
       mk_exp (E_app (mk_id "sub_range", [split_nexp n1; split_nexp n2]))
    | Nexp_times (n1, n2) ->
       mk_exp (E_app (mk_id "mult_range", [split_nexp n1; split_nexp n2]))
    | Nexp_neg nexp -> mk_exp (E_app (mk_id "negate_range", [split_nexp nexp]))
    | _ -> mk_exp (E_sizeof nexp)
  in
  let rec rewrite_nexp_ids env (Nexp_aux (nexp, l) as nexp_aux) = match nexp with
    | Nexp_id id -> rewrite_nexp_ids env (Env.get_num_def id env)
    | Nexp_times (nexp1, nexp2) -> Nexp_aux (Nexp_times (rewrite_nexp_ids env nexp1, rewrite_nexp_ids env nexp2), l)
    | Nexp_sum (nexp1, nexp2) -> Nexp_aux (Nexp_sum (rewrite_nexp_ids env nexp1, rewrite_nexp_ids env nexp2), l)
    | Nexp_minus (nexp1, nexp2) -> Nexp_aux (Nexp_minus (rewrite_nexp_ids env nexp1, rewrite_nexp_ids env nexp2), l)
    | Nexp_exp nexp -> Nexp_aux (Nexp_exp (rewrite_nexp_ids env nexp), l)
    | Nexp_neg nexp -> Nexp_aux (Nexp_neg (rewrite_nexp_ids env nexp), l)
    | _ -> nexp_aux in
  let rec rewrite_e_aux split_sizeof (E_aux (e_aux, (l, _)) as orig_exp) =
    let env = env_of orig_exp in
    match e_aux with
    | E_sizeof (Nexp_aux (Nexp_constant c, _) as nexp) ->
       E_aux (E_lit (L_aux (L_num c, l)), (l, Some (env, atom_typ nexp, no_effect)))
    | E_sizeof nexp ->
       begin
         match simplify_nexp (rewrite_nexp_ids (env_of orig_exp) nexp) with
         | Nexp_aux (Nexp_constant c, _) ->
            E_aux (E_lit (L_aux (L_num c, l)), (l, Some (env, atom_typ nexp, no_effect)))
         | _ ->
            let locals = Env.get_locals env in
            let exps = Bindings.bindings locals
                       |> List.map (extract_typ_var l env nexp)
                       |> List.map (fun opt -> match opt with Some x -> [x] | None -> [])
                       |> List.concat
            in
            match exps with
            | (exp :: _) -> exp
            | [] when split_sizeof ->
               fold_exp (rewrite_e_sizeof false) (check_exp env (split_nexp nexp) (typ_of orig_exp))
            | [] -> orig_exp
       end
    | _ -> orig_exp
  and rewrite_e_sizeof split_sizeof =
    { id_exp_alg with e_aux = (fun (exp, annot) -> rewrite_e_aux split_sizeof (E_aux (exp, annot))) }
  in
  rewrite_defs_base { rewriters_base with rewrite_exp = (fun _ -> fold_exp (rewrite_e_sizeof true)) }, rewrite_e_aux true

(* Rewrite sizeof expressions with type-level variables to
   term-level expressions

   For each type-level variable used in a sizeof expressions whose value cannot
   be directly extracted from existing parameters of the surrounding function,
   a further parameter is added; calls to the function are rewritten
   accordingly (possibly causing further rewriting in the calling function) *)
let rewrite_sizeof (Defs defs) =
  let sizeof_frees exp =
    fst (fold_exp
           { (compute_exp_alg KidSet.empty KidSet.union) with
             e_sizeof = (fun nexp -> (nexp_frees nexp, E_sizeof nexp)) }
           exp) in

  (* Collect nexps whose values can be obtained directly from a pattern bind *)
  let nexps_from_params pat =
    fst (fold_pat
           { (compute_pat_alg [] (@)) with
             p_aux = (fun ((v,pat),((l,_) as annot)) ->
             let v' = match pat with
               | P_id id | P_as (_, id) ->
                  let (Typ_aux (typ,_) as typ_aux) = typ_of_annot annot in
                  (match typ with
                   | Typ_app (atom, [Typ_arg_aux (Typ_arg_nexp nexp, _)])
                        when string_of_id atom = "atom" ->
                      [nexp, E_id id]
                   | Typ_app (vector, _) when string_of_id vector = "vector" ->
                      let id_length = Id_aux (Id "length", gen_loc l) in
                      (try
                         (match Env.get_val_spec id_length (env_of_annot annot) with
                          | _ ->
                             let (_,len,_,_) = vector_typ_args_of typ_aux in
                             let exp = E_app (id_length, [E_aux (E_id id, annot)]) in
                             [len, exp])
                       with
                       | _ -> [])
                   | _ -> [])
               | _ -> [] in
             (v @ v', P_aux (pat,annot)))} pat) in

  (* Substitute collected values in sizeof expressions *)
  let rec e_sizeof nmap (Nexp_aux (nexp, l) as nexp_aux) =
    try snd (List.find (fun (nexp,_) -> nexp_identical nexp nexp_aux) nmap)
    with
    | Not_found ->
       let binop nexp1 op nexp2 = E_app_infix (
                                      E_aux (e_sizeof nmap nexp1, simple_annot l (atom_typ nexp1)),
                                      Id_aux (Id op, Parse_ast.Unknown),
                                      E_aux (e_sizeof nmap nexp2, simple_annot l (atom_typ nexp2))
                                    ) in
       let (Nexp_aux (nexp, l) as nexp_aux) = simplify_nexp nexp_aux in
       (match nexp with
        | Nexp_constant i -> E_lit (L_aux (L_num i, l))
        | Nexp_times (nexp1, nexp2) -> binop nexp1 "*" nexp2
        | Nexp_sum (nexp1, nexp2) -> binop nexp1 "+" nexp2
        | Nexp_minus (nexp1, nexp2) -> binop nexp1 "-" nexp2
        | _ -> E_sizeof nexp_aux) in

  let ex_regex = Str.regexp "'ex[0-9]+" in

  (* Rewrite calls to functions which have had parameters added to pass values
     of type-level variables; these are added as sizeof expressions first, and
     then further rewritten as above. *)
  let e_app_aux param_map ((exp, exp_orig), ((l, _) as annot)) =
    let env = env_of_annot annot in
    let full_exp = E_aux (exp, annot) in
    let orig_exp = E_aux (exp_orig, annot) in
    match exp with
    | E_app (f, args) ->
       if Bindings.mem f param_map then
         (* Retrieve instantiation of the type variables of the called function
           for the given parameters in the original environment *)
         let inst =
           try instantiation_of orig_exp with
           | Type_error (l, err) ->
             raise (Reporting_basic.err_typ l (string_of_type_error err)) in
         (* Rewrite the inst using orig_kid so that each type variable has it's
            original name rather than a mangled typechecker name *)
         let inst = KBindings.fold (fun kid uvar b -> KBindings.add (orig_kid kid) uvar b) inst KBindings.empty in
         let kid_exp kid = begin
             (* We really don't want to see an existential here! *)
             assert (not (Str.string_match ex_regex (string_of_kid kid) 0));
             let uvar = try Some (KBindings.find (orig_kid kid) inst) with Not_found -> None in
             match uvar with
             | Some (U_nexp nexp) ->
                let sizeof = E_aux (E_sizeof nexp, (l, Some (env, atom_typ nexp, no_effect))) in
                (try rewrite_trivial_sizeof_exp sizeof with
                | Type_error (l, err) ->
                  raise (Reporting_basic.err_typ l (string_of_type_error err)))
             (* If the type variable is Not_found then it was probably
                introduced by a P_var pattern, so it likely exists as
                a variable in scope. It can't be an existential because the assert rules that out. *)
             | None -> annot_exp (E_id (id_of_kid (orig_kid kid))) l env (atom_typ (nvar (orig_kid kid)))
             | _ ->
                raise (Reporting_basic.err_unreachable l
                                                       ("failed to infer nexp for type variable " ^ string_of_kid kid ^
                                                          " of function " ^ string_of_id f))
           end in
         let kid_exps = List.map kid_exp (KidSet.elements (Bindings.find f param_map)) in
         (E_aux (E_app (f, kid_exps @ args), annot), orig_exp)
       else (full_exp, orig_exp)
    | _ -> (full_exp, orig_exp) in

  (* Plug this into a folding algorithm that also keeps around a copy of the
  original expressions, which we use to infer instantiations of type variables
  in the original environments *)
  let copy_exp_alg =
    { e_block = (fun es -> let (es, es') = List.split es in (E_block es, E_block es'))
    ; e_nondet = (fun es -> let (es, es') = List.split es in (E_nondet es, E_nondet es'))
    ; e_id = (fun id -> (E_id id, E_id id))
    ; e_lit = (fun lit -> (E_lit lit, E_lit lit))
    ; e_cast = (fun (typ,(e,e')) -> (E_cast (typ,e), E_cast (typ,e')))
    ; e_app = (fun (id,es) -> let (es, es') = List.split es in (E_app (id,es), E_app (id,es')))
    ; e_app_infix = (fun ((e1,e1'),id,(e2,e2')) -> (E_app_infix (e1,id,e2), E_app_infix (e1',id,e2')))
    ; e_tuple = (fun es -> let (es, es') = List.split es in (E_tuple es, E_tuple es'))
    ; e_if = (fun ((e1,e1'),(e2,e2'),(e3,e3')) -> (E_if (e1,e2,e3), E_if (e1',e2',e3')))
    ; e_for = (fun (id,(e1,e1'),(e2,e2'),(e3,e3'),order,(e4,e4')) -> (E_for (id,e1,e2,e3,order,e4), E_for (id,e1',e2',e3',order,e4')))
    ; e_loop = (fun (lt, (e1, e1'), (e2, e2')) -> (E_loop (lt, e1, e2), E_loop (lt, e1', e2')))
    ; e_vector = (fun es -> let (es, es') = List.split es in (E_vector es, E_vector es'))
    ; e_vector_access = (fun ((e1,e1'),(e2,e2')) -> (E_vector_access (e1,e2), E_vector_access (e1',e2')))
    ; e_vector_subrange =  (fun ((e1,e1'),(e2,e2'),(e3,e3')) -> (E_vector_subrange (e1,e2,e3), E_vector_subrange (e1',e2',e3')))
    ; e_vector_update = (fun ((e1,e1'),(e2,e2'),(e3,e3')) -> (E_vector_update (e1,e2,e3), E_vector_update (e1',e2',e3')))
    ; e_vector_update_subrange =  (fun ((e1,e1'),(e2,e2'),(e3,e3'),(e4,e4')) -> (E_vector_update_subrange (e1,e2,e3,e4), E_vector_update_subrange (e1',e2',e3',e4')))
    ; e_vector_append = (fun ((e1,e1'),(e2,e2')) -> (E_vector_append (e1,e2), E_vector_append (e1',e2')))
    ; e_list = (fun es -> let (es, es') = List.split es in (E_list es, E_list es'))
    ; e_cons = (fun ((e1,e1'),(e2,e2')) -> (E_cons (e1,e2), E_cons (e1',e2')))
    ; e_record = (fun (fexps, fexps') -> (E_record fexps, E_record fexps'))
    ; e_record_update = (fun ((e1,e1'),(fexp,fexp')) -> (E_record_update (e1,fexp), E_record_update (e1',fexp')))
    ; e_field = (fun ((e1,e1'),id) -> (E_field (e1,id), E_field (e1',id)))
    ; e_case = (fun ((e1,e1'),pexps) -> let (pexps, pexps') = List.split pexps in (E_case (e1,pexps), E_case (e1',pexps')))
    ; e_let = (fun ((lb,lb'),(e2,e2')) -> (E_let (lb,e2), E_let (lb',e2')))
    ; e_assign = (fun ((lexp,lexp'),(e2,e2')) -> (E_assign (lexp,e2), E_assign (lexp',e2')))
    ; e_sizeof = (fun nexp -> (E_sizeof nexp, E_sizeof nexp))
    ; e_constraint = (fun nc -> (E_constraint nc, E_constraint nc))
    ; e_exit = (fun (e1,e1') -> (E_exit (e1), E_exit (e1')))
    ; e_return = (fun (e1,e1') -> (E_return e1, E_return e1'))
    ; e_assert = (fun ((e1,e1'),(e2,e2')) -> (E_assert(e1,e2), E_assert(e1',e2')) )
    ; e_internal_cast = (fun (a,(e1,e1')) -> (E_internal_cast (a,e1), E_internal_cast (a,e1')))
    ; e_internal_exp = (fun a -> (E_internal_exp a, E_internal_exp a))
    ; e_internal_exp_user = (fun (a1,a2) -> (E_internal_exp_user (a1,a2), E_internal_exp_user (a1,a2)))
    ; e_comment = (fun c -> (E_comment c, E_comment c))
    ; e_comment_struc = (fun (e,e') -> (E_comment_struc e, E_comment_struc e'))
    ; e_internal_let = (fun ((lexp,lexp'), (e2,e2'), (e3,e3')) -> (E_internal_let (lexp,e2,e3), E_internal_let (lexp',e2',e3')))
    ; e_internal_plet = (fun (pat, (e1,e1'), (e2,e2')) -> (E_internal_plet (pat,e1,e2), E_internal_plet (pat,e1',e2')))
    ; e_internal_return = (fun (e,e') -> (E_internal_return e, E_internal_return e'))
    ; e_aux = (fun ((e,e'),annot) -> (E_aux (e,annot), E_aux (e',annot)))
    ; lEXP_id = (fun id -> (LEXP_id id, LEXP_id id))
    ; lEXP_memory = (fun (id,es) -> let (es, es') = List.split es in (LEXP_memory (id,es), LEXP_memory (id,es')))
    ; lEXP_cast = (fun (typ,id) -> (LEXP_cast (typ,id), LEXP_cast (typ,id)))
    ; lEXP_tup = (fun tups -> let (tups,tups') = List.split tups in (LEXP_tup tups, LEXP_tup tups'))
    ; lEXP_vector = (fun ((lexp,lexp'),(e2,e2')) -> (LEXP_vector (lexp,e2), LEXP_vector (lexp',e2')))
    ; lEXP_vector_range = (fun ((lexp,lexp'),(e2,e2'),(e3,e3')) -> (LEXP_vector_range (lexp,e2,e3), LEXP_vector_range (lexp',e2',e3')))
    ; lEXP_field = (fun ((lexp,lexp'),id) -> (LEXP_field (lexp,id), LEXP_field (lexp',id)))
    ; lEXP_aux = (fun ((lexp,lexp'),annot) -> (LEXP_aux (lexp,annot), LEXP_aux (lexp',annot)))
    ; fE_Fexp = (fun (id,(e,e')) -> (FE_Fexp (id,e), FE_Fexp (id,e')))
    ; fE_aux = (fun ((fexp,fexp'),annot) -> (FE_aux (fexp,annot), FE_aux (fexp',annot)))
    ; fES_Fexps = (fun (fexps,b) -> let (fexps, fexps') = List.split fexps in (FES_Fexps (fexps,b), FES_Fexps (fexps',b)))
    ; fES_aux = (fun ((fexp,fexp'),annot) -> (FES_aux (fexp,annot), FES_aux (fexp',annot)))
    ; def_val_empty = (Def_val_empty, Def_val_empty)
    ; def_val_dec = (fun (e,e') -> (Def_val_dec e, Def_val_dec e'))
    ; def_val_aux = (fun ((defval,defval'),aux) -> (Def_val_aux (defval,aux), Def_val_aux (defval',aux)))
    ; pat_exp = (fun (pat,(e,e')) -> (Pat_exp (pat,e), Pat_exp (pat,e')))
    ; pat_when = (fun (pat,(e1,e1'),(e2,e2')) -> (Pat_when (pat,e1,e2), Pat_when (pat,e1',e2')))
    ; pat_aux = (fun ((pexp,pexp'),a) -> (Pat_aux (pexp,a), Pat_aux (pexp',a)))
    ; lB_val = (fun (pat,(e,e')) -> (LB_val (pat,e), LB_val (pat,e')))
    ; lB_aux = (fun ((lb,lb'),annot) -> (LB_aux (lb,annot), LB_aux (lb',annot)))
    ; pat_alg = id_pat_alg
    } in

  let rewrite_sizeof_fun params_map
                         (FD_aux (FD_function (rec_opt,tannot,eff,funcls),((l,_) as annot))) =
    let rewrite_funcl_body (FCL_aux (FCL_Funcl (id,pat,exp), annot)) (funcls,nvars) =
      let body_env = env_of exp in
      let body_typ = typ_of exp in
      let nmap = nexps_from_params pat in
      (* first rewrite calls to other functions... *)
      let exp' = fst (fold_exp { copy_exp_alg with e_aux = e_app_aux params_map } exp) in
      (* ... then rewrite sizeof expressions in current function body *)
      let exp'' = fold_exp { id_exp_alg with e_sizeof = e_sizeof nmap } exp' in
      (FCL_aux (FCL_Funcl (id,pat,exp''), annot) :: funcls,
       KidSet.union nvars (sizeof_frees exp'')) in
    let (funcls, nvars) = List.fold_right rewrite_funcl_body funcls ([], KidSet.empty) in
    (* Add a parameter for each remaining free type-level variable in a
       sizeof expression *)
    let kid_typ kid = atom_typ (nvar kid) in
    let kid_annot kid = simple_annot l (kid_typ kid) in
    let kid_pat kid =
      P_aux (P_typ (kid_typ kid,
                    P_aux (P_id (Id_aux (Id (string_of_id (id_of_kid kid) ^ "__tv"), l)),
                           kid_annot kid)), kid_annot kid) in
    let kid_eaux kid = E_id (Id_aux (Id (string_of_id (id_of_kid kid) ^ "__tv"), l)) in
    let kid_typs = List.map kid_typ (KidSet.elements nvars) in
    let kid_pats = List.map kid_pat (KidSet.elements nvars) in
    let kid_nmap = List.map (fun kid -> (nvar kid, kid_eaux kid)) (KidSet.elements nvars) in
    let rewrite_funcl_params (FCL_aux (FCL_Funcl (id, pat, exp), annot) as funcl) =
      let rec rewrite_pat (P_aux (pat, ((l, _) as pannot)) as paux) =
        let penv = env_of_annot pannot in
        let peff = effect_of_annot (snd pannot) in
        if KidSet.is_empty nvars then paux else
          match pat_typ_of paux with
          | Typ_aux (Typ_tup typs, _) ->
             let ptyp' = Typ_aux (Typ_tup (kid_typs @ typs), l) in
             (match pat with
              | P_tup pats ->
                 P_aux (P_tup (kid_pats @ pats), (l, Some (penv, ptyp', peff)))
              | P_wild -> P_aux (pat, (l, Some (penv, ptyp', peff)))
              | P_typ (Typ_aux (Typ_tup typs, l), pat) ->
                 P_aux (P_typ (Typ_aux (Typ_tup (kid_typs @ typs), l),
                               rewrite_pat pat), (l, Some (penv, ptyp', peff)))
              | P_as (_, id) | P_id id ->
                 (* adding parameters here would change the type of id;
              we should remove the P_as/P_id here and add a let-binding to the body *)
                 raise (Reporting_basic.err_todo l
                                                 "rewriting as- or id-patterns for sizeof expressions not yet implemented")
              | _ ->
                 raise (Reporting_basic.err_unreachable l
                                                        "unexpected pattern while rewriting function parameters for sizeof expressions"))
          | ptyp ->
             let ptyp' = Typ_aux (Typ_tup (kid_typs @ [ptyp]), l) in
             P_aux (P_tup (kid_pats @ [paux]), (l, Some (penv, ptyp', peff))) in
      let exp' = fold_exp { id_exp_alg with e_sizeof = e_sizeof kid_nmap } exp in
      FCL_aux (FCL_Funcl (id, rewrite_pat pat, exp'), annot) in
    let funcls = List.map rewrite_funcl_params funcls in
    (nvars, FD_aux (FD_function (rec_opt,tannot,eff,funcls),annot)) in

  let rewrite_sizeof_def (params_map, defs) = function
    | DEF_fundef fd as def ->
       let (nvars, fd') = rewrite_sizeof_fun params_map fd in
       let id = id_of_fundef fd in
       let params_map' =
         if KidSet.is_empty nvars then params_map
         else Bindings.add id nvars params_map in
       (params_map', defs @ [DEF_fundef fd'])
    | DEF_val (LB_aux (lb, annot)) ->
       begin
         let lb' = match lb with
         | LB_val (pat, exp) ->
           let exp' = fst (fold_exp { copy_exp_alg with e_aux = e_app_aux params_map } exp) in
           LB_val (pat, exp') in
         (params_map, defs @ [DEF_val (LB_aux (lb', annot))])
       end
    | def ->
       (params_map, defs @ [def]) in

  let rewrite_sizeof_valspec params_map def =
    let rewrite_typschm (TypSchm_aux (TypSchm_ts (tq, typ), l) as ts) id =
      if Bindings.mem id params_map then
        let kid_typs = List.map (fun kid -> atom_typ (nvar kid))
                                (KidSet.elements (Bindings.find id params_map)) in
        let typ' = match typ with
          | Typ_aux (Typ_fn (vtyp_arg, vtyp_ret, declared_eff), vl) ->
             let vtyp_arg' = begin
                 match vtyp_arg with
                 | Typ_aux (Typ_tup typs, vl) ->
                    Typ_aux (Typ_tup (kid_typs @ typs), vl)
                 | _ -> Typ_aux (Typ_tup (kid_typs @ [vtyp_arg]), vl)
               end in
             Typ_aux (Typ_fn (vtyp_arg', vtyp_ret, declared_eff), vl)
          | _ -> raise (Reporting_basic.err_typ l
                                                "val spec with non-function type") in
        TypSchm_aux (TypSchm_ts (tq, typ'), l)
      else ts in
    match def with
    | DEF_spec (VS_aux (VS_val_spec (typschm, id, ext, is_cast), a)) ->
       DEF_spec (VS_aux (VS_val_spec (rewrite_typschm typschm id, id, ext, is_cast), a))
    | def -> def
  in

  let (params_map, defs) = List.fold_left rewrite_sizeof_def
                                          (Bindings.empty, []) defs in
  let defs = List.map (rewrite_sizeof_valspec params_map) defs in
  Defs defs
  (* FIXME: Won't re-check due to flow typing and E_constraint re-write before E_sizeof re-write.
     Requires the typechecker to be more smart about different representations for valid flow typing constraints.
  fst (check initial_env (Defs defs))
  *)

let remove_vector_concat_pat pat =

  (* ivc: bool that indicates whether the exp is in a vector_concat pattern *)
  let remove_typed_patterns =
    fold_pat { id_pat_alg with
               p_aux = (function
                        | (P_typ (_,P_aux (p,_)),annot)
                        | (p,annot) -> 
                           P_aux (p,annot)
                       )
             } in
  
  (* let pat = remove_typed_patterns pat in *)

  let fresh_id_v = fresh_id "v__" in

  (* expects that P_typ elements have been removed from AST,
     that the length of all vectors involved is known,
     that we don't have indexed vectors *)

  (* introduce names for all patterns of form P_vector_concat *)
  let name_vector_concat_roots =
    { p_lit = (fun lit -> P_lit lit)
    ; p_typ = (fun (typ,p) -> P_typ (typ,p false)) (* cannot happen *)
    ; p_wild = P_wild
    ; p_as = (fun (pat,id) -> P_as (pat true,id))
    ; p_id  = (fun id -> P_id id)
    ; p_var = (fun (pat,kid) -> P_var (pat true,kid))
    ; p_app = (fun (id,ps) -> P_app (id, List.map (fun p -> p false) ps))
    ; p_record = (fun (fpats,b) -> P_record (fpats, b))
    ; p_vector = (fun ps -> P_vector (List.map (fun p -> p false) ps))
    ; p_vector_concat  = (fun ps -> P_vector_concat (List.map (fun p -> p false) ps))
    ; p_tup            = (fun ps -> P_tup (List.map (fun p -> p false) ps))
    ; p_list           = (fun ps -> P_list (List.map (fun p -> p false) ps))
    ; p_cons           = (fun (p,ps) -> P_cons (p false, ps false))
    ; p_aux =
        (fun (pat,((l,_) as annot)) contained_in_p_as ->
          match pat with
          | P_vector_concat pats ->
             (if contained_in_p_as
              then P_aux (pat,annot)
              else P_aux (P_as (P_aux (pat,annot),fresh_id_v l),annot))
          | _ -> P_aux (pat,annot)
        )
    ; fP_aux = (fun (fpat,annot) -> FP_aux (fpat,annot))
    ; fP_Fpat = (fun (id,p) -> FP_Fpat (id,p false))
    } in

  let pat = (fold_pat name_vector_concat_roots pat) false in

  (* introduce names for all unnamed child nodes of P_vector_concat *)
  let name_vector_concat_elements =
    let p_vector_concat pats =
      let rec aux ((P_aux (p,((l,_) as a))) as pat) = match p with
        | P_vector _ -> P_aux (P_as (pat,fresh_id_v l),a)
        | P_id id -> P_aux (P_id id,a)
        | P_as (p,id) -> P_aux (P_as (p,id),a)
        | P_typ (typ, pat) -> P_aux (P_typ (typ, aux pat),a)
        | P_wild -> P_aux (P_wild,a)
        | _ ->
           raise
             (Reporting_basic.err_unreachable
                l "name_vector_concat_elements: Non-vector in vector-concat pattern") in
      P_vector_concat (List.map aux pats) in
    {id_pat_alg with p_vector_concat = p_vector_concat} in

  let pat = fold_pat name_vector_concat_elements pat in



  let rec tag_last = function
    | x :: xs -> let is_last = xs = [] in (x,is_last) :: tag_last xs
    | _ -> [] in

  (* remove names from vectors in vector_concat patterns and collect them as declarations for the
     function body or expression *)
  let unname_vector_concat_elements = (* :
        ('a,
         'a pat *      ((tannot exp -> tannot exp) list),
         'a pat_aux *  ((tannot exp -> tannot exp) list),
         'a fpat *     ((tannot exp -> tannot exp) list),
         'a fpat_aux * ((tannot exp -> tannot exp) list))
          pat_alg = *)

    (* build a let-expression of the form "let child = root[i..j] in body" *)
    let letbind_vec typ_opt (rootid,rannot) (child,cannot) (i,j) =
      let (l,_) = cannot in
      let env = env_of_annot rannot in
      let rootname = string_of_id rootid in
      let childname = string_of_id child in
      
      let root = E_aux (E_id rootid, rannot) in
      let index_i = simple_num l i in
      let index_j = simple_num l j in

      (* FIXME *)
      let subv = fix_eff_exp (E_aux (E_vector_subrange (root, index_i, index_j), cannot)) in
      (* let (_, _, ord, _) = vector_typ_args_of (Env.base_typ_of (env_of root) (typ_of root)) in
      let subrange_id = if is_order_inc ord then "bitvector_subrange_inc" else "bitvector_subrange_dec" in
      let subv = fix_eff_exp (E_aux (E_app (mk_id subrange_id, [root; index_i; index_j]), cannot)) in *)

      let id_pat =
        match typ_opt with
        | Some typ -> P_aux (P_typ (typ, P_aux (P_id child,cannot)), cannot)
        | None -> P_aux (P_id child,cannot) in
      let letbind = fix_eff_lb (LB_aux (LB_val (id_pat,subv),cannot)) in
      (letbind,
       (fun body -> fix_eff_exp (annot_exp (E_let (letbind,body)) l env (typ_of body))),
       (rootname,childname)) in

    let p_aux = function
      | ((P_as (P_aux (P_vector_concat pats,rannot'),rootid),decls),rannot) ->
         let rtyp = Env.base_typ_of (env_of_annot rannot') (typ_of_annot rannot') in
         let (start,last_idx) = (match vector_typ_args_of rtyp with
          | (Nexp_aux (Nexp_constant start,_), Nexp_aux (Nexp_constant length,_), ord, _) ->
            (start, if is_order_inc ord then start + length - 1 else start - length + 1)
          | _ ->
            raise (Reporting_basic.err_unreachable (fst rannot')
              ("unname_vector_concat_elements: vector of unspecified length in vector-concat pattern"))) in
         let rec aux typ_opt (pos,pat_acc,decl_acc) (P_aux (p,cannot),is_last) =
           let ctyp = Env.base_typ_of (env_of_annot cannot) (typ_of_annot cannot) in
           let (_,length,ord,_) = vector_typ_args_of ctyp in
           let (pos',index_j) = match length with
             | Nexp_aux (Nexp_constant i,_) ->
               if is_order_inc ord then (pos+i, pos+i-1)
               else (pos-i, pos-i+1)
             | Nexp_aux (_,l) ->
                 if is_last then (pos,last_idx)
                 else
                 raise
                   (Reporting_basic.err_unreachable
                      l ("unname_vector_concat_elements: vector of unspecified length in vector-concat pattern")) in
           (match p with
            (* if we see a named vector pattern, remove the name and remember to
              declare it later *)
            | P_as (P_aux (p,cannot),cname) ->
               let (lb,decl,info) = letbind_vec typ_opt (rootid,rannot) (cname,cannot) (pos,index_j) in
               (pos', pat_acc @ [P_aux (p,cannot)], decl_acc @ [((lb,decl),info)])
            (* if we see a P_id variable, remember to declare it later *)
            | P_id cname ->
               let (lb,decl,info) = letbind_vec typ_opt (rootid,rannot) (cname,cannot) (pos,index_j) in
               (pos', pat_acc @ [P_aux (P_id cname,cannot)], decl_acc @ [((lb,decl),info)])
            | P_typ (typ, pat) -> aux (Some typ) (pos,pat_acc,decl_acc) (pat, is_last)
            (* normal vector patterns are fine *)
            | _ -> (pos', pat_acc @ [P_aux (p,cannot)],decl_acc)) in
          let pats_tagged = tag_last pats in
          let (_,pats',decls') = List.fold_left (aux None) (start,[],[]) pats_tagged in

          (* abuse P_vector_concat as a P_vector_const pattern: it has the of
          patterns as an argument but they're meant to be consed together *)
          (P_aux (P_as (P_aux (P_vector_concat pats',rannot'),rootid),rannot), decls @ decls')
      | ((p,decls),annot) -> (P_aux (p,annot),decls) in

    { p_lit            = (fun lit -> (P_lit lit,[]))
    ; p_wild           = (P_wild,[])
    ; p_as             = (fun ((pat,decls),id) -> (P_as (pat,id),decls))
    ; p_typ            = (fun (typ,(pat,decls)) -> (P_typ (typ,pat),decls))
    ; p_id             = (fun id -> (P_id id,[]))
    ; p_var            = (fun ((pat,decls),kid) -> (P_var (pat,kid),decls))
    ; p_app            = (fun (id,ps) -> let (ps,decls) = List.split ps in
                                         (P_app (id,ps),List.flatten decls))
    ; p_record         = (fun (ps,b) -> let (ps,decls) = List.split ps in
                                        (P_record (ps,b),List.flatten decls))
    ; p_vector         = (fun ps -> let (ps,decls) = List.split ps in
                                    (P_vector ps,List.flatten decls))
    ; p_vector_concat  = (fun ps -> let (ps,decls) = List.split ps in
                                    (P_vector_concat ps,List.flatten decls))
    ; p_tup            = (fun ps -> let (ps,decls) = List.split ps in
                                    (P_tup ps,List.flatten decls))
    ; p_list           = (fun ps -> let (ps,decls) = List.split ps in
                                    (P_list ps,List.flatten decls))
    ; p_cons           = (fun ((p,decls),(p',decls')) -> (P_cons (p,p'), decls @ decls'))
    ; p_aux            = (fun ((pat,decls),annot) -> p_aux ((pat,decls),annot))
    ; fP_aux           = (fun ((fpat,decls),annot) -> (FP_aux (fpat,annot),decls))
    ; fP_Fpat          = (fun (id,(pat,decls)) -> (FP_Fpat (id,pat),decls))
    } in

  let (pat,decls) = fold_pat unname_vector_concat_elements pat in

  let decls =
    let module S = Set.Make(String) in

    let roots_needed =
      List.fold_right
        (fun (_,(rootid,childid)) roots_needed ->
         if S.mem childid roots_needed then
           (* let _ = print_endline rootid in *)
           S.add rootid roots_needed
         else if String.length childid >= 3 && String.sub childid 0 2 = String.sub "v__" 0 2 then
           roots_needed
         else
           S.add rootid roots_needed
        ) decls S.empty in
    List.filter
      (fun (_,(_,childid)) ->  
       S.mem childid roots_needed ||
         String.length childid < 3 ||
           not (String.sub childid 0 2 = String.sub "v__" 0 2))
      decls in

  let (letbinds,decls) =
    let (decls,_) = List.split decls in
    List.split decls in

  let decls = List.fold_left (fun f g x -> f (g x)) (fun b -> b) decls in


  (* at this point shouldn't have P_as patterns in P_vector_concat patterns any more,
     all P_as and P_id vectors should have their declarations in decls.
     Now flatten all vector_concat patterns *)
  
  let flatten =
    let p_vector_concat ps =
      let aux p acc = match p with
        | (P_aux (P_vector_concat pats,_)) -> pats @ acc
        | pat -> pat :: acc in
      P_vector_concat (List.fold_right aux ps []) in
    {id_pat_alg with p_vector_concat = p_vector_concat} in
  
  let pat = fold_pat flatten pat in

  (* at this point pat should be a flat pattern: no vector_concat patterns
     with vector_concats patterns as direct child-nodes anymore *)

  let range a b =
    let rec aux a b = if a > b then [] else a :: aux (a+1) b in
    if a > b then List.rev (aux b a) else aux a b in

  let remove_vector_concats =
    let p_vector_concat ps =
      let aux acc (P_aux (p,annot),is_last) =
        let env = env_of_annot annot in
        let typ = Env.base_typ_of env (typ_of_annot annot) in
        let eff = effect_of_annot (snd annot) in
        let (l,_) = annot in
        let wild _ = P_aux (P_wild,(gen_loc l, Some (env, bit_typ, eff))) in
        if is_vector_typ typ then
          match p, vector_typ_args_of typ with
          | P_vector ps,_ -> acc @ ps
          | _, (_,Nexp_aux (Nexp_constant length,_),_,_) ->
             acc @ (List.map wild (range 0 (length - 1)))
          | _, _ ->
            (*if is_last then*) acc @ [wild 0]
        else raise
          (Reporting_basic.err_unreachable l
            ("remove_vector_concats: Non-vector in vector-concat pattern " ^
              string_of_typ (typ_of_annot annot))) in

      let has_length (P_aux (p,annot)) =
        let typ = Env.base_typ_of (env_of_annot annot) (typ_of_annot annot) in
        match vector_typ_args_of typ with
        | (_,Nexp_aux (Nexp_constant length,_),_,_) -> true
        | _ -> false in

      let ps_tagged = tag_last ps in
      let ps' = List.fold_left aux [] ps_tagged in
      let last_has_length ps = List.exists (fun (p,b) -> b && has_length p) ps_tagged in

      if last_has_length ps then
        P_vector ps'
      else
        (* If the last vector pattern in the vector_concat pattern has unknown
        length we misuse the P_vector_concat constructor's argument to place in
        the following way: P_vector_concat [x;y; ... ;z] should be mapped to the
        pattern-match x :: y :: .. z, i.e. if x : 'a, then z : vector 'a. *)
        P_vector_concat ps' in

    {id_pat_alg with p_vector_concat = p_vector_concat} in
  
  let pat = fold_pat remove_vector_concats pat in
  
  (pat,letbinds,decls)

(* assumes there are no more E_internal expressions *)
let rewrite_exp_remove_vector_concat_pat rewriters (E_aux (exp,(l,annot)) as full_exp) =
  let rewrap e = E_aux (e,(l,annot)) in
  let rewrite_rec = rewriters.rewrite_exp rewriters in
  let rewrite_base = rewrite_exp rewriters in
  match exp with
  | E_case (e,ps) ->
     let aux = function
     | (Pat_aux (Pat_exp (pat,body),annot')) ->
       let (pat,_,decls) = remove_vector_concat_pat pat in
       Pat_aux (Pat_exp (pat, decls (rewrite_rec body)),annot')
     | (Pat_aux (Pat_when (pat,guard,body),annot')) ->
       let (pat,_,decls) = remove_vector_concat_pat pat in
       Pat_aux (Pat_when (pat, decls (rewrite_rec guard), decls (rewrite_rec body)),annot') in
     rewrap (E_case (rewrite_rec e, List.map aux ps))
  | E_let (LB_aux (LB_val (pat,v),annot'),body) ->
     let (pat,_,decls) = remove_vector_concat_pat pat in
     rewrap (E_let (LB_aux (LB_val (pat,rewrite_rec v),annot'),
                    decls (rewrite_rec body)))
  | exp -> rewrite_base full_exp

let rewrite_fun_remove_vector_concat_pat
      rewriters (FD_aux (FD_function(recopt,tannotopt,effectopt,funcls),(l,fdannot))) = 
  let rewrite_funcl (FCL_aux (FCL_Funcl(id,pat,exp),(l,annot))) =
    let (pat',_,decls) = remove_vector_concat_pat pat in
    let exp' = decls (rewriters.rewrite_exp rewriters exp) in
    (FCL_aux (FCL_Funcl (id,pat',exp'),(l,annot))) 
  in FD_aux (FD_function(recopt,tannotopt,effectopt,List.map rewrite_funcl funcls),(l,fdannot))

let rewrite_defs_remove_vector_concat (Defs defs) =
  let rewriters =
    {rewrite_exp = rewrite_exp_remove_vector_concat_pat;
     rewrite_pat = rewrite_pat;
     rewrite_let = rewrite_let;
     rewrite_lexp = rewrite_lexp;
     rewrite_fun = rewrite_fun_remove_vector_concat_pat;
     rewrite_def = rewrite_def;
     rewrite_defs = rewrite_defs_base} in
  let rewrite_def d =
    let d = rewriters.rewrite_def rewriters d in
    match d with
    | DEF_val (LB_aux (LB_val (pat,exp),a)) ->
       let (pat,letbinds,_) = remove_vector_concat_pat pat in
       let defvals = List.map (fun lb -> DEF_val lb) letbinds in
       [DEF_val (LB_aux (LB_val (pat,exp),a))] @ defvals
    | d -> [d] in
  Defs (List.flatten (List.map rewrite_def defs))

(* A few helper functions for rewriting guarded pattern clauses.
   Used both by the rewriting of P_when and separately by the rewriting of
   bitvectors in parameter patterns of function clauses *)

let remove_wildcards pre (P_aux (_,(l,_)) as pat) =
  fold_pat
    {id_pat_alg with
      p_aux = function
        | (P_wild,(l,annot)) -> P_aux (P_id (fresh_id pre l),(l,annot))
        | (p,annot) -> P_aux (p,annot) }
    pat

(* Check if one pattern subsumes the other, and if so, calculate a
   substitution of variables that are used in the same position.
   TODO: Check somewhere that there are no variable clashes (the same variable
   name used in different positions of the patterns)
 *)
let rec subsumes_pat (P_aux (p1,annot1) as pat1) (P_aux (p2,annot2) as pat2) =
  let rewrap p = P_aux (p,annot1) in
  let subsumes_list s pats1 pats2 =
    if List.length pats1 = List.length pats2
    then
      let subs = List.map2 s pats1 pats2 in
      List.fold_right
        (fun p acc -> match p, acc with
          | Some subst, Some substs -> Some (subst @ substs)
          | _ -> None)
        subs (Some [])
    else None in
  match p1, p2 with
  | P_lit (L_aux (lit1,_)), P_lit (L_aux (lit2,_)) ->
      if lit1 = lit2 then Some [] else None
  | P_as (pat1,_), _ -> subsumes_pat pat1 pat2
  | _, P_as (pat2,_) -> subsumes_pat pat1 pat2
  | P_typ (_,pat1), _ -> subsumes_pat pat1 pat2
  | _, P_typ (_,pat2) -> subsumes_pat pat1 pat2
  | P_id (Id_aux (id1,_) as aid1), P_id (Id_aux (id2,_) as aid2) ->
    if id1 = id2 then Some []
    else if Env.lookup_id aid1 (env_of_annot annot1) = Unbound &&
            Env.lookup_id aid2 (env_of_annot annot2) = Unbound
           then Some [(id2,id1)] else None
  | P_id id1, _ ->
    if Env.lookup_id id1 (env_of_annot annot1) = Unbound then Some [] else None
  | P_wild, _ -> Some []
  | P_app (Id_aux (id1,l1),args1), P_app (Id_aux (id2,_),args2) ->
    if id1 = id2 then subsumes_list subsumes_pat args1 args2 else None
  | P_record (fps1,b1), P_record (fps2,b2) ->
    if b1 = b2 then subsumes_list subsumes_fpat fps1 fps2 else None
  | P_vector pats1, P_vector pats2
  | P_vector_concat pats1, P_vector_concat pats2
  | P_tup pats1, P_tup pats2
  | P_list pats1, P_list pats2 ->
    subsumes_list subsumes_pat pats1 pats2
  | P_list (pat1 :: pats1), P_cons _ ->
    subsumes_pat (rewrap (P_cons (pat1, rewrap (P_list pats1)))) pat2
  | P_cons _, P_list (pat2 :: pats2)->
    subsumes_pat pat1 (rewrap (P_cons (pat2, rewrap (P_list pats2))))
  | P_cons (pat1, pats1), P_cons (pat2, pats2) ->
    (match subsumes_pat pat1 pat2, subsumes_pat pats1 pats2 with
    | Some substs1, Some substs2 -> Some (substs1 @ substs2)
    | _ -> None)
  | _ -> None
and subsumes_fpat (FP_aux (FP_Fpat (id1,pat1),_)) (FP_aux (FP_Fpat (id2,pat2),_)) =
  if id1 = id2 then subsumes_pat pat1 pat2 else None

let equiv_pats pat1 pat2 =
  match subsumes_pat pat1 pat2, subsumes_pat pat2 pat1 with
  | Some _, Some _ -> true
  | _, _ -> false

let subst_id_pat pat (id1,id2) =
  let p_id (Id_aux (id,l)) = (if id = id1 then P_id (Id_aux (id2,l)) else P_id (Id_aux (id,l))) in
  fold_pat {id_pat_alg with p_id = p_id} pat

let subst_id_exp exp (id1,id2) =
  (* TODO Don't substitute bound occurrences inside let expressions etc *)
  let e_id (Id_aux (id,l)) = (if id = id1 then E_id (Id_aux (id2,l)) else E_id (Id_aux (id,l))) in
  fold_exp {id_exp_alg with e_id = e_id} exp

let rec pat_to_exp (P_aux (pat,(l,annot))) =
  let rewrap e = E_aux (e,(l,annot)) in
  match pat with
  | P_lit lit -> rewrap (E_lit lit)
  | P_wild -> raise (Reporting_basic.err_unreachable l
      "pat_to_exp given wildcard pattern")
  | P_as (pat,id) -> rewrap (E_id id)
  | P_typ (_,pat) -> pat_to_exp pat
  | P_id id -> rewrap (E_id id)
  | P_app (id,pats) -> rewrap (E_app (id, List.map pat_to_exp pats))
  | P_record (fpats,b) ->
      rewrap (E_record (FES_aux (FES_Fexps (List.map fpat_to_fexp fpats,b),(l,annot))))
  | P_vector pats -> rewrap (E_vector (List.map pat_to_exp pats))
  | P_vector_concat pats -> raise (Reporting_basic.err_unreachable l
      "pat_to_exp not implemented for P_vector_concat")
      (* We assume that vector concatenation patterns have been transformed
         away already *)
  | P_tup pats -> rewrap (E_tuple (List.map pat_to_exp pats))
  | P_list pats -> rewrap (E_list (List.map pat_to_exp pats))
  | P_cons (p,ps) -> rewrap (E_cons (pat_to_exp p, pat_to_exp ps))
and fpat_to_fexp (FP_aux (FP_Fpat (id,pat),(l,annot))) =
  FE_aux (FE_Fexp (id, pat_to_exp pat),(l,annot))

let case_exp e t cs =
  let l = get_loc_exp e in
  let env = env_of e in
  let annot = (get_loc_exp e, Some (env_of e, t, no_effect)) in
  match cs with
  | [(P_aux (P_id id, pannot) as pat, body, _)] ->
    fix_eff_exp (annot_exp (E_let (LB_aux (LB_val (pat, e), pannot), body)) l env t)
  | _ ->
    let pexp (pat,body,annot) = Pat_aux (Pat_exp (pat,body),annot) in
    let ps = List.map pexp cs in
    (* let efr = union_effs (List.map effect_of_pexp ps) in *)
    fix_eff_exp (annot_exp (E_case (e,ps)) l env t)

let rewrite_guarded_clauses l cs =
  let rec group clauses =
    let add_clause (pat,cls,annot) c = (pat,cls @ [c],annot) in
    let rec group_aux current acc = (function
      | ((pat,guard,body,annot) as c) :: cs ->
          let (current_pat,_,_) = current in
          (match subsumes_pat current_pat pat with
            | Some substs ->
                let pat' = List.fold_left subst_id_pat pat substs in
                let guard' = (match guard with
                  | Some exp -> Some (List.fold_left subst_id_exp exp substs)
                  | None -> None) in
                let body' = List.fold_left subst_id_exp body substs in
                let c' = (pat',guard',body',annot) in
                group_aux (add_clause current c') acc cs
            | None ->
                let pat = remove_wildcards "g__" pat in
                group_aux (pat,[c],annot) (acc @ [current]) cs)
      | [] -> acc @ [current]) in
    let groups = match clauses with
      | ((pat,guard,body,annot) as c) :: cs ->
          group_aux (remove_wildcards "g__" pat, [c], annot) [] cs
      | _ ->
          raise (Reporting_basic.err_unreachable l
            "group given empty list in rewrite_guarded_clauses") in
    List.map (fun cs -> if_pexp cs) groups
  and if_pexp (pat,cs,annot) = (match cs with
    | c :: _ ->
        (* fix_eff_pexp (pexp *)
        let body = if_exp pat cs in
        let pexp = fix_eff_pexp (Pat_aux (Pat_exp (pat,body),annot)) in
        let (Pat_aux (_,annot)) = pexp in
        (pat, body, annot)
    | [] ->
        raise (Reporting_basic.err_unreachable l
            "if_pexp given empty list in rewrite_guarded_clauses"))
  and if_exp current_pat = (function
    | (pat,guard,body,annot) :: ((pat',guard',body',annot') as c') :: cs ->
        (match guard with
          | Some exp ->
              let else_exp =
                if equiv_pats current_pat pat'
                then if_exp current_pat (c' :: cs)
                else case_exp (pat_to_exp current_pat) (typ_of body') (group (c' :: cs)) in
              fix_eff_exp (annot_exp (E_if (exp,body,else_exp)) (fst annot) (env_of exp) (typ_of body))
          | None -> body)
    | [(pat,guard,body,annot)] -> body
    | [] ->
        raise (Reporting_basic.err_unreachable l
            "if_exp given empty list in rewrite_guarded_clauses")) in
  group cs

let bitwise_and_exp exp1 exp2 =
  let (E_aux (_,(l,_))) = exp1 in
  let andid = Id_aux (Id "bool_and", gen_loc l) in
  annot_exp (E_app(andid,[exp1;exp2])) l (env_of exp1) bool_typ

let rec contains_bitvector_pat (P_aux (pat,annot)) = match pat with
| P_lit _ | P_wild | P_id _ -> false
| P_as (pat,_) | P_typ (_,pat) -> contains_bitvector_pat pat
| P_vector _ | P_vector_concat _ ->
    let typ = Env.base_typ_of (env_of_annot annot) (typ_of_annot annot) in
    is_bitvector_typ typ
| P_app (_,pats) | P_tup pats | P_list pats ->
    List.exists contains_bitvector_pat pats
| P_cons (p,ps) -> contains_bitvector_pat p || contains_bitvector_pat ps
| P_record (fpats,_) ->
    List.exists (fun (FP_aux (FP_Fpat (_,pat),_)) -> contains_bitvector_pat pat) fpats

let contains_bitvector_pexp = function
| Pat_aux (Pat_exp (pat,_),_) | Pat_aux (Pat_when (pat,_,_),_) ->
  contains_bitvector_pat pat

(* Rewrite bitvector patterns to guarded patterns *)

let remove_bitvector_pat pat =

  let env = try pat_env_of pat with _ -> Env.empty in

  (* first introduce names for bitvector patterns *)
  let name_bitvector_roots =
    { p_lit = (fun lit -> P_lit lit)
    ; p_typ = (fun (typ,p) -> P_typ (typ,p false))
    ; p_wild = P_wild
    ; p_as = (fun (pat,id) -> P_as (pat true,id))
    ; p_id  = (fun id -> P_id id)
    ; p_var = (fun (pat,kid) -> P_var (pat true,kid))
    ; p_app = (fun (id,ps) -> P_app (id, List.map (fun p -> p false) ps))
    ; p_record = (fun (fpats,b) -> P_record (fpats, b))
    ; p_vector = (fun ps -> P_vector (List.map (fun p -> p false) ps))
    ; p_vector_concat  = (fun ps -> P_vector_concat (List.map (fun p -> p false) ps))
    ; p_tup            = (fun ps -> P_tup (List.map (fun p -> p false) ps))
    ; p_list           = (fun ps -> P_list (List.map (fun p -> p false) ps))
    ; p_cons           = (fun (p,ps) -> P_cons (p false, ps false))
    ; p_aux =
        (fun (pat,annot) contained_in_p_as ->
          let env = env_of_annot annot in
          let t = Env.base_typ_of env (typ_of_annot annot) in
          let (l,_) = annot in
          match pat, is_bitvector_typ t, contained_in_p_as with
          | P_vector _, true, false ->
            P_aux (P_as (P_aux (pat,annot),fresh_id "b__" l), annot)
          | _ -> P_aux (pat,annot)
        )
    ; fP_aux = (fun (fpat,annot) -> FP_aux (fpat,annot))
    ; fP_Fpat = (fun (id,p) -> FP_Fpat (id,p false))
    } in
  let pat = (fold_pat name_bitvector_roots pat) false in

  (* Then collect guard expressions testing whether the literal bits of a
     bitvector pattern match those of a given bitvector, and collect let
     bindings for the bits bound by P_id or P_as patterns *)

  (* Helper functions for generating guard expressions *)
  let access_bit_exp rootid l typ idx =
    let root = annot_exp (E_id rootid) l env typ in
    (* FIXME *)
    annot_exp (E_vector_access (root, simple_num l idx)) l env bit_typ in
    (*let env = env_of_annot rannot in
    let t = Env.base_typ_of env (typ_of_annot rannot) in
    let (_, _, ord, _) = vector_typ_args_of t in
    let access_id = if is_order_inc ord then "bitvector_access_inc" else "bitvector_access_dec" in
    E_aux (E_app (mk_id access_id, [root; simple_num l idx]), simple_annot l bit_typ) in*)

  let test_bit_exp rootid l typ idx exp =
    let rannot = (l, Some (env_of exp, typ, no_effect)) in
    let elem = access_bit_exp rootid l typ idx in
    Some (annot_exp (E_app (mk_id "eq", [elem; exp])) l env bool_typ) in

  let test_subvec_exp rootid l typ i j lits =
    let (start, length, ord, _) = vector_typ_args_of typ in
    let length' = nconstant (List.length lits) in
    let start' =
      if is_order_inc ord then nconstant 0
      else nminus length' (nconstant 1) in
    let typ' = vector_typ start' length' ord bit_typ in
    let subvec_exp =
      match start, length with
      | Nexp_aux (Nexp_constant s, _), Nexp_aux (Nexp_constant l, _)
        when s = i && l = List.length lits ->
        E_id rootid
      | _ ->
      (*if vec_start t = i && vec_length t = List.length lits
      then E_id rootid
      else*)
          E_vector_subrange (
             annot_exp (E_id rootid) l env typ,
             simple_num l i,
             simple_num l j) in
          (* let subrange_id = if is_order_inc ord then "bitvector_subrange_inc" else "bitvector_subrange_dec" in
          E_app (mk_id subrange_id, [E_aux (E_id rootid, simple_annot l typ); simple_num l i; simple_num l j]) in *)
    annot_exp (E_app(
      Id_aux (Id "eq_vec", gen_loc l),
      [annot_exp subvec_exp l env typ';
      annot_exp (E_vector lits) l env typ'])) l env bool_typ in

  let letbind_bit_exp rootid l typ idx id =
    let rannot = simple_annot l typ in
    let elem = access_bit_exp rootid l typ idx in
    let e = annot_pat (P_id id) l env bit_typ in
    let letbind = LB_aux (LB_val (e,elem), (l, Some (env, bit_typ, no_effect))) in
    let letexp = (fun body ->
      let (E_aux (_,(_,bannot))) = body in
      annot_exp (E_let (letbind,body)) l env (typ_of body)) in
    (letexp, letbind) in

  let compose_guards guards =
    let conj g1 g2 = match g1, g2 with
      | Some g1, Some g2 -> Some (bitwise_and_exp g1 g2)
      | Some g1, None -> Some g1
      | None, Some g2 -> Some g2
      | None, None -> None in
    List.fold_right conj guards None in

  let flatten_guards_decls gd =
    let (guards,decls,letbinds) = Util.split3 gd in
    (compose_guards guards, (List.fold_right (@@) decls), List.flatten letbinds) in

  (* Collect guards and let bindings *)
  let guard_bitvector_pat =
    let collect_guards_decls ps rootid t =
      let (start,_,ord,_) = vector_typ_args_of t in
      let rec collect current (guards,dls) idx ps =
        let idx' = if is_order_inc ord then idx + 1 else idx - 1 in
        (match ps with
          | pat :: ps' ->
            (match pat with
              | P_aux (P_lit lit, (l,annot)) ->
                let e = E_aux (E_lit lit, (gen_loc l, annot)) in
                let current' = (match current with
                  | Some (l,i,j,lits) -> Some (l,i,idx,lits @ [e])
                  | None -> Some (l,idx,idx,[e])) in
                collect current' (guards, dls) idx' ps'
              | P_aux (P_as (pat',id), (l,annot)) ->
                let dl = letbind_bit_exp rootid l t idx id in
                collect current (guards, dls @ [dl]) idx (pat' :: ps')
              | _ ->
                let dls' = (match pat with
                  | P_aux (P_id id, (l,annot)) ->
                    dls @ [letbind_bit_exp rootid l t idx id]
                  | _ -> dls) in
                let guards' = (match current with
                  | Some (l,i,j,lits) ->
                    guards @ [Some (test_subvec_exp rootid l t i j lits)]
                  | None -> guards) in
                collect None (guards', dls') idx' ps')
          | [] ->
            let guards' = (match current with
              | Some (l,i,j,lits) ->
                guards @ [Some (test_subvec_exp rootid l t i j lits)]
              | None -> guards) in
            (guards',dls)) in
      let (guards,dls) = match start with
      | Nexp_aux (Nexp_constant s, _) ->
        collect None ([],[]) s ps
      | _ ->
        let (P_aux (_, (l,_))) = pat in
        raise (Reporting_basic.err_unreachable l
          "guard_bitvector_pat called on pattern with non-constant start index") in
      let (decls,letbinds) = List.split dls in
      (compose_guards guards, List.fold_right (@@) decls, letbinds) in

    let collect_guards_decls_indexed ips rootid t =
      let rec guard_decl (idx,pat) = (match pat with
        | P_aux (P_lit lit, (l,annot)) ->
          let exp = E_aux (E_lit lit, (l,annot)) in
          (test_bit_exp rootid l t idx exp, (fun b -> b), [])
        | P_aux (P_as (pat',id), (l,annot)) ->
          let (guard,decls,letbinds) = guard_decl (idx,pat') in
          let (letexp,letbind) = letbind_bit_exp rootid l t idx id in
          (guard, decls >> letexp, letbind :: letbinds)
        | P_aux (P_id id, (l,annot)) ->
          let (letexp,letbind) = letbind_bit_exp rootid l t idx id in
          (None, letexp, [letbind])
        | _ -> (None, (fun b -> b), [])) in
      let (guards,decls,letbinds) = Util.split3 (List.map guard_decl ips) in
      (compose_guards guards, List.fold_right (@@) decls, List.flatten letbinds) in

    { p_lit            = (fun lit -> (P_lit lit, (None, (fun b -> b), [])))
    ; p_wild           = (P_wild, (None, (fun b -> b), []))
    ; p_as             = (fun ((pat,gdls),id) -> (P_as (pat,id), gdls))
    ; p_typ            = (fun (typ,(pat,gdls)) -> (P_typ (typ,pat), gdls))
    ; p_id             = (fun id -> (P_id id, (None, (fun b -> b), [])))
    ; p_var            = (fun ((pat,gdls),kid) -> (P_var (pat,kid), gdls))
    ; p_app            = (fun (id,ps) -> let (ps,gdls) = List.split ps in
                                         (P_app (id,ps), flatten_guards_decls gdls))
    ; p_record         = (fun (ps,b) -> let (ps,gdls) = List.split ps in
                                        (P_record (ps,b), flatten_guards_decls gdls))
    ; p_vector         = (fun ps -> let (ps,gdls) = List.split ps in
                                    (P_vector ps, flatten_guards_decls gdls))
    ; p_vector_concat  = (fun ps -> let (ps,gdls) = List.split ps in
                                    (P_vector_concat ps, flatten_guards_decls gdls))
    ; p_tup            = (fun ps -> let (ps,gdls) = List.split ps in
                                    (P_tup ps, flatten_guards_decls gdls))
    ; p_list           = (fun ps -> let (ps,gdls) = List.split ps in
                                    (P_list ps, flatten_guards_decls gdls))
    ; p_cons           = (fun ((p,gdls),(p',gdls')) ->
                          (P_cons (p,p'), flatten_guards_decls [gdls;gdls']))
    ; p_aux            = (fun ((pat,gdls),annot) ->
                           let env = env_of_annot annot in
                           let t = Env.base_typ_of env (typ_of_annot annot) in
                           (match pat, is_bitvector_typ t with
                           | P_as (P_aux (P_vector ps, _), id), true ->
                             (P_aux (P_id id, annot), collect_guards_decls ps id t)
                           | _, _ -> (P_aux (pat,annot), gdls)))
    ; fP_aux           = (fun ((fpat,gdls),annot) -> (FP_aux (fpat,annot), gdls))
    ; fP_Fpat          = (fun (id,(pat,gdls)) -> (FP_Fpat (id,pat), gdls))
    } in
  fold_pat guard_bitvector_pat pat

let rewrite_exp_remove_bitvector_pat rewriters (E_aux (exp,(l,annot)) as full_exp) =
  let rewrap e = E_aux (e,(l,annot)) in
  let rewrite_rec = rewriters.rewrite_exp rewriters in
  let rewrite_base = rewrite_exp rewriters in
  match exp with
  | E_case (e,ps)
    when List.exists contains_bitvector_pexp ps ->
    let rewrite_pexp = function
     | Pat_aux (Pat_exp (pat,body),annot') ->
       let (pat',(guard',decls,_)) = remove_bitvector_pat pat in
       let body' = decls (rewrite_rec body) in
       (match guard' with
       | Some guard' -> Pat_aux (Pat_when (pat', guard', body'), annot')
       | None -> Pat_aux (Pat_exp (pat', body'), annot'))
     | Pat_aux (Pat_when (pat,guard,body),annot') ->
       let (pat',(guard',decls,_)) = remove_bitvector_pat pat in
       let body' = decls (rewrite_rec body) in
       (match guard' with
       | Some guard' -> Pat_aux (Pat_when (pat', bitwise_and_exp guard guard', body'), annot')
       | None -> Pat_aux (Pat_when (pat', guard, body'), annot')) in
    rewrap (E_case (e, List.map rewrite_pexp ps))
  | E_let (LB_aux (LB_val (pat,v),annot'),body) ->
     let (pat,(_,decls,_)) = remove_bitvector_pat pat in
     rewrap (E_let (LB_aux (LB_val (pat,rewrite_rec v),annot'),
                    decls (rewrite_rec body)))
  | _ -> rewrite_base full_exp

let rewrite_fun_remove_bitvector_pat
      rewriters (FD_aux (FD_function(recopt,tannotopt,effectopt,funcls),(l,fdannot))) =
  let _ = reset_fresh_name_counter () in
  (* TODO Can there be clauses with different id's in one FD_function? *)
  let funcls = match funcls with
    | (FCL_aux (FCL_Funcl(id,_,_),_) :: _) ->
        let clause (FCL_aux (FCL_Funcl(_,pat,exp),annot)) =
          let (pat,(guard,decls,_)) = remove_bitvector_pat pat in
          let exp = decls (rewriters.rewrite_exp rewriters exp) in
          (pat,guard,exp,annot) in
        let cs = rewrite_guarded_clauses l (List.map clause funcls) in
        List.map (fun (pat,exp,annot) -> FCL_aux (FCL_Funcl(id,pat,exp),annot)) cs
    | _ -> funcls (* TODO is the empty list possible here? *) in
  FD_aux (FD_function(recopt,tannotopt,effectopt,funcls),(l,fdannot))

let rewrite_defs_remove_bitvector_pats (Defs defs) =
  let rewriters =
    {rewrite_exp = rewrite_exp_remove_bitvector_pat;
     rewrite_pat = rewrite_pat;
     rewrite_let = rewrite_let;
     rewrite_lexp = rewrite_lexp;
     rewrite_fun = rewrite_fun_remove_bitvector_pat;
     rewrite_def = rewrite_def;
     rewrite_defs = rewrite_defs_base } in
  let rewrite_def d =
    let d = rewriters.rewrite_def rewriters d in
    match d with
    | DEF_val (LB_aux (LB_val (pat,exp),a)) ->
       let (pat',(_,_,letbinds)) = remove_bitvector_pat pat in
       let defvals = List.map (fun lb -> DEF_val lb) letbinds in
       [DEF_val (LB_aux (LB_val (pat',exp),a))] @ defvals
    | d -> [d] in
  (* FIXME See above in rewrite_sizeof *)
  (* fst (check initial_env ( *)
    Defs (List.flatten (List.map rewrite_def defs))
    (* )) *)


(* Remove pattern guards by rewriting them to if-expressions within the
   pattern expression. Shares code with the rewriting of bitvector patterns. *)
let rewrite_exp_guarded_pats rewriters (E_aux (exp,(l,annot)) as full_exp) =
  let rewrap e = E_aux (e,(l,annot)) in
  let rewrite_rec = rewriters.rewrite_exp rewriters in
  let rewrite_base = rewrite_exp rewriters in
  let is_guarded_pexp = function
  | Pat_aux (Pat_when (_,_,_),_) -> true
  | _ -> false in
  match exp with
  | E_case (e,ps)
    when List.exists is_guarded_pexp ps ->
    let clause = function
    | Pat_aux (Pat_exp (pat, body), annot) ->
      (pat, None, rewrite_rec body, annot)
    | Pat_aux (Pat_when (pat, guard, body), annot) ->
      (pat, Some guard, rewrite_rec body, annot) in
    let clauses = rewrite_guarded_clauses l (List.map clause ps) in
    if (effectful e) then
      let e = rewrite_rec e in
      let (E_aux (_,(el,eannot))) = e in
      let pat_e' = fresh_id_pat "p__" (el, Some (env_of e, typ_of e, no_effect)) in
      let exp_e' = pat_to_exp pat_e' in
      let letbind_e = LB_aux (LB_val (pat_e',e), (el,eannot)) in
      let exp' = case_exp exp_e' (typ_of full_exp) clauses in
      rewrap (E_let (letbind_e, exp'))
    else case_exp e (typ_of full_exp) clauses
  | _ -> rewrite_base full_exp

let rewrite_defs_guarded_pats =
  rewrite_defs_base { rewriters_base with rewrite_exp = rewrite_exp_guarded_pats }


let id_is_local_var id env = match Env.lookup_id id env with
  | Local _ -> true
  | _ -> false

let rec lexp_is_local (LEXP_aux (lexp, _)) env = match lexp with
  | LEXP_memory _ -> false
  | LEXP_id id
  | LEXP_cast (_, id) -> id_is_local_var id env
  | LEXP_tup lexps -> List.for_all (fun lexp -> lexp_is_local lexp env) lexps
  | LEXP_vector (lexp,_)
  | LEXP_vector_range (lexp,_,_)
  | LEXP_field (lexp,_) -> lexp_is_local lexp env

let id_is_unbound id env = match Env.lookup_id id env with
  | Unbound -> true
  | _ -> false

let rec lexp_is_local_intro (LEXP_aux (lexp, _)) env = match lexp with
  | LEXP_memory _ -> false
  | LEXP_id id
  | LEXP_cast (_, id) -> id_is_unbound id env
  | LEXP_tup lexps -> List.for_all (fun lexp -> lexp_is_local_intro lexp env) lexps
  | LEXP_vector (lexp,_)
  | LEXP_vector_range (lexp,_,_)
  | LEXP_field (lexp,_) -> lexp_is_local_intro lexp env

let lexp_is_effectful (LEXP_aux (_, (_, annot))) = match annot with
  | Some (_, _, eff) -> effectful_effs eff
  | _ -> false

let rec rewrite_local_lexp ((LEXP_aux(lexp,((l,_) as annot))) as le) =
  match lexp with
  | LEXP_id _ | LEXP_cast (_, _) | LEXP_tup _ -> (le, (fun exp -> exp))
  | LEXP_vector (lexp, e) ->
    let (lhs, rhs) = rewrite_local_lexp lexp in
    (lhs, (fun exp -> rhs (E_aux (E_vector_update (lexp_to_exp lexp, e, exp), annot))))
  | LEXP_vector_range (lexp, e1, e2) ->
    let (lhs, rhs) = rewrite_local_lexp lexp in
    (lhs, (fun exp -> rhs (E_aux (E_vector_update_subrange (lexp_to_exp lexp, e1, e2, exp), annot))))
  | LEXP_field (lexp, id) ->
    let (lhs, rhs) = rewrite_local_lexp lexp in
    let (LEXP_aux (_, recannot)) = lexp in
    let field_update exp = FES_aux (FES_Fexps ([FE_aux (FE_Fexp (id, exp), annot)], false), annot) in
    (lhs, (fun exp -> rhs (E_aux (E_record_update (lexp_to_exp lexp, field_update exp), recannot))))
  | _ -> raise (Reporting_basic.err_unreachable l ("Unsupported lexp: " ^ string_of_lexp le))

(*Expects to be called after rewrite_defs; thus the following should not appear:
  internal_exp of any form
  lit vectors in patterns or expressions
 *)
let rewrite_exp_lift_assign_intro rewriters ((E_aux (exp,((l,_) as annot))) as full_exp) =
  let rewrap e = E_aux (e,annot) in
  let rewrap_effects e eff =
    E_aux (e, (l,Some (env_of_annot annot, typ_of_annot annot, eff))) in
  let rewrite_rec = rewriters.rewrite_exp rewriters in
  let rewrite_base = rewrite_exp rewriters in
  match exp with
  | E_block exps ->
    let rec walker exps = match exps with
      | [] -> []
      | (E_aux(E_assign(le,e), ((l, Some (env,typ,eff)) as annot)) as exp)::exps
        when lexp_is_local_intro le env && not (lexp_is_effectful le) ->
        let (le', re') = rewrite_local_lexp le in
        let e' = re' (rewrite_base e) in
        let exps' = walker exps in
        let effects = union_eff_exps exps' in
        let block = E_aux (E_block exps', (l, Some (env, unit_typ, effects))) in
        [fix_eff_exp (E_aux (E_internal_let(le', e', block), annot))]
      (*| ((E_aux(E_if(c,t,e),(l,annot))) as exp)::exps ->
        let vars_t = introduced_variables t in
        let vars_e = introduced_variables e in
        let new_vars = Envmap.intersect vars_t vars_e in
        if Envmap.is_empty new_vars
         then (rewrite_base exp)::walker exps
         else
           let new_nmap = match nmap with
             | None -> Some(Nexpmap.empty,new_vars)
             | Some(nm,s) -> Some(nm, Envmap.union new_vars s) in
           let c' = rewrite_base c in
           let t' = rewriters.rewrite_exp rewriters new_nmap t in
           let e' = rewriters.rewrite_exp rewriters new_nmap e in
           let exps' = walker exps in
           fst ((Envmap.fold 
                  (fun (res,effects) i (t,e) ->
                let bitlit =  E_aux (E_lit (L_aux(L_zero, Parse_ast.Generated l)),
                                     (Parse_ast.Generated l, simple_annot bit_t)) in
                let rangelit = E_aux (E_lit (L_aux (L_num 0, Parse_ast.Generated l)),
                                      (Parse_ast.Generated l, simple_annot nat_t)) in
                let set_exp =
                  match t.t with
                  | Tid "bit" | Tabbrev(_,{t=Tid "bit"}) -> bitlit
                  | Tapp("range", _) | Tapp("atom", _) -> rangelit
                  | Tapp("vector", [_;_;_;TA_typ ( {t=Tid "bit"} | {t=Tabbrev(_,{t=Tid "bit"})})])
                  | Tapp(("reg"|"register"),[TA_typ ({t = Tapp("vector",
                                                               [_;_;_;TA_typ ( {t=Tid "bit"}
                                                                             | {t=Tabbrev(_,{t=Tid "bit"})})])})])
                  | Tabbrev(_,{t = Tapp("vector",
                                        [_;_;_;TA_typ ( {t=Tid "bit"}
                                                      | {t=Tabbrev(_,{t=Tid "bit"})})])}) ->
                    E_aux (E_vector_indexed([], Def_val_aux(Def_val_dec bitlit,
                                                            (Parse_ast.Generated l,simple_annot bit_t))),
                           (Parse_ast.Generated l, simple_annot t))
                  | _ -> e in
                let unioneffs = union_effects effects (get_effsum_exp set_exp) in
                ([E_aux (E_internal_let (LEXP_aux (LEXP_id (Id_aux (Id i, Parse_ast.Generated l)),
                                                  (Parse_ast.Generated l, (tag_annot t Emp_intro))),
                                        set_exp,
                                        E_aux (E_block res, (Parse_ast.Generated l, (simple_annot_efr unit_t effects)))),
                        (Parse_ast.Generated l, simple_annot_efr unit_t unioneffs))],unioneffs)))
             (E_aux(E_if(c',t',e'),(Parse_ast.Generated l, annot))::exps',eff_union_exps (c'::t'::e'::exps')) new_vars)*)
      | e::exps -> (rewrite_rec e)::(walker exps)
    in
    rewrap (E_block (walker exps))
  | E_assign(le,e)
    when lexp_is_local_intro le (env_of full_exp) && not (lexp_is_effectful le) ->
    let (le', re') = rewrite_local_lexp le in
    let e' = re' (rewrite_base e) in
    let block = annot_exp (E_block []) l (env_of full_exp) unit_typ in
    fix_eff_exp (E_aux (E_internal_let(le', e', block), annot))
  | _ -> rewrite_base full_exp

let rewrite_lexp_lift_assign_intro rewriters ((LEXP_aux(lexp,annot)) as le) =
  let rewrap le = LEXP_aux(le,annot) in
  let rewrite_base = rewrite_lexp rewriters in
  match lexp, annot with
  | (LEXP_id id | LEXP_cast (_,id)), (l, Some (env, typ, eff)) ->
    (match Env.lookup_id id env with
    | Unbound | Local _ ->
      LEXP_aux (lexp, (l, Some (env, typ, union_effects eff (mk_effect [BE_lset]))))
    | _ -> rewrap lexp)
  | _ -> rewrite_base le


let rewrite_defs_exp_lift_assign defs = rewrite_defs_base
    {rewrite_exp = rewrite_exp_lift_assign_intro;
     rewrite_pat = rewrite_pat;
     rewrite_let = rewrite_let;
     rewrite_lexp = rewrite_lexp_lift_assign_intro;
     rewrite_fun = rewrite_fun;
     rewrite_def = rewrite_def;
     rewrite_defs = rewrite_defs_base} defs

(*let rewrite_exp_separate_ints rewriters ((E_aux (exp,((l,_) as annot))) as full_exp) =
  (*let tparms,t,tag,nexps,eff,cum_eff,bounds = match annot with
    | Base((tparms,t),tag,nexps,eff,cum_eff,bounds) -> tparms,t,tag,nexps,eff,cum_eff,bounds
    | _ -> [],unit_t,Emp_local,[],pure_e,pure_e,nob in*)
  let rewrap e = E_aux (e,annot) in
  (*let rewrap_effects e effsum =
    E_aux (e,(l,Base ((tparms,t),tag,nexps,eff,effsum,bounds))) in*)
  let rewrite_rec = rewriters.rewrite_exp rewriters in
  let rewrite_base = rewrite_exp rewriters in
  match exp with
  | E_lit (L_aux (((L_num _) as lit),_)) ->
    (match (is_within_machine64 t nexps) with
     | Yes -> let _ = Printf.eprintf "Rewriter of num_const, within 64bit int yes\n" in rewrite_base full_exp
     | Maybe -> let _ = Printf.eprintf "Rewriter of num_const, within 64bit int maybe\n" in rewrite_base full_exp
     | No -> let _ = Printf.eprintf "Rewriter of num_const, within 64bit int no\n" in E_aux(E_app(Id_aux (Id "integer_of_int",l),[rewrite_base full_exp]),
                   (l, Base((tparms,t),External(None),nexps,eff,cum_eff,bounds))))
  | E_cast (typ, exp) -> rewrap (E_cast (typ, rewrite_rec exp))
  | E_app (id,exps) -> rewrap (E_app (id,List.map rewrite_rec exps))
  | E_app_infix(el,id,er) -> rewrap (E_app_infix(rewrite_rec el,id,rewrite_rec er))
  | E_for (id, e1, e2, e3, o, body) ->
      rewrap (E_for (id, rewrite_rec e1, rewrite_rec e2, rewrite_rec e3, o, rewrite_rec body))
  | E_vector_access (vec,index) -> rewrap (E_vector_access (rewrite_rec vec,rewrite_rec index))
  | E_vector_subrange (vec,i1,i2) ->
    rewrap (E_vector_subrange (rewrite_rec vec,rewrite_rec i1,rewrite_rec i2))
  | E_vector_update (vec,index,new_v) -> 
    rewrap (E_vector_update (rewrite_rec vec,rewrite_rec index,rewrite_rec new_v))
  | E_vector_update_subrange (vec,i1,i2,new_v) ->
    rewrap (E_vector_update_subrange (rewrite_rec vec,rewrite_rec i1,rewrite_rec i2,rewrite_rec new_v))
  | E_case (exp ,pexps) -> 
    rewrap (E_case (rewrite_rec exp,
                    (List.map 
                       (fun (Pat_aux (Pat_exp(p,e),pannot)) -> 
                          Pat_aux (Pat_exp(rewriters.rewrite_pat rewriters nmap p,rewrite_rec e),pannot)) pexps)))
  | E_let (letbind,body) -> rewrap (E_let(rewriters.rewrite_let rewriters nmap letbind,rewrite_rec body))
  | E_internal_let (lexp,exp,body) ->
    rewrap (E_internal_let (rewriters.rewrite_lexp rewriters nmap lexp, rewrite_rec exp, rewrite_rec body))
  | _ -> rewrite_base full_exp

let rewrite_defs_separate_numbs defs = rewrite_defs_base
    {rewrite_exp = rewrite_exp_separate_ints;
     rewrite_pat = rewrite_pat;
     rewrite_let = rewrite_let; (*will likely need a new one?*)
     rewrite_lexp = rewrite_lexp; (*will likely need a new one?*)
     rewrite_fun = rewrite_fun;
     rewrite_def = rewrite_def;
     rewrite_defs = rewrite_defs_base} defs*)

let rewrite_defs_early_return =
  let is_return (E_aux (exp, _)) = match exp with
  | E_return _ -> true
  | _ -> false in

  let get_return (E_aux (e, (l, _)) as exp) = match e with
  | E_return e -> e
  | _ -> exp in

  let e_block es =
    match es with
    | [E_aux (e, _)] -> e
    | _ :: _ when is_return (Util.last es) ->
       let (E_aux (_, annot) as e) = get_return (Util.last es) in
       E_return (E_aux (E_block (Util.butlast es @ [get_return e]), annot))
    | _ -> E_block es in

  let e_if (e1, e2, e3) =
    if is_return e2 && is_return e3 then
      let (E_aux (_, annot)) = get_return e2 in
      E_return (E_aux (E_if (e1, get_return e2, get_return e3), annot))
    else E_if (e1, e2, e3) in

  let e_case (e, pes) =
    let is_return_pexp (Pat_aux (pexp, _)) = match pexp with
    | Pat_exp (_, e) | Pat_when (_, _, e) -> is_return e in
    let get_return_pexp (Pat_aux (pexp, a)) = match pexp with
    | Pat_exp (p, e) -> Pat_aux (Pat_exp (p, get_return e), a)
    | Pat_when (p, g, e) -> Pat_aux (Pat_when (p, g, get_return e), a) in
    let annot = match List.map get_return_pexp pes with
    | Pat_aux (Pat_exp (_, E_aux (_, annot)), _) :: _ -> annot
    | Pat_aux (Pat_when (_, _, E_aux (_, annot)), _) :: _ -> annot
    | [] -> (Parse_ast.Unknown, None) in
    if List.for_all is_return_pexp pes
    then E_return (E_aux (E_case (e, List.map get_return_pexp pes), annot))
    else E_case (e, pes) in

  let e_aux (exp, (l, annot)) =
    let full_exp = fix_eff_exp (E_aux (exp, (l, annot))) in
    match annot with
    | Some (env, typ, eff) when is_return full_exp ->
      (* Add escape effect annotation, since we use the exception mechanism
         of the state monad to implement early return in the Lem backend *)
      let annot' = Some (env, typ, union_effects eff (mk_effect [BE_escape])) in
      E_aux (exp, (l, annot'))
    | _ -> full_exp in

  let rewrite_funcl_early_return _ (FCL_aux (FCL_Funcl (id, pat, exp), a)) =
    let exp =
      exp
      (* Pull early returns out as far as possible *)
      |> fold_exp { id_exp_alg with e_block = e_block; e_if = e_if; e_case = e_case }
      (* Remove singleton E_return *)
      |> get_return
      (* Fix effect annotations *)
      |> fold_exp { id_exp_alg with e_aux = e_aux } in
    let a = match a with
    | (l, Some (env, typ, eff)) ->
      (l, Some (env, typ, union_effects eff (effect_of exp)))
    | _ -> a in
    FCL_aux (FCL_Funcl (id, pat, exp), a) in

  let rewrite_fun_early_return rewriters
    (FD_aux (FD_function (rec_opt, tannot_opt, effect_opt, funcls), a)) =
    FD_aux (FD_function (rec_opt, tannot_opt, effect_opt,
      List.map (rewrite_funcl_early_return rewriters) funcls), a) in

  rewrite_defs_base { rewriters_base with rewrite_fun = rewrite_fun_early_return }

(* Propagate effects of functions, if effect checking and propagation
   have not been performed already by the type checker. *)
let rewrite_fix_fun_effs (Defs defs) =
  let e_aux fun_effs (exp, (l, annot)) =
    match fix_eff_exp (E_aux (exp, (l, annot))) with
    | E_aux (E_app_infix (_, f, _) as exp, (l, Some (env, typ, eff)))
    | E_aux (E_app (f, _) as exp, (l, Some (env, typ, eff)))
      when Bindings.mem f fun_effs ->
      let eff' = Bindings.find f fun_effs in
      let env =
        try
          match Env.get_val_spec f env with
          | (tq, Typ_aux (Typ_fn (args_t, ret_t, eff), a)) ->
            Env.update_val_spec f (tq, Typ_aux (Typ_fn (args_t, ret_t, union_effects eff eff'), a)) env
          | _ -> env
        with
        | _ -> env in
      E_aux (exp, (l, Some (env, typ, union_effects eff eff')))
    | e_aux -> e_aux in

  let rewrite_exp fun_effs = fold_exp { id_exp_alg with e_aux = e_aux fun_effs } in

  let rewrite_funcl (fun_effs, funcls) (FCL_aux (FCL_Funcl (id, pat, exp), (l, annot))) =
    let exp = propagate_exp_effect (rewrite_exp fun_effs exp) in
    let fun_eff =
      try union_effects (effect_of exp) (Bindings.find id fun_effs)
      with Not_found -> (effect_of exp) in
    let annot =
      match annot with
      | Some (env, typ, eff) -> Some (env, typ, union_effects eff fun_eff)
      | None -> None in
    (Bindings.add id fun_eff fun_effs,
     funcls @ [FCL_aux (FCL_Funcl (id, pat, exp), (l, annot))]) in

  let rewrite_def (fun_effs, defs) = function
  | DEF_fundef (FD_aux (FD_function (recopt, tannotopt, effopt, funcls), a)) ->
    let (fun_effs, funcls) = List.fold_left rewrite_funcl (fun_effs, []) funcls in
    (* Repeat once for recursive functions:
       propagates union of effects to all clauses *)
    let (fun_effs, funcls) = List.fold_left rewrite_funcl (fun_effs, []) funcls in
    (fun_effs, defs @ [DEF_fundef (FD_aux (FD_function (recopt, tannotopt, effopt, funcls), a))])
  | DEF_val (LB_aux (LB_val (pat, exp), a)) ->
    (fun_effs, defs @ [DEF_val (LB_aux (LB_val (pat, rewrite_exp fun_effs exp), a))])
  | def -> (fun_effs, defs @ [def]) in

  if !Type_check.opt_no_effects
  then Defs (snd (List.fold_left rewrite_def (Bindings.empty, []) defs))
  else Defs defs

(* Turn constraints into numeric expressions with sizeof *)
let rewrite_constraint =
  let rec rewrite_nc (NC_aux (nc_aux, l)) = mk_exp (rewrite_nc_aux nc_aux)
  and rewrite_nc_aux = function
    | NC_bounded_ge (n1, n2) -> E_app_infix (mk_exp (E_sizeof n1), mk_id ">=", mk_exp (E_sizeof n2))
    | NC_bounded_le (n1, n2) -> E_app_infix (mk_exp (E_sizeof n1), mk_id ">=", mk_exp (E_sizeof n2))
    | NC_equal (n1, n2) -> E_app_infix (mk_exp (E_sizeof n1), mk_id "==", mk_exp (E_sizeof n2))
    | NC_not_equal (n1, n2) -> E_app_infix (mk_exp (E_sizeof n1), mk_id "!=", mk_exp (E_sizeof n2))
    | NC_and (nc1, nc2) -> E_app_infix (rewrite_nc nc1, mk_id "&", rewrite_nc nc2)
    | NC_or (nc1, nc2) -> E_app_infix (rewrite_nc nc1, mk_id "|", rewrite_nc nc2)
    | NC_false -> E_lit (mk_lit L_true)
    | NC_true -> E_lit (mk_lit L_false)
    | NC_set (kid, ints) ->
       unaux_exp (rewrite_nc (List.fold_left (fun nc int -> nc_or nc (nc_eq (nvar kid) (nconstant int))) nc_true ints))
  in
  let rewrite_e_aux (E_aux (e_aux, _) as exp) =
    match e_aux with
    | E_constraint nc ->
       check_exp (env_of exp) (rewrite_nc nc) bool_typ
    | _ -> exp
  in

  let rewrite_e_constraint = { id_exp_alg with e_aux = (fun (exp, annot) -> rewrite_e_aux (E_aux (exp, annot))) } in

  rewrite_defs_base { rewriters_base with rewrite_exp = (fun _ -> fold_exp rewrite_e_constraint) }

let rewrite_type_union_typs rw_typ (Tu_aux (tu, annot)) =
  match tu with
  | Tu_id id -> Tu_aux (Tu_id id, annot)
  | Tu_ty_id (typ, id) -> Tu_aux (Tu_ty_id (rw_typ typ, id), annot)

let rewrite_type_def_typs rw_typ rw_typquant rw_typschm (TD_aux (td, annot)) =
  match td with
  | TD_abbrev (id, nso, typschm) -> TD_aux (TD_abbrev (id, nso, rw_typschm typschm), annot)
  | TD_record (id, nso, typq, typ_ids, flag) ->
     TD_aux (TD_record (id, nso, rw_typquant typq, List.map (fun (typ, id) -> (rw_typ typ, id)) typ_ids, flag), annot)
  | TD_variant (id, nso, typq, tus, flag) ->
     TD_aux (TD_variant (id, nso, rw_typquant typq, List.map (rewrite_type_union_typs rw_typ) tus, flag), annot)
  | TD_enum (id, nso, ids, flag) -> TD_aux (TD_enum (id, nso, ids, flag), annot)
  | TD_register (id, n1, n2, ranges) -> TD_aux (TD_register (id, n1, n2, ranges), annot)

(* FIXME: other reg_dec types *)
let rewrite_dec_spec_typs rw_typ (DEC_aux (ds, annot)) =
  match ds with
  | DEC_reg (typ, id) -> DEC_aux (DEC_reg (rw_typ typ, id), annot)
  | _ -> assert false

(* Remove overload definitions and cast val specs from the
   specification because the interpreter doesn't know about them.*)
let rewrite_overload_cast (Defs defs) =
  let remove_cast_vs (VS_aux (vs_aux, annot)) =
    match vs_aux with
    | VS_val_spec (typschm, id, ext, _) -> VS_aux (VS_val_spec (typschm, id, ext, false), annot)
  in
  let simple_def = function
    | DEF_spec vs -> DEF_spec (remove_cast_vs vs)
    | def -> def
  in
  let is_overload = function
    | DEF_overload _ -> true
    | _ -> false
  in
  let defs = List.map simple_def defs in
  Defs (List.filter (fun def -> not (is_overload def)) defs)

let rewrite_undefined =
  let rec undefined_of_typ (Typ_aux (typ_aux, _)) =
    match typ_aux with
    | Typ_id id ->
       mk_exp (E_app (prepend_id "undefined_" id, [mk_lit_exp L_unit]))
    | Typ_app (id, args) ->
       mk_exp (E_app (prepend_id "undefined_" id, List.concat (List.map undefined_of_typ_args args)))
    | Typ_var kid ->
       (* FIXME: bit of a hack, need to add a restriction to how
          polymorphic undefined can be in the type checker to
          guarantee this always works. *)
       mk_exp (E_id (prepend_id "typ_" (id_of_kid kid)))
    | Typ_fn _ -> assert false
  and undefined_of_typ_args (Typ_arg_aux (typ_arg_aux, _) as typ_arg) =
    match typ_arg_aux with
    | Typ_arg_nexp n -> [mk_exp (E_sizeof n)]
    | Typ_arg_typ typ -> [undefined_of_typ typ]
    | Typ_arg_order _ -> []
  in
  let rewrite_e_aux (E_aux (e_aux, _) as exp) =
    match e_aux with
    | E_lit (L_aux (L_undef, l)) ->
       check_exp (env_of exp) (undefined_of_typ (Env.expand_synonyms (env_of exp) (typ_of exp))) (typ_of exp)
    | _ -> exp
  in
  let rewrite_exp_undefined = { id_exp_alg with e_aux = (fun (exp, annot) -> rewrite_e_aux (E_aux (exp, annot))) } in
  rewrite_defs_base { rewriters_base with rewrite_exp = (fun _ -> fold_exp rewrite_exp_undefined) }

let rec simple_typ (Typ_aux (typ_aux, l) as typ) = Typ_aux (simple_typ_aux typ_aux, l)
and simple_typ_aux = function
  | Typ_wild -> Typ_wild
  | Typ_id id -> Typ_id id
  | Typ_app (id, [_; _; _; Typ_arg_aux (Typ_arg_typ typ, l)]) when Id.compare id (mk_id "vector") = 0 ->
     Typ_app (mk_id "list", [Typ_arg_aux (Typ_arg_typ (simple_typ typ), l)])
  | Typ_app (id, [_]) when Id.compare id (mk_id "atom") = 0 ->
     Typ_id (mk_id "int")
  | Typ_app (id, [_; _]) when Id.compare id (mk_id "range") = 0 ->
     Typ_id (mk_id "int")
  | Typ_app (id, args) -> Typ_app (id, List.concat (List.map simple_typ_arg args))
  | Typ_fn (typ1, typ2, effs) -> Typ_fn (simple_typ typ1, simple_typ typ2, effs)
  | Typ_tup typs -> Typ_tup (List.map simple_typ typs)
  | Typ_exist (_, _, Typ_aux (typ, l)) -> simple_typ_aux typ
  | typ_aux -> typ_aux
and simple_typ_arg (Typ_arg_aux (typ_arg_aux, l)) =
  match typ_arg_aux with
  | Typ_arg_typ typ -> [Typ_arg_aux (Typ_arg_typ (simple_typ typ), l)]
  | _ -> []

(* This pass aims to remove all the Num quantifiers from the specification. *)
let rewrite_simple_types (Defs defs) =
  let is_simple = function
    | QI_aux (QI_id kopt, annot) as qi when is_typ_kopt kopt || is_order_kopt kopt -> true
    | _ -> false
  in
  let simple_typquant (TypQ_aux (tq_aux, annot)) =
    match tq_aux with
    | TypQ_no_forall -> TypQ_aux (TypQ_no_forall, annot)
    | TypQ_tq quants -> TypQ_aux (TypQ_tq (List.filter (fun q -> is_simple q) quants), annot)
  in
  let simple_typschm (TypSchm_aux (TypSchm_ts (typq, typ), annot)) =
    TypSchm_aux (TypSchm_ts (simple_typquant typq, simple_typ typ), annot)
  in
  let simple_vs (VS_aux (vs_aux, annot)) =
    match vs_aux with
    | VS_val_spec (typschm, id, ext, is_cast) -> VS_aux (VS_val_spec (simple_typschm typschm, id, ext, is_cast), annot)
  in
  let rec simple_lit (L_aux (lit_aux, l) as lit) =
    match lit_aux with
    | L_bin _ | L_hex _ ->
       E_list (List.map (fun b -> E_aux (E_lit b, simple_annot l bit_typ)) (vector_string_to_bit_list l lit_aux))
    | _ -> E_lit lit
  in
  let simple_def = function
    | DEF_spec vs -> DEF_spec (simple_vs vs)
    | DEF_type td -> DEF_type (rewrite_type_def_typs simple_typ simple_typquant simple_typschm td)
    | DEF_reg_dec ds -> DEF_reg_dec (rewrite_dec_spec_typs simple_typ ds)
    | def -> def
  in
  let simple_pat = {
      id_pat_alg with
      p_typ = (fun (typ, pat) -> P_typ (simple_typ typ, pat));
      p_var = (fun (pat, kid) -> unaux_pat pat);
      p_vector = (fun pats -> P_list pats)
    } in
  let simple_exp = {
      id_exp_alg with
      e_lit = simple_lit;
      e_vector = (fun exps -> E_list exps);
      e_cast = (fun (typ, exp) -> E_cast (simple_typ typ, exp));
      e_assert = (fun (E_aux (_, annot), str) -> E_assert (E_aux (E_lit (mk_lit L_true), annot), str));
      lEXP_cast = (fun (typ, lexp) -> LEXP_cast (simple_typ typ, lexp));
      pat_alg = simple_pat
    } in
  let simple_defs = { rewriters_base with rewrite_exp = (fun _ -> fold_exp simple_exp);
                                          rewrite_pat = (fun _ -> fold_pat simple_pat) }
  in
  let defs = Defs (List.map simple_def defs) in
  rewrite_defs_base simple_defs defs

let rewrite_tuple_vector_assignments defs =
  let assign_tuple e_aux annot =
    let env = env_of_annot annot in
    match e_aux with
    | E_assign (LEXP_aux (LEXP_tup lexps, lannot), exp) ->
       let typ = Env.base_typ_of env (typ_of exp) in
       if is_vector_typ typ then
         (* let _ = Pretty_print_common.print stderr (Pretty_print_sail.doc_exp (E_aux (e_aux, annot))) in *)
         let (start, _, ord, etyp) = vector_typ_args_of typ in
         let len (LEXP_aux (le, lannot)) =
           let ltyp = Env.base_typ_of env (typ_of_annot lannot) in
           if is_vector_typ ltyp then
             let (_, len, _, _) = vector_typ_args_of ltyp in
             match simplify_nexp len with
             | Nexp_aux (Nexp_constant len, _) -> len
             | _ -> 1
           else 1 in
         let next i step =
           if is_order_inc ord
           then (i + step - 1, i + step)
           else (i - step + 1, i - step) in
         let i = match simplify_nexp start with
         | (Nexp_aux (Nexp_constant i, _)) -> i
         | _ -> if is_order_inc ord then 0 else List.length lexps - 1 in
         let l = gen_loc (fst annot) in
         let exp' =
           if small exp then strip_exp exp
           else mk_exp (E_id (mk_id "split_vec")) in
         let lexp_to_exp (i, exps) lexp =
           let (j, i') = next i (len lexp) in
           let i_exp = mk_exp (E_lit (mk_lit (L_num i))) in
           let j_exp = mk_exp (E_lit (mk_lit (L_num j))) in
           let sub = mk_exp (E_vector_subrange (exp', i_exp, j_exp)) in
           (i', exps @ [sub]) in
         let (_, exps) = List.fold_left lexp_to_exp (i, []) lexps in
         let tup = mk_exp (E_tuple exps) in
         let lexp = LEXP_aux (LEXP_tup (List.map strip_lexp lexps), (l, ())) in
         let e_aux =
           if small exp then mk_exp (E_assign (lexp, tup))
           else mk_exp (
             E_let (
               mk_letbind (mk_pat (P_id (mk_id "split_vec"))) (strip_exp exp),
               mk_exp (E_assign (lexp, tup)))) in
         begin
           try check_exp env e_aux unit_typ with
           | Type_error (l, err) ->
             raise (Reporting_basic.err_typ l (string_of_type_error err))
         end
       else E_aux (e_aux, annot)
    | _ -> E_aux (e_aux, annot)
  in
  let assign_exp = {
      id_exp_alg with
      e_aux = (fun (e_aux, annot) -> assign_tuple e_aux annot)
    } in
  let assign_defs = { rewriters_base with rewrite_exp = (fun _ -> fold_exp assign_exp) } in
  rewrite_defs_base assign_defs defs

let rewrite_tuple_assignments defs =
  let assign_tuple e_aux annot =
    let env = env_of_annot annot in
    match e_aux with
    | E_assign (LEXP_aux (LEXP_tup lexps, _), exp) ->
       (* let _ = Pretty_print_common.print stderr (Pretty_print_sail.doc_exp (E_aux (e_aux, annot))) in *)
       let (_, ids) = List.fold_left (fun (n, ids) _ -> (n + 1, ids @ [mk_id ("tup__" ^ string_of_int n)])) (0, []) lexps in
       let block_assign i lexp = mk_exp (E_assign (strip_lexp lexp, mk_exp (E_id (mk_id ("tup__" ^ string_of_int i))))) in
       let block = mk_exp (E_block (List.mapi block_assign lexps)) in
       let letbind = mk_letbind (mk_pat (P_tup (List.map (fun id -> mk_pat (P_id id)) ids))) (strip_exp exp) in
       let let_exp = mk_exp (E_let (letbind, block)) in
       begin
         try check_exp env let_exp unit_typ with
         | Type_error (l, err) ->
           raise (Reporting_basic.err_typ l (string_of_type_error err))
       end
    | _ -> E_aux (e_aux, annot)
  in
  let assign_exp = {
      id_exp_alg with
      e_aux = (fun (e_aux, annot) -> assign_tuple e_aux annot)
    } in
  let assign_defs = { rewriters_base with rewrite_exp = (fun _ -> fold_exp assign_exp) } in
  rewrite_defs_base assign_defs defs

let rewrite_simple_assignments defs =
  let assign_e_aux e_aux annot =
    let env = env_of_annot annot in
    match e_aux with
    | E_assign (lexp, exp) ->
       let (lexp, rhs) = rewrite_local_lexp lexp in
       let assign = mk_exp (E_assign (strip_lexp lexp, strip_exp (rhs exp))) in
       check_exp env assign unit_typ
    | _ -> E_aux (e_aux, annot)
  in
  let assign_exp = {
      id_exp_alg with
      e_aux = (fun (e_aux, annot) -> assign_e_aux e_aux annot)
    } in
  let assign_defs = { rewriters_base with rewrite_exp = (fun _ -> fold_exp assign_exp) } in
  rewrite_defs_base assign_defs defs

let rewrite_defs_remove_blocks =
  let letbind_wild v body =
    let l = get_loc_exp v in
    let env = env_of v in
    let typ = typ_of v in
    annot_exp (E_let (annot_letbind (P_wild, v) l env typ, body)) l env (typ_of body) in
    (* let pat = annot_pat P_wild l env typ in
    let (E_aux (_,(l,tannot))) = v in
    let annot_pat = (simple_annot l (typ_of v)) in
    let annot_lb = (gen_loc l, tannot) in
    let annot_let = (gen_loc l, Some (env_of body, typ_of body, union_eff_exps [v;body])) in
    E_aux (E_let (LB_aux (LB_val (P_aux (P_wild,annot_pat),v),annot_lb),body),annot_let) in *)

  let rec f l = function
    | [] -> E_aux (E_lit (L_aux (L_unit,gen_loc l)), (simple_annot l unit_typ))
    | [e] -> e  (* check with Kathy if that annotation is fine *)
    | e :: es -> letbind_wild e (f l es) in

  let e_aux = function
    | (E_block es,(l,_)) -> f l es
    | (e,annot) -> E_aux (e,annot) in
    
  let alg = { id_exp_alg with e_aux = e_aux } in

  rewrite_defs_base
    {rewrite_exp = (fun _ -> fold_exp alg)
    ; rewrite_pat = rewrite_pat
    ; rewrite_let = rewrite_let
    ; rewrite_lexp = rewrite_lexp
    ; rewrite_fun = rewrite_fun
    ; rewrite_def = rewrite_def
    ; rewrite_defs = rewrite_defs_base
    }



let letbind (v : 'a exp) (body : 'a exp -> 'a exp) : 'a exp =
  (* body is a function : E_id variable -> actual body *)
  let (E_aux (_,(l,annot))) = v in
  match annot with
  | Some (env, Typ_aux (Typ_id tid, _), eff) when string_of_id tid = "unit" ->
     let body = body (annot_exp (E_lit (mk_lit L_unit)) l env unit_typ) in
     let body_typ = try typ_of body with _ -> unit_typ in
     let lb = annot_letbind (P_wild, v) l env unit_typ in
     propagate_exp_effect (annot_exp (E_let (lb, body)) l env body_typ)
  | Some (env, typ, eff) ->
     let id = fresh_id "w__" l in
     let lb = annot_letbind (P_id id, v) l env typ in
     let body = body (annot_exp (E_id id) l env typ) in
     propagate_exp_effect (annot_exp (E_let (lb, body)) l env (typ_of body))
  | None ->
     raise (Reporting_basic.err_unreachable l "no type information")


let rec mapCont (f : 'b -> ('b -> 'a exp) -> 'a exp) (l : 'b list) (k : 'b list -> 'a exp) : 'a exp = 
  match l with
  | [] -> k []
  | exp :: exps -> f exp (fun exp -> mapCont f exps (fun exps -> k (exp :: exps)))
                
let rewrite_defs_letbind_effects  =  

  let rec value ((E_aux (exp_aux,_)) as exp) =
    not (effectful exp || updates_vars exp)
  and value_optdefault (Def_val_aux (o,_)) = match o with
    | Def_val_empty -> true
    | Def_val_dec e -> value e
  and value_fexps (FES_aux (FES_Fexps (fexps,_),_)) =
    List.fold_left (fun b (FE_aux (FE_Fexp (_,e),_)) -> b && value e) true fexps in


  let rec n_exp_name (exp : 'a exp) (k : 'a exp -> 'a exp) : 'a exp =
    n_exp exp (fun exp -> if value exp then k exp else letbind exp k)

  and n_exp_pure (exp : 'a exp) (k : 'a exp -> 'a exp) : 'a exp =
    n_exp exp (fun exp -> if value exp then k exp else letbind exp k)

  and n_exp_nameL (exps : 'a exp list) (k : 'a exp list -> 'a exp) : 'a exp =
    mapCont n_exp_name exps k

  and n_fexp (fexp : 'a fexp) (k : 'a fexp -> 'a exp) : 'a exp =
    let (FE_aux (FE_Fexp (id,exp),annot)) = fexp in
    n_exp_name exp (fun exp -> 
    k (fix_eff_fexp (FE_aux (FE_Fexp (id,exp),annot))))

  and n_fexpL (fexps : 'a fexp list) (k : 'a fexp list -> 'a exp) : 'a exp =
    mapCont n_fexp fexps k

  and n_pexp (newreturn : bool) (pexp : 'a pexp) (k : 'a pexp -> 'a exp) : 'a exp =
    match pexp with
    | Pat_aux (Pat_exp (pat,exp),annot) ->
      k (fix_eff_pexp (Pat_aux (Pat_exp (pat,n_exp_term newreturn exp), annot)))
    | Pat_aux (Pat_when (pat,guard,exp),annot) ->
      k (fix_eff_pexp (Pat_aux (Pat_when (pat,n_exp_term newreturn guard,n_exp_term newreturn exp), annot)))

  and n_pexpL (newreturn : bool) (pexps : 'a pexp list) (k : 'a pexp list -> 'a exp) : 'a exp =
    mapCont (n_pexp newreturn) pexps k

  and n_fexps (fexps : 'a fexps) (k : 'a fexps -> 'a exp) : 'a exp = 
    let (FES_aux (FES_Fexps (fexps_aux,b),annot)) = fexps in
    n_fexpL fexps_aux (fun fexps_aux -> 
    k (fix_eff_fexps (FES_aux (FES_Fexps (fexps_aux,b),annot))))

  and n_opt_default (opt_default : 'a opt_default) (k : 'a opt_default -> 'a exp) : 'a exp = 
    let (Def_val_aux (opt_default,annot)) = opt_default in
    match opt_default with
    | Def_val_empty -> k (Def_val_aux (Def_val_empty,annot))
    | Def_val_dec exp ->
       n_exp_name exp (fun exp -> 
       k (fix_eff_opt_default (Def_val_aux (Def_val_dec exp,annot))))

  and n_lb (lb : 'a letbind) (k : 'a letbind -> 'a exp) : 'a exp =
    let (LB_aux (lb,annot)) = lb in
    match lb with
    | LB_val (pat,exp1) ->
       n_exp exp1 (fun exp1 -> 
       k (fix_eff_lb (LB_aux (LB_val (pat,exp1),annot))))

  and n_lexp (lexp : 'a lexp) (k : 'a lexp -> 'a exp) : 'a exp =
    let (LEXP_aux (lexp_aux,annot)) = lexp in
    match lexp_aux with
    | LEXP_id _ -> k lexp
    | LEXP_memory (id,es) ->
       n_exp_nameL es (fun es -> 
       k (fix_eff_lexp (LEXP_aux (LEXP_memory (id,es),annot))))
    | LEXP_tup es ->
       n_lexpL es (fun es ->
       k (fix_eff_lexp (LEXP_aux (LEXP_tup es,annot))))
    | LEXP_cast (typ,id) -> 
       k (fix_eff_lexp (LEXP_aux (LEXP_cast (typ,id),annot)))
    | LEXP_vector (lexp,e) ->
       n_lexp lexp (fun lexp -> 
       n_exp_name e (fun e -> 
       k (fix_eff_lexp (LEXP_aux (LEXP_vector (lexp,e),annot)))))
    | LEXP_vector_range (lexp,e1,e2) ->
       n_lexp lexp (fun lexp ->
       n_exp_name e1 (fun e1 ->
    n_exp_name e2 (fun e2 ->
       k (fix_eff_lexp (LEXP_aux (LEXP_vector_range (lexp,e1,e2),annot))))))
    | LEXP_field (lexp,id) ->
       n_lexp lexp (fun lexp ->
       k (fix_eff_lexp (LEXP_aux (LEXP_field (lexp,id),annot))))

  and n_lexpL (lexps : 'a lexp list) (k : 'a lexp list -> 'a exp) : 'a exp =
    mapCont n_lexp lexps k

  and n_exp_term (newreturn : bool) (exp : 'a exp) : 'a exp =
    let (E_aux (_,(l,tannot))) = exp in
    let exp =
      if newreturn then
        (* let typ = try typ_of exp with _ -> unit_typ in *)
        annot_exp (E_internal_return exp) l (env_of exp) (typ_of exp)
      else
        exp in
    (* n_exp_term forces an expression to be translated into a form 
       "let .. let .. let .. in EXP" where EXP has no effect and does not update
       variables *)
    n_exp_pure exp (fun exp -> exp)

  and n_exp (E_aux (exp_aux,annot) as exp : 'a exp) (k : 'a exp -> 'a exp) : 'a exp = 

    let rewrap e = fix_eff_exp (E_aux (e,annot)) in

    match exp_aux with
    | E_block es -> failwith "E_block should have been removed till now"
    | E_nondet _ -> failwith "E_nondet not supported"
    | E_id id -> k exp
    | E_lit _ -> k exp
    | E_cast (typ,exp') ->
       n_exp_name exp' (fun exp' ->
       k (rewrap (E_cast (typ,exp'))))
    | E_app (id,exps) ->
       n_exp_nameL exps (fun exps ->
       k (rewrap (E_app (id,exps))))
    | E_app_infix (exp1,id,exp2) ->
       n_exp_name exp1 (fun exp1 ->
       n_exp_name exp2 (fun exp2 ->
       k (rewrap (E_app_infix (exp1,id,exp2)))))
    | E_tuple exps ->
       n_exp_nameL exps (fun exps ->
       k (rewrap (E_tuple exps)))
    | E_if (exp1,exp2,exp3) ->
       n_exp_name exp1 (fun exp1 ->
       let (E_aux (_,annot2)) = exp2 in
       let (E_aux (_,annot3)) = exp3 in
       let newreturn = effectful exp2 || effectful exp3 in
       let exp2 = n_exp_term newreturn exp2 in
       let exp3 = n_exp_term newreturn exp3 in
       k (rewrap (E_if (exp1,exp2,exp3))))
    | E_for (id,start,stop,by,dir,body) ->
       n_exp_name start (fun start -> 
       n_exp_name stop (fun stop ->
       n_exp_name by (fun by ->
       let body = n_exp_term (effectful body) body in
       k (rewrap (E_for (id,start,stop,by,dir,body))))))
    | E_loop (loop, cond, body) ->
       let cond = n_exp_term (effectful cond) cond in
       let body = n_exp_term (effectful body) body in
       k (rewrap (E_loop (loop,cond,body)))
    | E_vector exps ->
       n_exp_nameL exps (fun exps ->
       k (rewrap (E_vector exps)))
    | E_vector_access (exp1,exp2) ->
       n_exp_name exp1 (fun exp1 ->
       n_exp_name exp2 (fun exp2 ->
       k (rewrap (E_vector_access (exp1,exp2)))))
    | E_vector_subrange (exp1,exp2,exp3) ->
       n_exp_name exp1 (fun exp1 -> 
       n_exp_name exp2 (fun exp2 -> 
       n_exp_name exp3 (fun exp3 ->
       k (rewrap (E_vector_subrange (exp1,exp2,exp3))))))
    | E_vector_update (exp1,exp2,exp3) ->
       n_exp_name exp1 (fun exp1 -> 
       n_exp_name exp2 (fun exp2 -> 
       n_exp_name exp3 (fun exp3 ->
       k (rewrap (E_vector_update (exp1,exp2,exp3))))))
    | E_vector_update_subrange (exp1,exp2,exp3,exp4) ->
       n_exp_name exp1 (fun exp1 -> 
       n_exp_name exp2 (fun exp2 -> 
       n_exp_name exp3 (fun exp3 -> 
       n_exp_name exp4 (fun exp4 ->
       k (rewrap (E_vector_update_subrange (exp1,exp2,exp3,exp4)))))))
    | E_vector_append (exp1,exp2) ->
       n_exp_name exp1 (fun exp1 ->
       n_exp_name exp2 (fun exp2 ->
       k (rewrap (E_vector_append (exp1,exp2)))))
    | E_list exps ->
       n_exp_nameL exps (fun exps ->
       k (rewrap (E_list exps)))
    | E_cons (exp1,exp2) -> 
       n_exp_name exp1 (fun exp1 ->
       n_exp_name exp2 (fun exp2 ->
       k (rewrap (E_cons (exp1,exp2)))))
    | E_record fexps ->
       n_fexps fexps (fun fexps ->
       k (rewrap (E_record fexps)))
    | E_record_update (exp1,fexps) -> 
       n_exp_name exp1 (fun exp1 ->
       n_fexps fexps (fun fexps ->
       k (rewrap (E_record_update (exp1,fexps)))))
    | E_field (exp1,id) ->
       n_exp_name exp1 (fun exp1 ->
       k (rewrap (E_field (exp1,id))))
    | E_case (exp1,pexps) ->
       let newreturn = List.exists effectful_pexp pexps in
       n_exp_name exp1 (fun exp1 -> 
       n_pexpL newreturn pexps (fun pexps ->
       k (rewrap (E_case (exp1,pexps)))))
    | E_let (lb,body) ->
       n_lb lb (fun lb -> 
       rewrap (E_let (lb,n_exp body k)))
    | E_sizeof nexp ->
       k (rewrap (E_sizeof nexp))
    | E_constraint nc ->
       k (rewrap (E_constraint nc))
    | E_sizeof_internal annot ->
       k (rewrap (E_sizeof_internal annot))
    | E_assign (lexp,exp1) ->
       n_lexp lexp (fun lexp ->
       n_exp_name exp1 (fun exp1 ->
       k (rewrap (E_assign (lexp,exp1)))))
    | E_exit exp' -> k (E_aux (E_exit (n_exp_term (effectful exp') exp'),annot))
    | E_assert (exp1,exp2) ->
       n_exp exp1 (fun exp1 ->
       n_exp exp2 (fun exp2 ->
       k (rewrap (E_assert (exp1,exp2)))))
    | E_internal_cast (annot',exp') ->
       n_exp_name exp' (fun exp' ->
       k (rewrap (E_internal_cast (annot',exp'))))
    | E_internal_exp _ -> k exp
    | E_internal_exp_user _ -> k exp
    | E_internal_let (lexp,exp1,exp2) ->
       n_lexp lexp (fun lexp ->
       n_exp exp1 (fun exp1 ->
       rewrap (E_internal_let (lexp,exp1,n_exp exp2 k))))
    | E_internal_return exp1 ->
       n_exp_name exp1 (fun exp1 ->
       k (rewrap (E_internal_return exp1)))
    | E_comment str ->
      k (rewrap (E_comment str))
    | E_comment_struc exp' ->
       n_exp exp' (fun exp' ->
               k (rewrap (E_comment_struc exp')))
    | E_return exp' ->
       n_exp_name exp' (fun exp' ->
       k (rewrap (E_return exp')))
    | E_internal_plet _ -> failwith "E_internal_plet should not be here yet" in

  let rewrite_fun _ (FD_aux (FD_function(recopt,tannotopt,effectopt,funcls),fdannot)) = 
    let effectful_funcl (FCL_aux (FCL_Funcl(_, _, exp), _)) = effectful exp in
    let newreturn = List.exists effectful_funcl funcls in
    let rewrite_funcl (FCL_aux (FCL_Funcl(id,pat,exp),annot)) =
      let _ = reset_fresh_name_counter () in
      FCL_aux (FCL_Funcl (id,pat,n_exp_term newreturn exp),annot)
    in FD_aux (FD_function(recopt,tannotopt,effectopt,List.map rewrite_funcl funcls),fdannot) in
  let rewrite_def rewriters def =
    (* let _ = Pretty_print_sail.pp_defs stderr (Defs [def]) in *)
    match def with
    | DEF_val (LB_aux (lb, annot)) ->
      let rewrap lb = DEF_val (LB_aux (lb, annot)) in
      begin
        match lb with
        | LB_val (pat, exp) ->
          rewrap (LB_val (pat, n_exp_term (effectful exp) exp))
      end
    | DEF_fundef fdef -> DEF_fundef (rewrite_fun rewriters fdef)
    | d -> d in
  rewrite_defs_base
    {rewrite_exp = rewrite_exp
    ; rewrite_pat = rewrite_pat
    ; rewrite_let = rewrite_let
    ; rewrite_lexp = rewrite_lexp
    ; rewrite_fun = rewrite_fun
    ; rewrite_def = rewrite_def
    ; rewrite_defs = rewrite_defs_base
    }

let rewrite_defs_effectful_let_expressions =

  let rec pat_of_local_lexp (LEXP_aux (lexp, ((l, _) as annot))) = match lexp with
    | LEXP_id id -> P_aux (P_id id, annot)
    | LEXP_cast (typ, id) -> P_aux (P_typ (typ, P_aux (P_id id, annot)), annot)
    | LEXP_tup lexps -> P_aux (P_tup (List.map pat_of_local_lexp lexps), annot)
    | _ -> raise (Reporting_basic.err_unreachable l "unexpected local lexp") in

  let e_let (lb,body) =
    match lb with
    | LB_aux (LB_val (P_aux (P_wild, _), E_aux (E_assign ((LEXP_aux (_, annot) as le), exp), _)), _)
      when lexp_is_local le (env_of_annot annot) && not (lexp_is_effectful le) ->
      (* Rewrite assignments to local variables into let bindings *)
      let (lhs, rhs) = rewrite_local_lexp le in
      E_let (LB_aux (LB_val (pat_of_local_lexp lhs, rhs exp), annot), body)
    | LB_aux (LB_val (pat,exp'),annot') ->
       if effectful exp'
       then E_internal_plet (pat,exp',body)
       else E_let (lb,body) in

  let e_internal_let = fun (lexp,exp1,exp2) ->
    match lexp with
    | LEXP_aux (LEXP_id id,annot)
    | LEXP_aux (LEXP_cast (_,id),annot) ->
       if effectful exp1 then
         E_internal_plet (P_aux (P_id id,annot),exp1,exp2)
       else
         let lb = LB_aux (LB_val (P_aux (P_id id,annot), exp1), annot) in
         E_let (lb, exp2)
    | _ -> failwith "E_internal_let with unexpected lexp" in

  let alg = { id_exp_alg with e_let = e_let; e_internal_let = e_internal_let } in
  rewrite_defs_base
    { rewrite_exp = (fun _ -> fold_exp alg)
    ; rewrite_pat = rewrite_pat
    ; rewrite_let = rewrite_let
    ; rewrite_lexp = rewrite_lexp
    ; rewrite_fun = rewrite_fun
    ; rewrite_def = rewrite_def
    ; rewrite_defs = rewrite_defs_base
    }

             
(* Now all expressions have no blocks anymore, any term is a sequence of let-expressions,
 * internal let-expressions, or internal plet-expressions ended by a term that does not
 * access memory or registers and does not update variables *)

let dedup eq =
  List.fold_left (fun acc e -> if List.exists (eq e) acc then acc else e :: acc) []

let eqidtyp (id1,_) (id2,_) =
  let name1 = match id1 with Id_aux ((Id name | DeIid name),_) -> name in
  let name2 = match id2 with Id_aux ((Id name | DeIid name),_) -> name in
  name1 = name2

let find_introduced_vars exp =
  let e_aux ((ids,e_aux),annot) =
    let ids = match e_aux, annot with
    | E_internal_let (LEXP_aux (LEXP_id id, _), _, _), (_, Some (env, _, _))
    | E_internal_let (LEXP_aux (LEXP_cast (_, id), _), _, _), (_, Some (env, _, _))
      when id_is_unbound id env -> IdSet.add id ids
    | _ -> ids in
    (ids, E_aux (e_aux, annot)) in
  fst (fold_exp
    { (compute_exp_alg IdSet.empty IdSet.union) with e_aux = e_aux } exp)

let find_updated_vars exp =
  let intros = find_introduced_vars exp in
  let e_aux ((ids,e_aux),annot) =
    let ids = match e_aux, annot with
    | E_assign (LEXP_aux (LEXP_id id, _), _), (_, Some (env, _, _))
    | E_assign (LEXP_aux (LEXP_cast (_, id), _), _), (_, Some (env, _, _))
      when id_is_local_var id env && not (IdSet.mem id intros) ->
      (id, annot) :: ids
    | _ -> ids in
    (ids, E_aux (e_aux, annot)) in
  dedup eqidtyp (fst (fold_exp
    { (compute_exp_alg [] (@)) with e_aux = e_aux } exp))

let swaptyp typ (l,tannot) = match tannot with
  | Some (env, typ', eff) -> (l, Some (env, typ, eff))
  | _ -> raise (Reporting_basic.err_unreachable l "swaptyp called with empty type annotation")

let mktup l es =
  match es with
  | [] -> annot_exp (E_lit (mk_lit L_unit)) (gen_loc l) Env.empty unit_typ
  | [e] -> e
  | e :: _ ->
     let typ = mk_typ (Typ_tup (List.map typ_of es)) in
     propagate_exp_effect (annot_exp (E_tuple es) (gen_loc l) (env_of e) typ)

let mktup_pat l es =
  match es with
  | [] -> annot_pat P_wild (gen_loc l) Env.empty unit_typ
  | [E_aux (E_id id,_) as exp] ->
     annot_pat (P_id id) (gen_loc l) (env_of exp) (typ_of exp)
  | exp :: _ ->
     let typ = mk_typ (Typ_tup (List.map typ_of es)) in
     let pats = List.map (function
       | (E_aux (E_id id,_) as exp) ->
         annot_pat (P_id id) (gen_loc l) (env_of exp) (typ_of exp)
       | exp ->
         annot_pat P_wild (gen_loc l) (env_of exp) (typ_of exp)) es in
     annot_pat (P_tup pats) (gen_loc l) (env_of exp) typ


type 'a updated_term =
  | Added_vars of 'a exp * 'a pat
  | Same_vars of 'a exp

let rec rewrite_var_updates ((E_aux (expaux,((l,_) as annot))) as exp) =

  let env = env_of exp in

  let rec add_vars overwrite ((E_aux (expaux,annot)) as exp) vars =
    match expaux with
    | E_let (lb,exp) ->
       let exp = add_vars overwrite exp vars in
       E_aux (E_let (lb,exp),swaptyp (typ_of exp) annot)
    | E_internal_let (lexp,exp1,exp2) ->
       let exp2 = add_vars overwrite exp2 vars in
       E_aux (E_internal_let (lexp,exp1,exp2), swaptyp (typ_of exp2) annot)
    | E_internal_plet (pat,exp1,exp2) ->
       let exp2 = add_vars overwrite exp2 vars in
       E_aux (E_internal_plet (pat,exp1,exp2), swaptyp (typ_of exp2) annot)
    | E_internal_return exp2 ->
       let exp2 = add_vars overwrite exp2 vars in
       E_aux (E_internal_return exp2,swaptyp (typ_of exp2) annot)
    | _ ->
       (* after rewrite_defs_letbind_effects there cannot be terms that have
          effects/update local variables in "tail-position": check n_exp_term
          and where it is used. *)
       if overwrite then
         match typ_of exp with
         | Typ_aux (Typ_id (Id_aux (Id "unit", _)), _) -> vars
         | _ -> raise (Reporting_basic.err_unreachable l
             "add_vars: trying to overwrite a non-unit expression in tail-position")
       else
         let typ' = Typ_aux (Typ_tup [typ_of exp;typ_of vars], gen_loc l) in
         E_aux (E_tuple [exp;vars],swaptyp typ' annot) in
  
  let rewrite (E_aux (expaux,((el,_) as annot))) (P_aux (_,(pl,pannot)) as pat) =
    let overwrite = match typ_of_annot annot with
      | Typ_aux (Typ_id (Id_aux (Id "unit", _)), _) -> true
      | _ -> false in
    match expaux with
    | E_for(id,exp1,exp2,exp3,order,exp4) ->
       (* Translate for loops into calls to one of the foreach combinators.
          The loop body becomes a function of the loop variable and any
          mutable local variables that are updated inside the loop.
          Since the foreach* combinators are higher-order functions,
          they cannot be represented faithfully in the AST. The following
          code abuses the parameters of an E_app node, embedding the loop body
          function as an expression followed by the list of variables it
          expects. In (Lem) pretty-printing, this turned into an anonymous
          function and passed to foreach*. *)
       let vars = List.map (fun (var,(l,t)) -> E_aux (E_id var,(l,t))) (find_updated_vars exp4) in
       let vartuple = mktup el vars in
       let exp4 = rewrite_var_updates (add_vars overwrite exp4 vartuple) in
       let (E_aux (_,(_,annot4))) = exp4 in
       let fname = match effectful exp4,order with
         | false, Ord_aux (Ord_inc,_) -> "foreach_inc"
         | false, Ord_aux (Ord_dec,_) -> "foreach_dec"
         | true,  Ord_aux (Ord_inc,_) -> "foreachM_inc"
         | true,  Ord_aux (Ord_dec,_) -> "foreachM_dec"
         | _ -> raise (Reporting_basic.err_unreachable el
            "Could not determine foreach combinator") in
       let funcl = Id_aux (Id fname,gen_loc el) in
       let loopvar =
         (* Don't bother with creating a range type annotation, since the
         Lem pretty-printing does not use it. *)
         (* let (bf,tf) = match typ_of exp1 with
           | {t = Tapp ("atom",[TA_nexp f])} -> (TA_nexp f,TA_nexp f)
           | {t = Tapp ("reg", [TA_typ {t = Tapp ("atom",[TA_nexp f])}])} -> (TA_nexp f,TA_nexp f)
           | {t = Tapp ("range",[TA_nexp bf;TA_nexp tf])} -> (TA_nexp bf,TA_nexp tf)
           | {t = Tapp ("reg", [TA_typ {t = Tapp ("range",[TA_nexp bf;TA_nexp tf])}])} -> (TA_nexp bf,TA_nexp tf)
           | {t = Tapp (name,_)} -> failwith (name ^ " shouldn't be here") in
         let (bt,tt) = match typ_of exp2 with
           | {t = Tapp ("atom",[TA_nexp t])} -> (TA_nexp t,TA_nexp t)
           | {t = Tapp ("atom",[TA_typ {t = Tapp ("atom", [TA_nexp t])}])} -> (TA_nexp t,TA_nexp t)
           | {t = Tapp ("range",[TA_nexp bt;TA_nexp tt])} -> (TA_nexp bt,TA_nexp tt)
           | {t = Tapp ("atom",[TA_typ {t = Tapp ("range",[TA_nexp bt;TA_nexp tt])}])} -> (TA_nexp bt,TA_nexp tt)
           | {t = Tapp (name,_)} -> failwith (name ^ " shouldn't be here") in
         let t = {t = Tapp ("range",match order with
                                    | Ord_aux (Ord_inc,_) -> [bf;tt]
                                    | Ord_aux (Ord_dec,_) -> [tf;bt])} in *)
         annot_exp (E_id id) l env int_typ in
       let v = E_aux (E_app (funcl,[loopvar;mktup el [exp1;exp2;exp3];exp4;vartuple]),
                      (gen_loc el, annot4)) in
       let pat =
         if overwrite then mktup_pat el vars
         else annot_pat (P_tup [pat; mktup_pat pl vars]) pl env (typ_of v) in
       Added_vars (v,pat)
     | E_loop(loop,cond,body) ->
        let vars = List.map (fun (var,(l,t)) -> E_aux (E_id var,(l,t))) (find_updated_vars body) in
        let vartuple = mktup el vars in
        (* let cond = rewrite_var_updates (add_vars false cond vartuple) in *)
        let body = rewrite_var_updates (add_vars overwrite body vartuple) in
        let (E_aux (_,(_,bannot))) = body in
        let fname = match effectful cond, effectful body with
          | false, false -> "while_PP"
          | false, true  -> "while_PM"
          | true,  false -> "while_MP"
          | true,  true  -> "while_MM" in
        let funcl = Id_aux (Id fname,gen_loc el) in
        let is_while =
          match loop with
          | While -> annot_exp (E_lit (mk_lit L_true)) (gen_loc el) env bool_typ
          | Until -> annot_exp (E_lit (mk_lit L_false)) (gen_loc el) env bool_typ in
        let v = E_aux (E_app (funcl,[is_while;cond;body;vartuple]), (gen_loc el, bannot)) in
        let pat =
          if overwrite then mktup_pat el vars
          else annot_pat (P_tup [pat; mktup_pat pl vars]) pl env (typ_of v) in
        Added_vars (v,pat)
    | E_if (c,e1,e2) ->
       let vars = List.map (fun (var,(l,t)) -> E_aux (E_id var,(l,t)))
                           (dedup eqidtyp (find_updated_vars e1 @ find_updated_vars e2)) in
       if vars = [] then
         (Same_vars (E_aux (E_if (c,rewrite_var_updates e1,rewrite_var_updates e2),annot)))
       else
         let vartuple = mktup el vars in
         let e1 = rewrite_var_updates (add_vars overwrite e1 vartuple) in
         let e2 = rewrite_var_updates (add_vars overwrite e2 vartuple) in
         (* after rewrite_defs_letbind_effects c has no variable updates *)
         let env = env_of_annot annot in
         let typ = typ_of e1 in
         let eff = union_eff_exps [e1;e2] in
         let v = E_aux (E_if (c,e1,e2), (gen_loc el, Some (env, typ, eff))) in
         let pat =
           if overwrite then mktup_pat el vars
           else annot_pat (P_tup [pat; mktup_pat pl vars]) pl env (typ_of v) in
         Added_vars (v,pat)
    | E_case (e1,ps) ->
       (* after rewrite_defs_letbind_effects e1 needs no rewriting *)
       let vars =
         let f acc (Pat_aux ((Pat_exp (_,e)|Pat_when (_,_,e)),_)) =
           acc @ find_updated_vars e in
         List.map (fun (var,(l,t)) -> E_aux (E_id var,(l,t)))
                  (dedup eqidtyp (List.fold_left f [] ps)) in
       if vars = [] then
         let ps = List.map (function
           | Pat_aux (Pat_exp (p,e),a) ->
             Pat_aux (Pat_exp (p,rewrite_var_updates e),a)
           | Pat_aux (Pat_when (p,g,e),a) ->
             Pat_aux (Pat_when (p,g,rewrite_var_updates e),a)) ps in
         Same_vars (E_aux (E_case (e1,ps),annot))
       else
         let vartuple = mktup el vars in
         let rewrite_pexp (Pat_aux (pexp, (l, _))) = match pexp with
           | Pat_exp (pat, exp) ->
             let exp = rewrite_var_updates (add_vars overwrite exp vartuple) in
             let pannot = (l, Some (env_of exp, typ_of exp, effect_of exp)) in
             Pat_aux (Pat_exp (pat, exp), pannot)
           | Pat_when _ ->
             raise (Reporting_basic.err_unreachable l
               "Guarded patterns should have been rewritten already") in
         let typ = match ps with
           | Pat_aux ((Pat_exp (_,first)|Pat_when (_,_,first)),_) :: _ -> typ_of first
           | _ -> unit_typ in
         let v = propagate_exp_effect (annot_exp (E_case (e1, List.map rewrite_pexp ps)) pl env typ) in
         (* let (ps,typ,effs) =
           let f (acc,typ,effs) (Pat_aux (Pat_exp (p,e),pannot)) =
             let etyp = typ_of e in
             let () = assert (string_of_typ etyp = string_of_typ typ) in
             let e = rewrite_var_updates (add_vars overwrite e vartuple) in
             let pannot = simple_annot pl (typ_of e) in
             let effs = union_effects effs (effect_of e) in
             let pat' = Pat_aux (Pat_exp (p,e),pannot) in
             (acc @ [pat'],typ,effs) in
           List.fold_left f ([],typ,no_effect) ps in
         let v = E_aux (E_case (e1,ps), (gen_loc pl, Some (env_of_annot annot, typ, effs))) in *)
         let pat =
           if overwrite then mktup_pat el vars
           else annot_pat (P_tup [pat; mktup_pat pl vars]) pl env (typ_of v) in
         Added_vars (v,pat)
    | E_assign (lexp,vexp) ->
       let effs = match effect_of_annot (snd annot) with
         | Effect_aux (Effect_set effs, _) -> effs
         | _ ->
           raise (Reporting_basic.err_unreachable l
             "assignment without effects annotation") in
       if effectful exp then
         Same_vars (E_aux (E_assign (lexp,vexp),annot))
       else 
         (match lexp with
          | LEXP_aux (LEXP_id id,annot) ->
             let pat = annot_pat (P_id id) pl env (typ_of vexp) in
             Added_vars (vexp,pat)
          | LEXP_aux (LEXP_cast (_,id),annot) ->
             let pat = annot_pat (P_id id) pl env (typ_of vexp) in
             Added_vars (vexp,pat)
          | LEXP_aux (LEXP_vector (LEXP_aux (LEXP_id id,((l2,_) as annot2)),i),((l1,_) as annot)) ->
             let eid = annot_exp (E_id id) l2 env (typ_of_annot annot2) in
             let vexp = annot_exp (E_vector_update (eid,i,vexp)) l1 env (typ_of_annot annot) in
             let pat = annot_pat (P_id id) pl env (typ_of vexp) in
             Added_vars (vexp,pat)
          | LEXP_aux (LEXP_vector_range (LEXP_aux (LEXP_id id,((l2,_) as annot2)),i,j),
                      ((l,_) as annot)) -> 
             let eid = annot_exp (E_id id) l2 env (typ_of_annot annot2) in
             let vexp = annot_exp (E_vector_update_subrange (eid,i,j,vexp)) l env (typ_of_annot annot) in
             let pat = annot_pat (P_id id) pl env (typ_of vexp) in
             Added_vars (vexp,pat)
          | _ -> Same_vars (E_aux (E_assign (lexp,vexp),annot)))
    | _ ->
       (* after rewrite_defs_letbind_effects this expression is pure and updates
       no variables: check n_exp_term and where it's used. *)
       Same_vars (E_aux (expaux,annot))  in

  match expaux with
  | E_let (lb,body) ->
     let body = rewrite_var_updates body in
     let (LB_aux (LB_val (pat, v), lbannot)) = lb in
     let lb = match rewrite v pat with
       | Added_vars (v, P_aux (pat, _)) ->
          annot_letbind (pat, v) (get_loc_exp v) env (typ_of v)
       | Same_vars v -> LB_aux (LB_val (pat, v),lbannot) in
     propagate_exp_effect (annot_exp (E_let (lb, body)) l env (typ_of body))
  | E_internal_let (lexp,v,body) ->
     (* Rewrite E_internal_let into E_let and call recursively *)
     let id = match lexp with
       | LEXP_aux (LEXP_id id,_) -> id
       | LEXP_aux (LEXP_cast (_,id),_) -> id
       | _ ->
         raise (Reporting_basic.err_unreachable l
           "E_internal_let with a lexp that is not a variable") in
     let pat = annot_pat (P_id id) l env (typ_of v) in
     let lb = annot_letbind (P_id id, v) l env (typ_of v) in
     let exp = propagate_exp_effect (annot_exp (E_let (lb, body)) l env (typ_of body)) in
     rewrite_var_updates exp
     (* let env = env_of_annot annot in
     let vtyp = typ_of v in
     let veff = effect_of v in
     let bodyenv = env_of body in
     let bodytyp = typ_of body in
     let bodyeff = effect_of body in
     let pat = P_aux (P_id id, (simple_annot l vtyp)) in
     let lbannot = (gen_loc l, Some (env, vtyp, veff)) in
     let lb = LB_aux (LB_val (pat,v),lbannot) in
     let exp = E_aux (E_let (lb,body),(gen_loc l, Some (bodyenv, bodytyp, union_effects veff bodyeff))) in
     rewrite_var_updates exp *)
  | E_internal_plet (pat,v,body) ->
     failwith "rewrite_var_updates: E_internal_plet shouldn't be introduced yet"
  (* There are no expressions that have effects or variable updates in
     "tail-position": check the definition nexp_term and where it is used. *)
  | _ -> exp

let replace_memwrite_e_assign exp =
  let e_aux = fun (expaux,annot) ->
    match expaux with
    | E_assign (LEXP_aux (LEXP_memory (id,args),_),v) -> E_aux (E_app (id,args @ [v]),annot)
    | _ -> E_aux (expaux,annot) in
  fold_exp { id_exp_alg with e_aux = e_aux } exp



let remove_reference_types exp =

  let rec rewrite_t (Typ_aux (t_aux,a)) = (Typ_aux (rewrite_t_aux t_aux,a))
  and rewrite_t_aux t_aux = match t_aux with
    | Typ_app (Id_aux (Id "reg",_), [Typ_arg_aux (Typ_arg_typ (Typ_aux (t_aux2, _)), _)]) ->
      rewrite_t_aux t_aux2
    | Typ_app (name,t_args) -> Typ_app (name,List.map rewrite_t_arg t_args)
    | Typ_fn (t1,t2,eff) -> Typ_fn (rewrite_t t1,rewrite_t t2,eff)
    | Typ_tup ts -> Typ_tup (List.map rewrite_t ts)
    | _ -> t_aux
  and rewrite_t_arg t_arg = match t_arg with
    | Typ_arg_aux (Typ_arg_typ t, a) -> Typ_arg_aux (Typ_arg_typ (rewrite_t t), a)
    | _ -> t_arg in

  let rec rewrite_annot = function
    | (l, None) -> (l, None)
    | (l, Some (env, typ, eff)) -> (l, Some (env, rewrite_t typ, eff)) in

  map_exp_annot rewrite_annot exp



let rewrite_defs_remove_superfluous_letbinds =

  let e_aux (exp,annot) = match exp with
    | E_let (lb,exp2) ->
       begin match lb,exp2 with
       (* 'let x = EXP1 in x' can be replaced with 'EXP1' *)
       | LB_aux (LB_val (P_aux (P_id (Id_aux (id,_)),_),exp1),_),
         E_aux (E_id (Id_aux (id',_)),_)
       | LB_aux (LB_val (P_aux (P_id (Id_aux (id,_)),_),exp1),_),
         E_aux (E_cast (_,E_aux (E_id (Id_aux (id',_)),_)),_)
            when id = id' ->
          exp1
       (* "let x = EXP1 in return x" can be replaced with 'return (EXP1)', at
          least when EXP1 is 'small' enough *)
       | LB_aux (LB_val (P_aux (P_id (Id_aux (id,_)),_),exp1),_),
         E_aux (E_internal_return (E_aux (E_id (Id_aux (id',_)),_)),_)
            when id = id' && small exp1 ->
          let (E_aux (_,e1annot)) = exp1 in
          E_aux (E_internal_return (exp1),e1annot)
       | _ -> E_aux (exp,annot) 
       end
    | _ -> E_aux (exp,annot) in

  let alg = { id_exp_alg with e_aux = e_aux } in
  rewrite_defs_base
    { rewrite_exp = (fun _ -> fold_exp alg)
    ; rewrite_pat = rewrite_pat
    ; rewrite_let = rewrite_let
    ; rewrite_lexp = rewrite_lexp
    ; rewrite_fun = rewrite_fun
    ; rewrite_def = rewrite_def
    ; rewrite_defs = rewrite_defs_base
    }
  

let rewrite_defs_remove_superfluous_returns =

  let has_unittype e = match typ_of e with
    | Typ_aux (Typ_id (Id_aux (Id "unit", _)), _) -> true
    | _ -> false in

  let e_aux (exp,annot) = match exp with
    | E_internal_plet (pat,exp1,exp2) when effectful exp1 ->
       begin match pat,exp2 with
       | P_aux (P_lit (L_aux (lit,_)),_),
         E_aux (E_internal_return (E_aux (E_lit (L_aux (lit',_)),_)),_)
            when lit = lit' ->
          exp1
       | P_aux (P_wild,pannot),
         E_aux (E_internal_return (E_aux (E_lit (L_aux (L_unit,_)),_)),_)
            when has_unittype exp1 ->
          exp1
       | P_aux (P_id (Id_aux (id,_)),_),
         E_aux (E_internal_return (E_aux (E_id (Id_aux (id',_)),_)),_)
            when id = id' ->
          exp1
       | _ -> E_aux (exp,annot)
       end
    | _ -> E_aux (exp,annot) in

  let alg = { id_exp_alg with e_aux = e_aux } in
  rewrite_defs_base
    { rewrite_exp = (fun _ -> fold_exp alg)
    ; rewrite_pat = rewrite_pat
    ; rewrite_let = rewrite_let
    ; rewrite_lexp = rewrite_lexp
    ; rewrite_fun = rewrite_fun
    ; rewrite_def = rewrite_def
    ; rewrite_defs = rewrite_defs_base
    }


let rewrite_defs_remove_e_assign =
  let rewrite_exp _ e =
    replace_memwrite_e_assign (remove_reference_types (rewrite_var_updates e)) in
  rewrite_defs_base
    { rewrite_exp = rewrite_exp
    ; rewrite_pat = rewrite_pat
    ; rewrite_let = rewrite_let
    ; rewrite_lexp = rewrite_lexp
    ; rewrite_fun = rewrite_fun
    ; rewrite_def = rewrite_def
    ; rewrite_defs = rewrite_defs_base
    }

let recheck_defs defs = fst (check initial_env defs)

let rewrite_defs_lem = [
  ("top_sort_defs", top_sort_defs);
  ("tuple_vector_assignments", rewrite_tuple_vector_assignments);
  ("tuple_assignments", rewrite_tuple_assignments);
  (* ("simple_assignments", rewrite_simple_assignments); *)
  ("constraint", rewrite_constraint);
  ("trivial_sizeof", rewrite_trivial_sizeof);
  ("sizeof", rewrite_sizeof);
  ("remove_vector_concat", rewrite_defs_remove_vector_concat);
  ("remove_bitvector_pats", rewrite_defs_remove_bitvector_pats);
  ("guarded_pats", rewrite_defs_guarded_pats);
  (* ("recheck_defs", recheck_defs); *)
  ("early_return", rewrite_defs_early_return);
  ("fix_fun_effs", rewrite_fix_fun_effs);
  ("exp_lift_assign", rewrite_defs_exp_lift_assign);
  ("remove_blocks", rewrite_defs_remove_blocks);
  ("letbind_effects", rewrite_defs_letbind_effects);
  ("remove_e_assign", rewrite_defs_remove_e_assign);
  ("effectful_let_expressions", rewrite_defs_effectful_let_expressions);
  ("remove_superfluous_letbinds", rewrite_defs_remove_superfluous_letbinds);
  ("remove_superfluous_returns", rewrite_defs_remove_superfluous_returns)
  ]

let rewrite_defs_ocaml = [
    (* ("top_sort_defs", top_sort_defs); *)
<<<<<<< HEAD
  (* ("undefined", rewrite_undefined); *)
=======
  ("undefined", rewrite_undefined);
  ("tuple_vector_assignments", rewrite_tuple_vector_assignments);
>>>>>>> 6e05fb8d
  ("tuple_assignments", rewrite_tuple_assignments);
  ("simple_assignments", rewrite_simple_assignments);
  ("remove_vector_concat", rewrite_defs_remove_vector_concat);
  ("constraint", rewrite_constraint);
  ("trivial_sizeof", rewrite_trivial_sizeof);
  ("sizeof", rewrite_sizeof);
  ("simple_types", rewrite_simple_types);
  ("overload_cast", rewrite_overload_cast);
  ("exp_lift_assign", rewrite_defs_exp_lift_assign);
  (* ("separate_numbs", rewrite_defs_separate_numbs) *)
  ]<|MERGE_RESOLUTION|>--- conflicted
+++ resolved
@@ -3516,12 +3516,8 @@
 
 let rewrite_defs_ocaml = [
     (* ("top_sort_defs", top_sort_defs); *)
-<<<<<<< HEAD
   (* ("undefined", rewrite_undefined); *)
-=======
-  ("undefined", rewrite_undefined);
   ("tuple_vector_assignments", rewrite_tuple_vector_assignments);
->>>>>>> 6e05fb8d
   ("tuple_assignments", rewrite_tuple_assignments);
   ("simple_assignments", rewrite_simple_assignments);
   ("remove_vector_concat", rewrite_defs_remove_vector_concat);
