--- conflicted
+++ resolved
@@ -361,19 +361,8 @@
   | Type_check.Type_error (_, l, err) ->
      raise (Reporting.err_typ l (Type_error.string_of_type_error err))
 
-<<<<<<< HEAD
-let rewrite_ast env = rewrite env [("initial", fun _ -> Rewriter.rewrite_defs)]
-let rewrite_ast_lem env = rewrite env Rewrites.rewrite_defs_lem
-let rewrite_ast_coq env = rewrite env Rewrites.rewrite_defs_coq
-let rewrite_ast_ocaml env = rewrite env Rewrites.rewrite_defs_ocaml
-let rewrite_ast_c env ast =
-  ast
-  |> rewrite env Rewrites.rewrite_defs_c
-  |> rewrite env [("constant_fold", fun _ -> Constant_fold.rewrite_constant_function_calls env)]
-=======
 let rewrite_ast_initial env = rewrite env [("initial", fun _ -> Rewriter.rewrite_defs)]
 
 let rewrite_ast_target tgt env = rewrite env (Rewrites.rewrite_defs_target tgt)
->>>>>>> 57443173
 
 let rewrite_ast_check env = rewrite env Rewrites.rewrite_defs_check