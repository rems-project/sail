--- conflicted
+++ resolved
@@ -258,19 +258,14 @@
   let env = if !opt_dno_cast then Type_check.Env.no_casts env else env in
   let ast, env = Type_error.check env defs in
   let () = if !opt_ddump_tc_ast then Pretty_print_sail.pp_defs stdout ast else () in
-<<<<<<< HEAD
-  let _ = if !opt_ddump_tc_raw_ast then  
-            Printf.printf "%s\n" (Ast.show_defs (fun fmt _ -> Format.pp_print_text fmt "(.)" ) ast)
-          else () in
-  
+
+  let () = match !opt_ddump_tc_ast_ott_raw with None -> () | Some file -> (let c = open_out file in Pretty_print_sail.pp_defs_ott_raw c ast; close_out c) in
+  let () = match !opt_ddump_tc_ast_ott_pp with None -> () | Some file -> (let c = open_out file in Pretty_print_sail.pp_defs_ott_pp c ast; close_out c) in
+
   let () = match !(Minisail.opt_dmsp_check_after) with
     | Some vrb -> Minisail.check_ast vrb ast 
     | None -> () in
-  
-=======
-  let () = match !opt_ddump_tc_ast_ott_raw with None -> () | Some file -> (let c = open_out file in Pretty_print_sail.pp_defs_ott_raw c ast; close_out c) in
-  let () = match !opt_ddump_tc_ast_ott_pp with None -> () | Some file -> (let c = open_out file in Pretty_print_sail.pp_defs_ott_pp c ast; close_out c) in
->>>>>>> dfaa966b
+
   let () = if !opt_just_check then exit 0 else () in
   (ast, env)
 
