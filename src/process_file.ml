(**************************************************************************)
(*     Sail                                                               *)
(*                                                                        *)
(*  Copyright (c) 2013-2017                                               *)
(*    Kathyrn Gray                                                        *)
(*    Shaked Flur                                                         *)
(*    Stephen Kell                                                        *)
(*    Gabriel Kerneis                                                     *)
(*    Robert Norton-Wright                                                *)
(*    Christopher Pulte                                                   *)
(*    Peter Sewell                                                        *)
(*    Alasdair Armstrong                                                  *)
(*    Brian Campbell                                                      *)
(*    Thomas Bauereiss                                                    *)
(*    Anthony Fox                                                         *)
(*    Jon French                                                          *)
(*    Dominic Mulligan                                                    *)
(*    Stephen Kell                                                        *)
(*    Mark Wassell                                                        *)
(*                                                                        *)
(*  All rights reserved.                                                  *)
(*                                                                        *)
(*  This software was developed by the University of Cambridge Computer   *)
(*  Laboratory as part of the Rigorous Engineering of Mainstream Systems  *)
(*  (REMS) project, funded by EPSRC grant EP/K008528/1.                   *)
(*                                                                        *)
(*  Redistribution and use in source and binary forms, with or without    *)
(*  modification, are permitted provided that the following conditions    *)
(*  are met:                                                              *)
(*  1. Redistributions of source code must retain the above copyright     *)
(*     notice, this list of conditions and the following disclaimer.      *)
(*  2. Redistributions in binary form must reproduce the above copyright  *)
(*     notice, this list of conditions and the following disclaimer in    *)
(*     the documentation and/or other materials provided with the         *)
(*     distribution.                                                      *)
(*                                                                        *)
(*  THIS SOFTWARE IS PROVIDED BY THE AUTHOR AND CONTRIBUTORS ``AS IS''    *)
(*  AND ANY EXPRESS OR IMPLIED WARRANTIES, INCLUDING, BUT NOT LIMITED     *)
(*  TO, THE IMPLIED WARRANTIES OF MERCHANTABILITY AND FITNESS FOR A       *)
(*  PARTICULAR PURPOSE ARE DISCLAIMED.  IN NO EVENT SHALL THE AUTHOR OR   *)
(*  CONTRIBUTORS BE LIABLE FOR ANY DIRECT, INDIRECT, INCIDENTAL,          *)
(*  SPECIAL, EXEMPLARY, OR CONSEQUENTIAL DAMAGES (INCLUDING, BUT NOT      *)
(*  LIMITED TO, PROCUREMENT OF SUBSTITUTE GOODS OR SERVICES; LOSS OF      *)
(*  USE, DATA, OR PROFITS; OR BUSINESS INTERRUPTION) HOWEVER CAUSED AND   *)
(*  ON ANY THEORY OF LIABILITY, WHETHER IN CONTRACT, STRICT LIABILITY,    *)
(*  OR TORT (INCLUDING NEGLIGENCE OR OTHERWISE) ARISING IN ANY WAY OUT    *)
(*  OF THE USE OF THIS SOFTWARE, EVEN IF ADVISED OF THE POSSIBILITY OF    *)
(*  SUCH DAMAGE.                                                          *)
(**************************************************************************)

let opt_lem_sequential = ref false
let opt_lem_mwords = ref false

type out_type =
  | Lem_ast_out
  | Lem_out of string list

let get_lexbuf f =
  let in_chan = open_in f in
  let lexbuf = Lexing.from_channel in_chan in
  lexbuf.Lexing.lex_curr_p <- { Lexing.pos_fname = f;
                                Lexing.pos_lnum = 1;
                                Lexing.pos_bol = 0;
                                Lexing.pos_cnum = 0; };
  lexbuf, in_chan

let parse_file (f : string) : Parse_ast.defs =
  let lexbuf, in_chan = get_lexbuf f in
    try
      let ast = Parser.file Lexer.token lexbuf in
      close_in in_chan; ast
    with
    | Parser.Error ->
       let pos = Lexing.lexeme_start_p lexbuf in
       raise (Reporting_basic.Fatal_error (Reporting_basic.Err_syntax (pos, "no information")))
    | Lexer.LexError(s,p) ->
       raise (Reporting_basic.Fatal_error (Reporting_basic.Err_lex (p, s)))

let convert_ast (order : Ast.order) (defs : Parse_ast.defs) : unit Ast.defs = Initial_check.process_ast order defs

let load_file_no_check order f = convert_ast order (parse_file f)

let load_file order env f =
  let ast = convert_ast order (parse_file f) in
  Type_check.check env ast

let opt_just_check = ref false
let opt_ddump_tc_ast = ref false
let opt_ddump_rewrite_ast = ref None
let opt_dno_cast = ref false

let check_ast (defs : unit Ast.defs) : Type_check.tannot Ast.defs * Type_check.Env.t =
  let ienv = if !opt_dno_cast then Type_check.Env.no_casts Type_check.initial_env else Type_check.initial_env in
  let ast, env = Type_check.check ienv defs in
  let () = if !opt_ddump_tc_ast then Pretty_print_sail.pp_defs stdout ast else () in
  let () = if !opt_just_check then exit 0 else () in
  (ast, env)

let opt_ddump_raw_mono_ast = ref false
let opt_dmono_analysis = ref 0
let opt_auto_mono = ref false
let opt_mono_rewrites = ref false
let opt_dall_split_errors = ref false

let monomorphise_ast locs type_env ast =
<<<<<<< HEAD
  let ast = Monomorphise.monomorphise (!Pretty_print_lem.opt_mwords) (!opt_auto_mono) (!opt_dmono_analysis)
    locs type_env ast in
  let () = if !opt_ddump_raw_mono_ast then Pretty_print_sail.pp_defs stdout ast else () in
=======
  let open Monomorphise in
  let opts = {
    auto = !opt_auto_mono;
    debug_analysis = !opt_dmono_analysis;
    rewrites = !opt_mono_rewrites;
    rewrite_size_parameters = !Pretty_print_lem.opt_mwords;
    all_split_errors = !opt_dall_split_errors
  } in
  let ast = monomorphise opts locs type_env ast in
  let () = if !opt_ddump_raw_mono_ast then Pretty_print.pp_defs stdout ast else () in
>>>>>>> 83538020
  let ienv = Type_check.Env.no_casts Type_check.initial_env in
  Type_check.check ienv ast

let open_output_with_check file_name =
  let (temp_file_name, o) = Filename.open_temp_file "ll_temp" "" in
  let o' = Format.formatter_of_out_channel o in
  (o', (o, temp_file_name, file_name))

let open_output_with_check_unformatted file_name =
  let (temp_file_name, o) = Filename.open_temp_file "ll_temp" "" in
  (o, temp_file_name, file_name)

let always_replace_files = ref true

let close_output_with_check (o, temp_file_name, file_name) =
  let _ = close_out o in
  let do_replace = !always_replace_files || (not (Util.same_content_files temp_file_name file_name)) in
  let _ = if (not do_replace) then Sys.remove temp_file_name
          else Util.move_file temp_file_name file_name in
  ()

let generated_line f =
  Printf.sprintf "Generated by Sail from %s." f

let output_lem filename libs defs =
  let generated_line = generated_line filename in
  let seq_suffix = if !Pretty_print_lem.opt_sequential then "_sequential" else "" in
  let types_module = (filename ^ "_embed_types" ^ seq_suffix) in
  let monad_module = if !Pretty_print_lem.opt_sequential then "State" else "Prompt" in
  let operators_module = if !Pretty_print_lem.opt_mwords then "Sail_operators_mwords" else "Sail_operators" in
  let libs = List.map (fun lib -> lib ^ seq_suffix) libs in
  let base_imports = [
      "Pervasives_extra";
      "Sail_impl_base";
      "Sail_values";
      operators_module;
      monad_module
    ] in
  let ((ot,_, _) as ext_ot) =
    open_output_with_check_unformatted (filename ^ "_embed_types" ^ seq_suffix ^ ".lem") in
  let ((o,_, _) as ext_o) =
    open_output_with_check_unformatted (filename ^ "_embed" ^ seq_suffix ^ ".lem") in
  (Pretty_print.pp_defs_lem
     (ot, base_imports)
     (o, base_imports @ (String.capitalize types_module :: libs))
     defs generated_line);
  close_output_with_check ext_ot;
  close_output_with_check ext_o

let rec iterate (f : int -> unit) (n : int) : unit =
  if n = 0 then ()
  else (f n; iterate f (n - 1))

let output1 libpath out_arg filename defs  =
  let f' = Filename.basename (Filename.chop_extension filename) in
    match out_arg with
      | Lem_ast_out ->
	begin
	  let (o, ext_o) = open_output_with_check (f' ^ ".lem") in
	  Format.fprintf o "(* %s *)@\n" (generated_line filename);
          Format.fprintf o "open import Interp_ast@\n";
	  Format.fprintf o "open import Pervasives@\n";
          Format.fprintf o "(*Supply common numeric constants at the right type to alleviate repeated calls to typeclass macro*)\n";
          iterate (fun n -> Format.fprintf o "let int%i : integer = integerFromNat %i\n" (n - 1) (n - 1)) 129;
          Format.fprintf o "let defs = ";
	  Pretty_print.pp_lem_defs o defs;
	  close_output_with_check ext_o
	end
      | Lem_out libs ->
        output_lem f' libs defs

let output libpath out_arg files =
  List.iter
    (fun (f, defs) ->
       output1 libpath out_arg f defs)
    files

let rewrite_step defs (name,rewriter) =
  let defs = rewriter defs in
  let _ = match !(opt_ddump_rewrite_ast) with
    | Some (f, i) ->
      begin
        let filename = f ^ "_rewrite_" ^ string_of_int i ^ "_" ^ name ^ ".sail" in
        (* output "" Lem_ast_out [filename, defs]; *)
        let ((ot,_, _) as ext_ot) = open_output_with_check_unformatted filename in
        Pretty_print_sail.pp_defs ot defs;
        close_output_with_check ext_ot;
        opt_ddump_rewrite_ast := Some (f, i + 1)
      end
    | _ -> () in
  defs

let rewrite rewriters defs =
  try List.fold_left rewrite_step defs rewriters with
  | Type_check.Type_error (l, err) ->
     raise (Reporting_basic.err_typ l (Type_check.string_of_type_error err))

let rewrite_ast = rewrite [("initial", Rewriter.rewrite_defs)]
let rewrite_undefined = rewrite [("undefined", fun x -> Rewrites.rewrite_undefined !Pretty_print_lem.opt_mwords x)]
let rewrite_ast_lem = rewrite Rewrites.rewrite_defs_lem
let rewrite_ast_ocaml = rewrite Rewrites.rewrite_defs_ocaml
let rewrite_ast_interpreter = rewrite Rewrites.rewrite_defs_interpreter
let rewrite_ast_sil = rewrite Rewrites.rewrite_defs_sil
let rewrite_ast_check = rewrite Rewrites.rewrite_defs_check<|MERGE_RESOLUTION|>--- conflicted
+++ resolved
@@ -103,11 +103,6 @@
 let opt_dall_split_errors = ref false
 
 let monomorphise_ast locs type_env ast =
-<<<<<<< HEAD
-  let ast = Monomorphise.monomorphise (!Pretty_print_lem.opt_mwords) (!opt_auto_mono) (!opt_dmono_analysis)
-    locs type_env ast in
-  let () = if !opt_ddump_raw_mono_ast then Pretty_print_sail.pp_defs stdout ast else () in
-=======
   let open Monomorphise in
   let opts = {
     auto = !opt_auto_mono;
@@ -117,8 +112,7 @@
     all_split_errors = !opt_dall_split_errors
   } in
   let ast = monomorphise opts locs type_env ast in
-  let () = if !opt_ddump_raw_mono_ast then Pretty_print.pp_defs stdout ast else () in
->>>>>>> 83538020
+  let () = if !opt_ddump_raw_mono_ast then Pretty_print_sail.pp_defs stdout ast else () in
   let ienv = Type_check.Env.no_casts Type_check.initial_env in
   Type_check.check ienv ast
 
