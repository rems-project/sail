(**************************************************************************)
(*     Sail                                                               *)
(*                                                                        *)
(*  Copyright (c) 2013-2017                                               *)
(*    Kathyrn Gray                                                        *)
(*    Shaked Flur                                                         *)
(*    Stephen Kell                                                        *)
(*    Gabriel Kerneis                                                     *)
(*    Robert Norton-Wright                                                *)
(*    Christopher Pulte                                                   *)
(*    Peter Sewell                                                        *)
(*    Alasdair Armstrong                                                  *)
(*    Brian Campbell                                                      *)
(*    Thomas Bauereiss                                                    *)
(*    Anthony Fox                                                         *)
(*    Jon French                                                          *)
(*    Dominic Mulligan                                                    *)
(*    Stephen Kell                                                        *)
(*    Mark Wassell                                                        *)
(*                                                                        *)
(*  All rights reserved.                                                  *)
(*                                                                        *)
(*  This software was developed by the University of Cambridge Computer   *)
(*  Laboratory as part of the Rigorous Engineering of Mainstream Systems  *)
(*  (REMS) project, funded by EPSRC grant EP/K008528/1.                   *)
(*                                                                        *)
(*  Redistribution and use in source and binary forms, with or without    *)
(*  modification, are permitted provided that the following conditions    *)
(*  are met:                                                              *)
(*  1. Redistributions of source code must retain the above copyright     *)
(*     notice, this list of conditions and the following disclaimer.      *)
(*  2. Redistributions in binary form must reproduce the above copyright  *)
(*     notice, this list of conditions and the following disclaimer in    *)
(*     the documentation and/or other materials provided with the         *)
(*     distribution.                                                      *)
(*                                                                        *)
(*  THIS SOFTWARE IS PROVIDED BY THE AUTHOR AND CONTRIBUTORS ``AS IS''    *)
(*  AND ANY EXPRESS OR IMPLIED WARRANTIES, INCLUDING, BUT NOT LIMITED     *)
(*  TO, THE IMPLIED WARRANTIES OF MERCHANTABILITY AND FITNESS FOR A       *)
(*  PARTICULAR PURPOSE ARE DISCLAIMED.  IN NO EVENT SHALL THE AUTHOR OR   *)
(*  CONTRIBUTORS BE LIABLE FOR ANY DIRECT, INDIRECT, INCIDENTAL,          *)
(*  SPECIAL, EXEMPLARY, OR CONSEQUENTIAL DAMAGES (INCLUDING, BUT NOT      *)
(*  LIMITED TO, PROCUREMENT OF SUBSTITUTE GOODS OR SERVICES; LOSS OF      *)
(*  USE, DATA, OR PROFITS; OR BUSINESS INTERRUPTION) HOWEVER CAUSED AND   *)
(*  ON ANY THEORY OF LIABILITY, WHETHER IN CONTRACT, STRICT LIABILITY,    *)
(*  OR TORT (INCLUDING NEGLIGENCE OR OTHERWISE) ARISING IN ANY WAY OUT    *)
(*  OF THE USE OF THIS SOFTWARE, EVEN IF ADVISED OF THE POSSIBILITY OF    *)
(*  SUCH DAMAGE.                                                          *)
(**************************************************************************)

open PPrint
open Pretty_print_common

let opt_lem_output_dir = ref None
let opt_isa_output_dir = ref None
let opt_coq_output_dir = ref None

type out_type =
  | Lem_out of string list
  | Coq_out of string list

let get_lexbuf f =
  let in_chan = open_in f in
  let lexbuf = Lexing.from_channel in_chan in
  lexbuf.Lexing.lex_curr_p <- { Lexing.pos_fname = f;
                                Lexing.pos_lnum = 1;
                                Lexing.pos_bol = 0;
                                Lexing.pos_cnum = 0; };
  lexbuf, in_chan

let parse_file ?loc:(l=Parse_ast.Unknown) (f : string) : Parse_ast.defs =
  let open Reporting in
  try
    let lexbuf, in_chan = get_lexbuf f in
    begin
      try
        let ast = Parser.file Lexer.token lexbuf in
        close_in in_chan; ast
      with
      | Parser.Error ->
         let pos = Lexing.lexeme_start_p lexbuf in
         let tok = Lexing.lexeme lexbuf in
         raise (Fatal_error (Err_syntax (pos, "current token: " ^ tok)))
      | Lexer.LexError(s,p) ->
         raise (Fatal_error (Err_lex (p, s)))
    end
  with
  | Sys_error err -> raise (err_general l err)

(* Simple preprocessor features for conditional file loading *)
module StringSet = Set.Make(String)

let default_symbols =
  List.fold_left (fun set str -> StringSet.add str set) StringSet.empty
    [ "FEATURE_IMPLICITS";
      "FEATURE_CONSTANT_TYPES";
<<<<<<< HEAD
      "FEATURE_BITVECTOR_TYPE";
=======
      "FEATURE_UNION_BARRIER";
>>>>>>> a170279f
    ]

let symbols = ref default_symbols

let have_symbol symbol =
  StringSet.mem symbol !symbols

let clear_symbols () = symbols := default_symbols

let cond_pragma l defs =
  let depth = ref 0 in
  let in_then = ref true in
  let then_defs = ref [] in
  let else_defs = ref [] in

  let push_def def =
    if !in_then then
      then_defs := (def :: !then_defs)
    else
      else_defs := (def :: !else_defs)
  in

  let rec scan = function
    | Parse_ast.DEF_pragma ("endif", _, _) :: defs when !depth = 0 ->
       (List.rev !then_defs, List.rev !else_defs, defs)
    | Parse_ast.DEF_pragma ("else", _, _) :: defs when !depth = 0 ->
       in_then := false; scan defs
    | (Parse_ast.DEF_pragma (p, _, _) as def) :: defs when p = "ifdef" || p = "ifndef" ->
       incr depth; push_def def; scan defs
    | (Parse_ast.DEF_pragma ("endif", _, _) as def) :: defs->
       decr depth; push_def def; scan defs
    | def :: defs ->
       push_def def; scan defs
    | [] -> raise (Reporting.err_general l "$ifdef or $ifndef never ended by $endif")
  in
  scan defs

(* We want to provide warnings for e.g. a mispelled pragma rather than
   just silently ignoring them, so we have a list here of all
   recognised pragmas. *)
let all_pragmas =
  List.fold_left (fun set str -> StringSet.add str set) StringSet.empty
    [ "define";
      "include";
      "ifdef";
      "ifndef";
      "else";
      "endif";
      "option";
      "optimize";
      "latex";
      "property";
      "counterexample";
      "suppress_warnings";
    ]

let rec preprocess opts = function
  | [] -> []
  | Parse_ast.DEF_pragma ("define", symbol, _) :: defs ->
     symbols := StringSet.add symbol !symbols;
     preprocess opts defs

  | (Parse_ast.DEF_pragma ("option", command, l) as opt_pragma) :: defs ->
     begin
       try
         let args = Str.split (Str.regexp " +") command in
         Arg.parse_argv ~current:(ref 0) (Array.of_list ("sail" :: args)) opts (fun _ -> ()) "";
       with
       | Arg.Bad message | Arg.Help message -> raise (Reporting.err_general l message)
     end;
     opt_pragma :: preprocess opts defs

  | Parse_ast.DEF_pragma ("ifndef", symbol, l) :: defs ->
     let then_defs, else_defs, defs = cond_pragma l defs in
     if not (StringSet.mem symbol !symbols) then
       preprocess opts (then_defs @ defs)
     else
       preprocess opts (else_defs @ defs)

  | Parse_ast.DEF_pragma ("ifdef", symbol, l) :: defs ->
     let then_defs, else_defs, defs = cond_pragma l defs in
     if StringSet.mem symbol !symbols then
       preprocess opts (then_defs @ defs)
     else
       preprocess opts (else_defs @ defs)

  | Parse_ast.DEF_pragma ("include", file, l) :: defs ->
     let len = String.length file in
     if len = 0 then
       (Reporting.warn "" l "Skipping bad $include. No file argument."; preprocess opts defs)
     else if file.[0] = '"' && file.[len - 1] = '"' then
       let relative = match l with
         | Parse_ast.Range (pos, _) -> Filename.dirname (Lexing.(pos.pos_fname))
         | _ -> failwith "Couldn't figure out relative path for $include. This really shouldn't ever happen."
       in
       let file = String.sub file 1 (len - 2) in
       let (Parse_ast.Defs include_defs) = parse_file ~loc:l (Filename.concat relative file) in
       let include_defs = preprocess opts include_defs in
       include_defs @ preprocess opts defs
     else if file.[0] = '<' && file.[len - 1] = '>' then
       let file = String.sub file 1 (len - 2) in
       let sail_dir =
         try Sys.getenv "SAIL_DIR" with
         | Not_found ->
            let share_dir = Manifest.dir in
            if Sys.file_exists share_dir then
              share_dir
            else
              (failwith ("Library directory " ^ share_dir ^ " does not exist. Make sure sail is installed or try setting environment variable SAIL_DIR so that I can find $include " ^ file))
       in
       let file = Filename.concat sail_dir ("lib/" ^ file) in
       let (Parse_ast.Defs include_defs) = parse_file ~loc:l file in
       let include_defs = preprocess opts include_defs in
       include_defs @ preprocess opts defs
     else
       let help = "Make sure the filename is surrounded by quotes or angle brackets" in
       (Reporting.warn "" l ("Skipping bad $include " ^ file ^ ". " ^ help); preprocess opts defs)

  | Parse_ast.DEF_pragma ("suppress_warnings", _, l) :: defs ->
     begin match Reporting.simp_loc l with
     | None -> () (* This shouldn't happen, but if it does just continue *)
     | Some (p, _) -> Reporting.suppress_warnings_for_file p.pos_fname
     end;
     preprocess opts defs

  | Parse_ast.DEF_pragma (p, arg, l) :: defs ->
     if not (StringSet.mem p all_pragmas) then
       Reporting.warn "" l ("Unrecognised directive: " ^ p);
     Parse_ast.DEF_pragma (p, arg, l) :: preprocess opts defs

  | (Parse_ast.DEF_default (Parse_ast.DT_aux (Parse_ast.DT_order (_, Parse_ast.ATyp_aux (atyp, _)), _)) as def) :: defs ->
     begin match atyp with
     | Parse_ast.ATyp_inc -> symbols := StringSet.add "_DEFAULT_INC" !symbols; def :: preprocess opts defs
     | Parse_ast.ATyp_dec -> symbols := StringSet.add "_DEFAULT_DEC" !symbols; def :: preprocess opts defs
     | _ -> def :: preprocess opts defs
     end

  | def :: defs -> def :: preprocess opts defs

let preprocess_ast opts (Parse_ast.Defs defs) = Parse_ast.Defs (preprocess opts defs)

let load_file_no_check opts order f = Initial_check.process_ast (preprocess_ast opts (parse_file f))

let load_file opts order env f =
  let ast = Initial_check.process_ast (preprocess_ast opts (parse_file f)) in
  Type_error.check env ast

let opt_just_check = ref false
let opt_ddump_tc_ast = ref false
let opt_ddump_rewrite_ast = ref None
let opt_dno_cast = ref false

let check_ast (env : Type_check.Env.t) (defs : unit Ast.defs) : Type_check.tannot Ast.defs * Type_check.Env.t =
  let env = if !opt_dno_cast then Type_check.Env.no_casts env else env in
  let ast, env = Type_error.check env defs in
  let () = if !opt_ddump_tc_ast then Pretty_print_sail.pp_defs stdout ast else () in
  let () = if !opt_just_check then exit 0 else () in
  (ast, env)


let open_output_with_check opt_dir file_name =
  let (temp_file_name, o) = Filename.open_temp_file "ll_temp" "" in
  let o' = Format.formatter_of_out_channel o in
  (o', (o, temp_file_name, opt_dir, file_name))

let open_output_with_check_unformatted opt_dir file_name =
  let (temp_file_name, o) = Filename.open_temp_file "ll_temp" "" in
  (o, temp_file_name, opt_dir, file_name)

let always_replace_files = ref true

let close_output_with_check (o, temp_file_name, opt_dir, file_name) =
  let _ = close_out o in
  let file_name = match opt_dir with
                  | None     -> file_name
                  | Some dir -> if Sys.file_exists dir then ()
                                else Unix.mkdir dir 0o775;
                                Filename.concat dir file_name in
  let do_replace = !always_replace_files || (not (Util.same_content_files temp_file_name file_name)) in
  let _ = if (not do_replace) then Sys.remove temp_file_name
          else Util.move_file temp_file_name file_name in
  ()

let generated_line f =
  Printf.sprintf "Generated by Sail from %s." f

let output_lem filename libs type_env defs =
  let generated_line = generated_line filename in
  (* let seq_suffix = if !Pretty_print_lem.opt_sequential then "_sequential" else "" in *)
  let types_module = (filename ^ "_types") in
  let monad_modules = ["Sail2_prompt_monad"; "Sail2_prompt"] in
  let operators_module =
    if !Pretty_print_lem.opt_mwords
    then "Sail2_operators_mwords"
    else "Sail2_operators_bitlists" in
  (* let libs = List.map (fun lib -> lib ^ seq_suffix) libs in *)
  let base_imports = [
      "Pervasives_extra";
      "Sail2_instr_kinds";
      "Sail2_values";
      "Sail2_string";
      operators_module
    ] @ monad_modules
  in
  let isa_thy_name = String.capitalize_ascii filename ^ "_lemmas" in
  let isa_lemmas =
    separate hardline [
      string ("theory " ^ isa_thy_name);
      string  "  imports";
      string  "    Sail.Sail2_values_lemmas";
      string  "    Sail.Sail2_state_lemmas";
      string ("    " ^ String.capitalize_ascii filename);
      string  "begin";
      string  "";
      State.generate_isa_lemmas !Pretty_print_lem.opt_mwords defs;
      string  "";
      string  "end"
    ] ^^ hardline
  in
  let ((ot,_,_,_) as ext_ot) =
    open_output_with_check_unformatted !opt_lem_output_dir (filename ^ "_types" ^ ".lem") in
  let ((o,_,_,_) as ext_o) =
    open_output_with_check_unformatted !opt_lem_output_dir (filename ^ ".lem") in
  (Pretty_print.pp_defs_lem
     (ot, base_imports)
     (o, base_imports @ (String.capitalize_ascii types_module :: libs))
     type_env defs generated_line);
  close_output_with_check ext_ot;
  close_output_with_check ext_o;
  let ((ol,_,_,_) as ext_ol) =
    open_output_with_check_unformatted !opt_isa_output_dir (isa_thy_name ^ ".thy") in
  print ol isa_lemmas;
  close_output_with_check ext_ol

let output_coq opt_dir filename libs defs =
  let generated_line = generated_line filename in
  let types_module = (filename ^ "_types") in
  let monad_modules = ["Sail2_prompt_monad"; "Sail2_prompt"; "Sail2_state"] in
  let operators_module = "Sail2_operators_mwords" in
  let base_imports = [
      "Sail2_instr_kinds";
      "Sail2_values";
      "Sail2_string";
      "Sail2_real";
      operators_module
    ] @ monad_modules
  in
  let ((ot,_,_,_) as ext_ot) =
    open_output_with_check_unformatted opt_dir (filename ^ "_types" ^ ".v") in
  let ((o,_,_,_) as ext_o) =
    open_output_with_check_unformatted opt_dir (filename ^ ".v") in
  (Pretty_print_coq.pp_defs_coq
     (ot, base_imports)
     (o, base_imports @ (types_module :: libs))
     defs generated_line);
  close_output_with_check ext_ot;
  close_output_with_check ext_o

let rec iterate (f : int -> unit) (n : int) : unit =
  if n = 0 then ()
  else (f n; iterate f (n - 1))

let output1 libpath out_arg filename type_env defs  =
  let f' = Filename.basename (Filename.chop_extension filename) in
  match out_arg with
  | Lem_out libs ->
     output_lem f' libs type_env defs
  | Coq_out libs ->
     output_coq !opt_coq_output_dir f' libs defs

let output libpath out_arg files =
  List.iter
    (fun (f, type_env, defs) ->
      output1 libpath out_arg f type_env defs)
    files

let rewrite_step n total (defs, env) (name, rewriter) =
  let t = Profile.start () in
  let defs, env = rewriter env defs in
  Profile.finish ("rewrite " ^ name) t;
  let _ = match !(opt_ddump_rewrite_ast) with
    | Some (f, i) ->
      begin
        let filename = f ^ "_rewrite_" ^ string_of_int i ^ "_" ^ name ^ ".sail" in
        (* output "" Lem_ast_out [filename, defs]; *)
        let ((ot,_,_,_) as ext_ot) = open_output_with_check_unformatted None filename in
        Pretty_print_sail.pp_defs ot defs;
        close_output_with_check ext_ot;
        opt_ddump_rewrite_ast := Some (f, i + 1)
      end
    | _ -> () in
  Util.progress "Rewrite " name n total;
  defs, env

let rewrite env rewriters defs =
  let total = List.length rewriters in
  try snd (List.fold_left (fun (n, defsenv) rw -> n + 1, rewrite_step n total defsenv rw) (1, (defs, env)) rewriters) with
  | Type_check.Type_error (_, l, err) ->
     raise (Reporting.err_typ l (Type_error.string_of_type_error err))

let rewrite_ast_initial env = rewrite env [("initial", fun env defs -> Rewriter.rewrite_defs defs, env)]

let rewrite_ast_target tgt env = rewrite env (Rewrites.rewrite_defs_target tgt)

let rewrite_ast_check env = rewrite env Rewrites.rewrite_defs_check<|MERGE_RESOLUTION|>--- conflicted
+++ resolved
@@ -94,11 +94,8 @@
   List.fold_left (fun set str -> StringSet.add str set) StringSet.empty
     [ "FEATURE_IMPLICITS";
       "FEATURE_CONSTANT_TYPES";
-<<<<<<< HEAD
       "FEATURE_BITVECTOR_TYPE";
-=======
       "FEATURE_UNION_BARRIER";
->>>>>>> a170279f
     ]
 
 let symbols = ref default_symbols
