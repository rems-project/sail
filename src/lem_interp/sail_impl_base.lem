(*========================================================================*)
(*     Sail                                                               *)
(*                                                                        *)
(*  Copyright (c) 2013-2017                                               *)
(*    Kathyrn Gray                                                        *)
(*    Shaked Flur                                                         *)
(*    Stephen Kell                                                        *)
(*    Gabriel Kerneis                                                     *)
(*    Robert Norton-Wright                                                *)
(*    Christopher Pulte                                                   *)
(*    Peter Sewell                                                        *)
(*                                                                        *)
(*  All rights reserved.                                                  *)
(*                                                                        *)
(*  This software was developed by the University of Cambridge Computer   *)
(*  Laboratory as part of the Rigorous Engineering of Mainstream Systems  *)
(*  (REMS) project, funded by EPSRC grant EP/K008528/1.                   *)
(*                                                                        *)
(*  Redistribution and use in source and binary forms, with or without    *)
(*  modification, are permitted provided that the following conditions    *)
(*  are met:                                                              *)
(*  1. Redistributions of source code must retain the above copyright     *)
(*     notice, this list of conditions and the following disclaimer.      *)
(*  2. Redistributions in binary form must reproduce the above copyright  *)
(*     notice, this list of conditions and the following disclaimer in    *)
(*     the documentation and/or other materials provided with the         *)
(*     distribution.                                                      *)
(*                                                                        *)
(*  THIS SOFTWARE IS PROVIDED BY THE AUTHOR AND CONTRIBUTORS ``AS IS''    *)
(*  AND ANY EXPRESS OR IMPLIED WARRANTIES, INCLUDING, BUT NOT LIMITED     *)
(*  TO, THE IMPLIED WARRANTIES OF MERCHANTABILITY AND FITNESS FOR A       *)
(*  PARTICULAR PURPOSE ARE DISCLAIMED.  IN NO EVENT SHALL THE AUTHOR OR   *)
(*  CONTRIBUTORS BE LIABLE FOR ANY DIRECT, INDIRECT, INCIDENTAL,          *)
(*  SPECIAL, EXEMPLARY, OR CONSEQUENTIAL DAMAGES (INCLUDING, BUT NOT      *)
(*  LIMITED TO, PROCUREMENT OF SUBSTITUTE GOODS OR SERVICES; LOSS OF      *)
(*  USE, DATA, OR PROFITS; OR BUSINESS INTERRUPTION) HOWEVER CAUSED AND   *)
(*  ON ANY THEORY OF LIABILITY, WHETHER IN CONTRACT, STRICT LIABILITY,    *)
(*  OR TORT (INCLUDING NEGLIGENCE OR OTHERWISE) ARISING IN ANY WAY OUT    *)
(*  OF THE USE OF THIS SOFTWARE, EVEN IF ADVISED OF THE POSSIBILITY OF    *)
(*  SUCH DAMAGE.                                                          *)
(*========================================================================*)

open import Pervasives_extra



class ( EnumerationType 'a ) 
  val toNat : 'a -> nat
end


val enumeration_typeCompare : forall 'a. EnumerationType 'a => 'a -> 'a -> ordering
let ~{ocaml} enumeration_typeCompare e1 e2 =
  compare (toNat e1) (toNat e2)
let inline {ocaml} enumeration_typeCompare = defaultCompare

 
default_instance forall 'a. EnumerationType 'a => (Ord 'a)
  let compare = enumeration_typeCompare
  let (<)  r1 r2 = (enumeration_typeCompare r1 r2) = LT
  let (<=) r1 r2 = (enumeration_typeCompare r1 r2) <> GT
  let (>)  r1 r2 = (enumeration_typeCompare r1 r2) = GT
  let (>=) r1 r2 = (enumeration_typeCompare r1 r2) <> LT
end



(* maybe isn't a member of type Ord - this should be in the Lem standard library*)
instance forall 'a. Ord 'a => (Ord (maybe 'a))
  let compare = maybeCompare compare
  let (<)  r1 r2 = (maybeCompare compare r1 r2) = LT
  let (<=) r1 r2 = (maybeCompare compare r1 r2) <> GT
  let (>)  r1 r2 = (maybeCompare compare r1 r2) = GT
  let (>=) r1 r2 = (maybeCompare compare r1 r2) <> LT
end

type word8 = nat (* bounded at a byte, for when lem supports it*)

type end_flag =
  | E_big_endian
  | E_little_endian

type bit =
  | Bitc_zero
  | Bitc_one

type bit_lifted = 
  | Bitl_zero
  | Bitl_one
  | Bitl_undef    (* used for modelling h/w arch unspecified bits *)
  | Bitl_unknown  (* used for interpreter analysis exhaustive execution *)

type direction = 
  | D_increasing
  | D_decreasing

(* at some point this should probably not mention bit_lifted anymore *)
type register_value = <| 
    rv_bits: list bit_lifted (* MSB first, smallest index number *); 
    rv_dir: direction; 
    rv_start: nat ;
    rv_start_internal: nat; 
    (*when dir is increasing, rv_start = rv_start_internal. 
      Otherwise, tells interpreter how to reconstruct a proper decreasing value*)
    |>

type byte_lifted = Byte_lifted of list bit_lifted (* of length 8 *) (*MSB first everywhere*)

type byte = Byte of list bit (* of length 8 *)  (*MSB first everywhere*) 

type address_lifted = Address_lifted of list byte_lifted (* of length 8 for 64bit machines*) * maybe integer
(* for both values of end_flag, MSBy first *)

type memory_byte = byte_lifted (* of length 8 *) (*MSB first everywhere*)

type memory_value = list memory_byte
(* the list is of length >=1 *)
(* the head of the list is the byte stored at the lowest address;
when calling a Sail function with a wmv effect, the least significant 8
bits of the bit vector passed to the function will be interpreted as
the lowest address byte; similarly, when calling a Sail function with
rmem effect, the lowest address byte will be placed in the least
significant 8 bits of the bit vector returned by the function; this
behaviour is consistent with little-endian. *)


(* not sure which of these is more handy yet *)
type address = Address of list byte (* of length 8 *) * integer
(* type address = Address of integer *)

type opcode = Opcode of list byte (* of length 4 *)

(** typeclass instantiations *)
  

instance (EnumerationType bit)
  let toNat = function
    | Bitc_zero -> 0
    | Bitc_one -> 1
  end
end

instance (EnumerationType bit_lifted)
  let toNat = function
    | Bitl_zero -> 0 
    | Bitl_one -> 1
    | Bitl_undef -> 2
    | Bitl_unknown -> 3
  end
end

let ~{ocaml} byte_liftedCompare (Byte_lifted b1) (Byte_lifted b2) = compare b1 b2
let inline {ocaml} byte_liftedCompare = defaultCompare

let ~{ocaml} byte_liftedLess b1 b2      = byte_liftedCompare b1 b2 =  LT
let ~{ocaml} byte_liftedLessEq b1 b2    = byte_liftedCompare b1 b2 <> GT
let ~{ocaml} byte_liftedGreater b1 b2   = byte_liftedCompare b1 b2 =  GT
let ~{ocaml} byte_liftedGreaterEq b1 b2 = byte_liftedCompare b1 b2 <> LT

let inline {ocaml} byte_liftedLess      = defaultLess
let inline {ocaml} byte_liftedLessEq    = defaultLessEq
let inline {ocaml} byte_liftedGreater   = defaultGreater
let inline {ocaml} byte_liftedGreaterEq = defaultGreaterEq

instance (Ord byte_lifted)
  let compare = byte_liftedCompare
  let (<)  = byte_liftedLess
  let (<=) = byte_liftedLessEq
  let (>)  = byte_liftedGreater
  let (>=) = byte_liftedGreaterEq
end

let ~{ocaml} byteCompare (Byte b1) (Byte b2) = compare b1 b2
let inline {ocaml} byteCompare = defaultCompare

let ~{ocaml} byteLess b1 b2      = byteCompare b1 b2 =  LT
let ~{ocaml} byteLessEq b1 b2    = byteCompare b1 b2 <> GT
let ~{ocaml} byteGreater b1 b2   = byteCompare b1 b2 =  GT
let ~{ocaml} byteGreaterEq b1 b2 = byteCompare b1 b2 <> LT

let inline {ocaml} byteLess      = defaultLess
let inline {ocaml} byteLessEq    = defaultLessEq
let inline {ocaml} byteGreater   = defaultGreater
let inline {ocaml} byteGreaterEq = defaultGreaterEq

instance (Ord byte)
  let compare = byteCompare
  let (<)  = byteLess
  let (<=) = byteLessEq
  let (>)  = byteGreater
  let (>=) = byteGreaterEq
end





let ~{ocaml} opcodeCompare (Opcode o1) (Opcode o2) =
  compare o1 o2
let {ocaml} opcodeCompare = defaultCompare

let ~{ocaml} opcodeLess b1 b2      = opcodeCompare b1 b2 =  LT
let ~{ocaml} opcodeLessEq b1 b2    = opcodeCompare b1 b2 <> GT
let ~{ocaml} opcodeGreater b1 b2   = opcodeCompare b1 b2 =  GT
let ~{ocaml} opcodeGreaterEq b1 b2 = opcodeCompare b1 b2 <> LT

let inline {ocaml} opcodeLess      = defaultLess
let inline {ocaml} opcodeLessEq    = defaultLessEq
let inline {ocaml} opcodeGreater   = defaultGreater
let inline {ocaml} opcodeGreaterEq = defaultGreaterEq

instance (Ord opcode)
  let compare = opcodeCompare
  let (<)  = opcodeLess
  let (<=) = opcodeLessEq
  let (>)  = opcodeGreater
  let (>=) = opcodeGreaterEq
end
                              




let addressCompare (Address b1 i1) (Address b2 i2) = compare i1 i2
(* this cannot be defaultCompare for OCaml because addresses contain big ints *)

let addressLess b1 b2      = addressCompare b1 b2 =  LT
let addressLessEq b1 b2    = addressCompare b1 b2 <> GT
let addressGreater b1 b2   = addressCompare b1 b2 =  GT
let addressGreaterEq b1 b2 = addressCompare b1 b2 <> LT

instance (SetType address)
  let setElemCompare = addressCompare
end

instance (Ord address)
  let compare = addressCompare
  let (<)  = addressLess
  let (<=) = addressLessEq
  let (>)  = addressGreater
  let (>=) = addressGreaterEq
end

let {coq; ocaml} addressEqual a1 a2 = (addressCompare a1 a2) = EQ
let inline {hol; isabelle} addressEqual = unsafe_structural_equality

let {coq; ocaml} addressInequal a1 a2 = not (addressEqual a1 a2)
let inline {hol; isabelle} addressInequal = unsafe_structural_inequality

instance  (Eq address)
  let (=)  = addressEqual
  let (<>) = addressInequal
end

let ~{ocaml} directionCompare d1 d2 =
  match (d1, d2) with
  | (D_decreasing, D_increasing) -> GT
  | (D_increasing, D_decreasing) -> LT
  | _ -> EQ
  end
let inline {ocaml} directionCompare = defaultCompare

let ~{ocaml} directionLess b1 b2      = directionCompare b1 b2 =  LT
let ~{ocaml} directionLessEq b1 b2    = directionCompare b1 b2 <> GT
let ~{ocaml} directionGreater b1 b2   = directionCompare b1 b2 =  GT
let ~{ocaml} directionGreaterEq b1 b2 = directionCompare b1 b2 <> LT

let inline {ocaml} directionLess      = defaultLess
let inline {ocaml} directionLessEq    = defaultLessEq
let inline {ocaml} directionGreater   = defaultGreater
let inline {ocaml} directionGreaterEq = defaultGreaterEq

instance (Ord direction)
  let compare = directionCompare
  let (<)  = directionLess
  let (<=) = directionLessEq
  let (>)  = directionGreater
  let (>=) = directionGreaterEq
end

instance (Show direction)
  let show = function D_increasing -> "D_increasing" | D_decreasing  -> "D_decreasing" end
end

let ~{ocaml} register_valueCompare rv1 rv2 =
  compare (rv1.rv_bits, rv1.rv_dir, rv1.rv_start, rv1.rv_start_internal)
          (rv2.rv_bits, rv2.rv_dir, rv2.rv_start, rv2.rv_start_internal)
let inline {ocaml} register_valueCompare = defaultCompare

let ~{ocaml} register_valueLess b1 b2      = register_valueCompare b1 b2 =  LT
let ~{ocaml} register_valueLessEq b1 b2    = register_valueCompare b1 b2 <> GT
let ~{ocaml} register_valueGreater b1 b2   = register_valueCompare b1 b2 =  GT
let ~{ocaml} register_valueGreaterEq b1 b2 = register_valueCompare b1 b2 <> LT

let inline {ocaml} register_valueLess      = defaultLess
let inline {ocaml} register_valueLessEq    = defaultLessEq
let inline {ocaml} register_valueGreater   = defaultGreater
let inline {ocaml} register_valueGreaterEq = defaultGreaterEq

instance (Ord register_value)
  let compare = register_valueCompare
  let (<)  = register_valueLess
  let (<=) = register_valueLessEq
  let (>)  = register_valueGreater
  let (>=) = register_valueGreaterEq
end

let address_liftedCompare (Address_lifted b1 i1) (Address_lifted b2 i2) =
  compare (i1,b1) (i2,b2)
(* this cannot be defaultCompare for OCaml because address_lifteds contain big
   ints *)

let address_liftedLess b1 b2      = address_liftedCompare b1 b2 =  LT
let address_liftedLessEq b1 b2    = address_liftedCompare b1 b2 <> GT
let address_liftedGreater b1 b2   = address_liftedCompare b1 b2 =  GT
let address_liftedGreaterEq b1 b2 = address_liftedCompare b1 b2 <> LT

instance (Ord address_lifted)
  let compare = address_liftedCompare
  let (<)  = address_liftedLess
  let (<=) = address_liftedLessEq
  let (>)  = address_liftedGreater
  let (>=) = address_liftedGreaterEq
end

(* Registers *)
type slice = (nat * nat)

type reg_name = 
  (* do we really need this here if ppcmem already has this information by itself? *)
| Reg of string * nat * nat * direction
(*Name of the register, accessing the entire register, the start and size of this register, and its direction *)

| Reg_slice of string * nat * direction * slice 
(* Name of the register, accessing from the bit indexed by the first
to the bit indexed by the second integer of the slice, inclusive. For
machineDef* the first is a smaller number or equal to the second, adjusted
to reflect the correct span direction in the interpreter side.  *)

| Reg_field of string * nat * direction * string * slice 
(*Name of the register, start and direction, and name of the field of the register
accessed. The slice specifies where this field is in the register*)

| Reg_f_slice of string * nat * direction * string * slice * slice 
(* The first four components are as in Reg_field; the final slice
specifies a part of the field, indexed w.r.t. the register as a whole *)

let register_base_name : reg_name -> string = function
  | Reg s _ _ _             -> s
  | Reg_slice s _ _ _       -> s
  | Reg_field s _ _ _ _     -> s
  | Reg_f_slice s _ _ _ _ _ -> s
  end

let slice_of_reg_name : reg_name -> slice = function
  | Reg _ start width D_increasing -> (start, start + width -1)
  | Reg _ start width D_decreasing -> (start - width - 1, start)
  | Reg_slice _ _ _ sl             -> sl
  | Reg_field _ _ _ _ sl           -> sl
  | Reg_f_slice _ _ _ _ _ sl       -> sl
  end

let width_of_reg_name (r: reg_name) : nat =
  let width_of_slice (i, j) = (* j - i + 1 in *)

    (integerFromNat j) - (integerFromNat i) + 1
    $> abs $> natFromInteger
  in
  match r with
  | Reg _ _ width _          -> width
  | Reg_slice _ _ _ sl       -> width_of_slice sl
  | Reg_field _ _ _ _ sl     -> width_of_slice sl
  | Reg_f_slice _ _ _ _ _ sl -> width_of_slice sl
  end

let reg_name_non_empty_intersection (r: reg_name) (r': reg_name) : bool = 
  register_base_name r = register_base_name r' &&
  let (i1,  i2)  = slice_of_reg_name r in
  let (i1', i2') = slice_of_reg_name r' in
  i1' <= i2 && i2' >= i1

let reg_nameCompare r1 r2 = 
  compare (register_base_name r1,slice_of_reg_name r1)
          (register_base_name r2,slice_of_reg_name r2)

let reg_nameLess b1 b2      = reg_nameCompare b1 b2 =  LT
let reg_nameLessEq b1 b2    = reg_nameCompare b1 b2 <> GT
let reg_nameGreater b1 b2   = reg_nameCompare b1 b2 =  GT
let reg_nameGreaterEq b1 b2 = reg_nameCompare b1 b2 <> LT

instance (Ord reg_name)
  let compare = reg_nameCompare
  let (<)  = reg_nameLess
  let (<=) = reg_nameLessEq
  let (>)  = reg_nameGreater
  let (>=) = reg_nameGreaterEq
end

let {coq;ocaml} reg_nameEqual a1 a2 = (reg_nameCompare a1 a2) = EQ
let {hol;isabelle} reg_nameEqual = unsafe_structural_equality
let {coq;ocaml} reg_nameInequal a1 a2 = not (reg_nameEqual a1 a2)
let {hol;isabelle} reg_nameInequal = unsafe_structural_inequality

instance (Eq reg_name)
  let (=)  = reg_nameEqual
  let (<>) = reg_nameInequal
end

instance (SetType reg_name)
  let setElemCompare = reg_nameCompare
end

let direction_of_reg_name r = match r with
  | Reg _ _ _ d -> d
  | Reg_slice _ _ d _ -> d
  | Reg_field _ _ d _ _ -> d
  | Reg_f_slice _ _ d _ _ _ -> d
 end

let start_of_reg_name r = match r with
  | Reg _ start _ _ -> start
  | Reg_slice _ start _ _ -> start
  | Reg_field _ start _ _ _ -> start
  | Reg_f_slice _ start _ _ _ _ -> start
end

(* Data structures for building up instructions *)

(* careful: changes in the read/write/barrier kinds have to be
   reflected in deep_shallow_convert *)
type read_kind =
  (* common reads *)
  | Read_plain
  (* Power reads *)
  | Read_reserve
  (* AArch64 reads *)
  | Read_acquire | Read_exclusive | Read_exclusive_acquire | Read_stream
  (* RISC-V reads *)
  | Read_RISCV_acquire  | Read_RISCV_strong_acquire
  | Read_RISCV_reserved | Read_RISCV_reserved_acquire
  | Read_RISCV_reserved_strong_acquire
  (* x86 reads *)
  | Read_X86_locked (* the read part of a lock'd instruction (rmw) *)

instance (Show read_kind)
  let show = function
    | Read_plain -> "Read_plain"
    | Read_reserve -> "Read_reserve"
    | Read_acquire -> "Read_acquire"
    | Read_exclusive -> "Read_exclusive"
    | Read_exclusive_acquire -> "Read_exclusive_acquire"
    | Read_stream -> "Read_stream"
    | Read_RISCV_acquire -> "Read_RISCV_acquire"
    | Read_RISCV_strong_acquire -> "Read_RISCV_strong_acquire"
    | Read_RISCV_reserved -> "Read_RISCV_reserved"
    | Read_RISCV_reserved_acquire -> "Read_RISCV_reserved_acquire"
    | Read_RISCV_reserved_strong_acquire -> "Read_RISCV_reserved_strong_acquire"
    | Read_X86_locked -> "Read_X86_locked"
  end
end

type write_kind =
  (* common writes *)
  | Write_plain
  (* Power writes *)
  | Write_conditional
  (* AArch64 writes *)
  | Write_release | Write_exclusive | Write_exclusive_release
  (* RISC-V *)
  | Write_RISCV_release     | Write_RISCV_strong_release
  | Write_RISCV_conditional | Write_RISCV_conditional_release
  | Write_RISCV_conditional_strong_release
  (* x86 writes *)
  | Write_X86_locked (* the write part of a lock'd instruction (rmw) *)

instance (Show write_kind)
  let show = function
    | Write_plain -> "Write_plain"
    | Write_conditional -> "Write_conditional"
    | Write_release -> "Write_release"
    | Write_exclusive -> "Write_exclusive"
    | Write_exclusive_release -> "Write_exclusive_release"
    | Write_RISCV_release -> "Write_RISCV_release"
    | Write_RISCV_strong_release -> "Write_RISCV_strong_release"
    | Write_RISCV_conditional -> "Write_RISCV_conditional"
    | Write_RISCV_conditional_release -> "Write_RISCV_conditional_release"
    | Write_RISCV_conditional_strong_release -> "Write_RISCV_conditional_strong_release"
    | Write_X86_locked -> "Write_X86_locked"
  end
end

type barrier_kind =
  (* Power barriers *)
  Barrier_Sync | Barrier_LwSync | Barrier_Eieio | Barrier_Isync
  (* AArch64 barriers *)
  | Barrier_DMB | Barrier_DMB_ST | Barrier_DMB_LD | Barrier_DSB
  | Barrier_DSB_ST | Barrier_DSB_LD | Barrier_ISB
  | Barrier_TM_COMMIT
  (* MIPS barriers *)
  | Barrier_MIPS_SYNC
  (* RISC-V barriers *)
  | Barrier_RISCV_rw_rw
  | Barrier_RISCV_r_rw
  | Barrier_RISCV_r_r
  | Barrier_RISCV_rw_w
  | Barrier_RISCV_w_w
  | Barrier_RISCV_i
  (* X86 *)
  | Barrier_x86_MFENCE


instance (Show barrier_kind)
  let show = function
    | Barrier_Sync -> "Barrier_Sync"
    | Barrier_LwSync -> "Barrier_LwSync"
    | Barrier_Eieio -> "Barrier_Eieio"
    | Barrier_Isync -> "Barrier_Isync"
    | Barrier_DMB -> "Barrier_DMB"
    | Barrier_DMB_ST -> "Barrier_DMB_ST"
    | Barrier_DMB_LD -> "Barrier_DMB_LD"
    | Barrier_DSB -> "Barrier_DSB"
    | Barrier_DSB_ST -> "Barrier_DSB_ST"
    | Barrier_DSB_LD -> "Barrier_DSB_LD"
    | Barrier_ISB -> "Barrier_ISB"
    | Barrier_TM_COMMIT -> "Barrier_TM_COMMIT"
    | Barrier_MIPS_SYNC -> "Barrier_MIPS_SYNC"
    | Barrier_RISCV_rw_rw -> "Barrier_RISCV_rw_rw"
    | Barrier_RISCV_r_rw  -> "Barrier_RISCV_r_rw"
    | Barrier_RISCV_r_r   -> "Barrier_RISCV_r_r"
    | Barrier_RISCV_rw_w  -> "Barrier_RISCV_rw_w"
    | Barrier_RISCV_w_w   -> "Barrier_RISCV_w_w"
    | Barrier_RISCV_i     -> "Barrier_RISCV_i"
    | Barrier_x86_MFENCE  -> "Barrier_x86_MFENCE"
  end
end

type trans_kind =
  (* AArch64 *)
  | Transaction_start | Transaction_commit | Transaction_abort

instance (Show trans_kind)
  let show = function
  | Transaction_start  -> "Transaction_start"
  | Transaction_commit -> "Transaction_commit"
  | Transaction_abort  -> "Transaction_abort"
  end
end

type instruction_kind = 
  | IK_barrier   of barrier_kind
  | IK_mem_read  of read_kind
  | IK_mem_write of write_kind
  | IK_mem_rmw   of (read_kind * write_kind)
  | IK_cond_branch
  (* unconditional branches are not distinguished in the instruction_kind;
  they just have particular nias (and will be IK_simple *)
  (* | IK_uncond_branch *)
  | IK_trans     of trans_kind
  | IK_simple


instance (Show instruction_kind)
  let show = function
    | IK_barrier barrier_kind -> "IK_barrier " ^ (show barrier_kind)
    | IK_mem_read read_kind   -> "IK_mem_read " ^ (show read_kind)
    | IK_mem_write write_kind -> "IK_mem_write " ^ (show write_kind)
    | IK_mem_rmw (r, w)       -> "IK_mem_rmw " ^ (show r) ^ " " ^ (show w)
    | IK_cond_branch          -> "IK_cond_branch"
    | IK_trans trans_kind     -> "IK_trans " ^ (show trans_kind)
    | IK_simple               -> "IK_simple"
  end
end



instance (EnumerationType read_kind)
  let toNat = function
    | Read_plain -> 0
    | Read_reserve -> 1
    | Read_acquire -> 2
    | Read_exclusive -> 3
    | Read_exclusive_acquire -> 4
    | Read_stream -> 5
    | Read_RISCV_acquire -> 6
    | Read_RISCV_strong_acquire -> 7
    | Read_RISCV_reserved -> 8
    | Read_RISCV_reserved_acquire -> 9
    | Read_RISCV_reserved_strong_acquire -> 10
    | Read_X86_locked -> 11
  end
end

instance (EnumerationType write_kind)
  let toNat = function
    | Write_plain -> 0
    | Write_conditional -> 1
    | Write_release -> 2
    | Write_exclusive -> 3 
    | Write_exclusive_release -> 4
    | Write_RISCV_release -> 5
    | Write_RISCV_strong_release -> 6
    | Write_RISCV_conditional -> 7
    | Write_RISCV_conditional_release -> 8
    | Write_RISCV_conditional_strong_release -> 9
    | Write_X86_locked -> 10
  end
end

<<<<<<< HEAD
(* Barrier comparison that uses less memory in Isabelle/HOL
let ~{ocaml} barrier_number = function
    | Barrier_Sync -> (0 : natural)
    | Barrier_LwSync -> 1
    | Barrier_Eieio -> 2
=======
instance (EnumerationType barrier_kind)
  let toNat = function
    | Barrier_Sync -> 0
    | Barrier_LwSync -> 1
    | Barrier_Eieio ->2
>>>>>>> 16c269d6
    | Barrier_Isync -> 3
    | Barrier_DMB -> 4
    | Barrier_DMB_ST -> 5
    | Barrier_DMB_LD -> 6
    | Barrier_DSB -> 7
    | Barrier_DSB_ST -> 8
    | Barrier_DSB_LD -> 9
    | Barrier_ISB -> 10
    | Barrier_TM_COMMIT -> 11
    | Barrier_MIPS_SYNC -> 12
<<<<<<< HEAD
  end

 let ~{ocaml} barrier_kindCompare bk1 bk2 =
  let n1 = barrier_number bk1 in
  let n2 = barrier_number bk2 in
  if n1 < n2 then LT
  else if n1 = n2 then EQ
  else GT
*)

let ~{ocaml} barrier_kindCompare bk1 bk2 =
  match (bk1, bk2) with
  | (Barrier_Sync, Barrier_Sync) -> EQ
  | (Barrier_Sync, _) -> LT
  | (_, Barrier_Sync) -> GT

  | (Barrier_LwSync, Barrier_LwSync) -> EQ
  | (Barrier_LwSync, _) -> LT
  | (_, Barrier_LwSync) -> GT

  | (Barrier_Eieio, Barrier_Eieio) -> EQ
  | (Barrier_Eieio, _) -> LT
  | (_, Barrier_Eieio) -> GT

  | (Barrier_Isync, Barrier_Isync) -> EQ
  | (Barrier_Isync, _) -> LT
  | (_, Barrier_Isync) -> GT

  | (Barrier_DMB, Barrier_DMB) -> EQ
  | (Barrier_DMB, _) -> LT
  | (_, Barrier_DMB) -> GT

  | (Barrier_DMB_ST, Barrier_DMB_ST) -> EQ
  | (Barrier_DMB_ST, _) -> LT
  | (_, Barrier_DMB_ST) -> GT

  | (Barrier_DMB_LD, Barrier_DMB_LD) -> EQ
  | (Barrier_DMB_LD, _) -> LT
  | (_, Barrier_DMB_LD) -> GT

  | (Barrier_DSB, Barrier_DSB) -> EQ
  | (Barrier_DSB, _) -> LT
  | (_, Barrier_DSB) -> GT

  | (Barrier_DSB_ST, Barrier_DSB_ST) -> EQ
  | (Barrier_DSB_ST, _) -> LT
  | (_, Barrier_DSB_ST) -> GT

  | (Barrier_DSB_LD, Barrier_DSB_LD) -> EQ
  | (Barrier_DSB_LD, _) -> LT
  | (_, Barrier_DSB_LD) -> GT
                          
  | (Barrier_ISB, Barrier_ISB) -> EQ
  | (Barrier_ISB, _) -> LT
  | (_, Barrier_ISB) -> GT

  | (Barrier_TM_COMMIT, Barrier_TM_COMMIT) -> EQ
  | (Barrier_TM_COMMIT, _) -> LT
  | (_, Barrier_TM_COMMIT) -> GT

  | (Barrier_MIPS_SYNC, Barrier_MIPS_SYNC) -> EQ
  (* | (Barrier_MIPS_SYNC, _) -> LT
  | (_, Barrier_MIPS_SYNC) -> GT *)

=======
    | Barrier_RISCV_rw_rw -> 13
    | Barrier_RISCV_r_rw -> 14
    | Barrier_RISCV_r_r -> 15
    | Barrier_RISCV_rw_w -> 16
    | Barrier_RISCV_w_w -> 17
    | Barrier_RISCV_i -> 18
    | Barrier_x86_MFENCE -> 19
>>>>>>> 16c269d6
  end
end

type event = 
  | E_read_mem of read_kind * address_lifted * nat * maybe (list reg_name)
  | E_read_memt of read_kind * address_lifted * nat * maybe (list reg_name)
  | E_write_mem of write_kind * address_lifted * nat * maybe (list reg_name) * memory_value * maybe (list reg_name)
  | E_write_ea of write_kind * address_lifted * nat * maybe (list reg_name)
  | E_excl_res
  | E_write_memv of maybe address_lifted * memory_value * maybe (list reg_name)
  | E_write_memvt of maybe address_lifted * (bit_lifted * memory_value) * maybe (list reg_name)
  | E_barrier of barrier_kind
  | E_footprint 
  | E_read_reg of reg_name
  | E_write_reg of reg_name * register_value
  | E_escape
  | E_error of string 


let eventCompare e1 e2 = 
  match (e1,e2) with
  | (E_read_mem rk1 v1 i1 tr1, E_read_mem rk2 v2 i2 tr2) ->
     compare (rk1, (v1,i1,tr1)) (rk2,(v2, i2, tr2)) 
  | (E_read_memt rk1 v1 i1 tr1, E_read_memt rk2 v2 i2 tr2) ->
     compare (rk1, (v1,i1,tr1)) (rk2,(v2, i2, tr2)) 
  | (E_write_mem wk1 v1 i1 tr1 v1' tr1', E_write_mem wk2 v2 i2 tr2 v2' tr2') -> 
    compare ((wk1,v1,i1),(tr1,v1',tr1'))  ((wk2,v2,i2),(tr2,v2',tr2')) 
  | (E_write_ea wk1 a1 i1 tr1, E_write_ea wk2 a2 i2 tr2) ->
    compare (wk1, (a1, i1, tr1)) (wk2, (a2, i2, tr2))
  | (E_excl_res, E_excl_res) -> EQ
  | (E_write_memv _ mv1 tr1, E_write_memv _ mv2 tr2) -> compare (mv1,tr1) (mv2,tr2)
  | (E_write_memvt _ mv1 tr1, E_write_memvt _ mv2 tr2) -> compare (mv1,tr1) (mv2,tr2)
  | (E_barrier bk1, E_barrier bk2) -> compare bk1 bk2
  | (E_read_reg r1, E_read_reg r2) -> compare r1 r2
  | (E_write_reg r1 v1, E_write_reg r2 v2) -> compare (r1,v1) (r2,v2)
  | (E_error s1, E_error s2) -> compare s1 s2
  | (E_escape,E_escape) -> EQ
  | (E_read_mem _ _ _ _, _) -> LT
  | (E_write_mem _ _ _ _ _ _, _) -> LT
  | (E_write_ea _ _ _ _, _) -> LT
  | (E_excl_res, _) -> LT
  | (E_write_memv _ _ _, _) -> LT
  | (E_barrier _, _) -> LT
  | (E_read_reg _, _) -> LT
  | (E_write_reg _ _, _) -> LT
  | _ -> GT
  end

let eventLess b1 b2      = eventCompare b1 b2 =  LT
let eventLessEq b1 b2    = eventCompare b1 b2 <> GT
let eventGreater b1 b2   = eventCompare b1 b2 =  GT
let eventGreaterEq b1 b2 = eventCompare b1 b2 <> LT

instance (Ord event)
  let compare = eventCompare
  let (<)  = eventLess
  let (<=) = eventLessEq
  let (>)  = eventGreater
  let (>=) = eventGreaterEq
end

instance (SetType event)
  let setElemCompare = compare
end


(* the address_lifted types should go away here and be replaced by address *)
type with_aux 'o = 'o * maybe ((unit -> (string * string)) * ((list (reg_name * register_value)) -> list event))
type outcome_r 'a 'r =
  (* Request to read memory, value is location to read, integer is size to read,
     followed by registers that were used in computing that size *)
  | Read_mem of (read_kind * address_lifted * nat) * (memory_value -> with_aux (outcome_r 'a 'r))
  (* Tell the system a write is imminent, at address lifted, of size nat *)
  | Write_ea of (write_kind * address_lifted * nat) * (with_aux (outcome_r 'a 'r))
  (* Request the result of store-exclusive *)
  | Excl_res of (bool -> with_aux (outcome_r 'a 'r))
  (* Request to write memory at last signalled address. Memory value should be 8
     times the size given in ea signal *)
  | Write_memv of memory_value * (bool -> with_aux (outcome_r 'a 'r))
  (* Request a memory barrier *)
  | Barrier of barrier_kind * with_aux (outcome_r 'a 'r)
  (* Tell the system to dynamically recalculate dependency footprint *)
  | Footprint of with_aux (outcome_r 'a 'r)
  (* Request to read register, will track dependency when mode.track_values *)
  | Read_reg of reg_name * (register_value -> with_aux (outcome_r 'a 'r))
  (* Request to write register *)
  | Write_reg of (reg_name * register_value) * with_aux (outcome_r 'a 'r)
  | Escape of maybe string
  (*Result of a failed assert with possible error message to report*)
  | Fail of maybe string
  (* Early return with value of type 'r *)
  | Return of 'r
  | Internal of (maybe string * maybe (unit -> string)) * with_aux (outcome_r 'a 'r)
  | Done of 'a
  | Error of string

type outcome 'a = outcome_r 'a unit
type outcome_s 'a = with_aux (outcome 'a)
(* first string : output of instruction_stack_to_string
   second string: output of local_variables_to_string *)

(** operations and coercions on basic values *)

val word8_to_bitls : word8 -> list bit_lifted
val bitls_to_word8 : list bit_lifted -> word8

val integer_of_word8_list : list word8 -> integer
val word8_list_of_integer : integer -> integer -> list word8 

val concretizable_bitl : bit_lifted -> bool
val concretizable_bytl : byte_lifted -> bool
val concretizable_bytls : list byte_lifted -> bool

let concretizable_bitl = function
  | Bitl_zero -> true
  | Bitl_one -> true
  | Bitl_undef -> false
  | Bitl_unknown -> false
end 

let concretizable_bytl (Byte_lifted bs) = List.all concretizable_bitl bs
let concretizable_bytls = List.all concretizable_bytl

(* constructing values *)

val build_register_value : list bit_lifted -> direction -> nat -> nat -> register_value
let build_register_value bs dir width start_index =
  <| rv_bits = bs;
     rv_dir = dir; (* D_increasing for Power, D_decreasing for ARM *)
     rv_start_internal = start_index; 
     rv_start = if dir = D_increasing
       then start_index
       else (start_index+1) - width; (* Smaller index, as in Power, for external interaction *)
  |>

val register_value : bit_lifted -> direction -> nat -> nat -> register_value
let register_value b dir width start_index = 
  build_register_value (List.replicate width b) dir width start_index

val register_value_zeros : direction -> nat -> nat -> register_value
let register_value_zeros dir width start_index = 
  register_value Bitl_zero dir width start_index

val register_value_ones : direction -> nat -> nat -> register_value
let register_value_ones dir width start_index = 
  register_value Bitl_one dir width start_index

val register_value_for_reg : reg_name -> list bit_lifted -> register_value
let register_value_for_reg r bs : register_value =
  let () = ensure (width_of_reg_name r = List.length bs)
      ("register_value_for_reg (\"" ^ show (register_base_name r) ^ "\") length mismatch: "
          ^ show (width_of_reg_name r) ^ " vs " ^ show (List.length bs))
  in
  let (j1, j2) = slice_of_reg_name r in
  let d = direction_of_reg_name r in
  <|  rv_bits = bs;
      rv_dir = d;
      rv_start_internal = if d = D_increasing then j1 else (start_of_reg_name r) - j1;
      rv_start = j1;
  |>

val byte_lifted_undef : byte_lifted
let byte_lifted_undef = Byte_lifted (List.replicate 8 Bitl_undef)

val byte_lifted_unknown : byte_lifted
let byte_lifted_unknown = Byte_lifted (List.replicate 8 Bitl_unknown)
  
val memory_value_unknown : nat (*the number of bytes*) -> memory_value
let memory_value_unknown (width:nat) : memory_value = 
  List.replicate width byte_lifted_unknown 

val memory_value_undef : nat (*the number of bytes*) -> memory_value
let memory_value_undef (width:nat) : memory_value = 
  List.replicate width byte_lifted_undef 

val match_endianness : forall 'a. end_flag -> list 'a -> list 'a
let match_endianness endian l =
  match endian with
  | E_little_endian -> List.reverse l
  | E_big_endian    -> l
  end

(* lengths *)  

val memory_value_length : memory_value -> nat
let memory_value_length (mv:memory_value) = List.length mv


(* aux fns *)

val maybe_all : forall 'a.  list (maybe 'a) -> maybe (list 'a)
let rec maybe_all' xs acc = 
  match xs with
  | [] -> Just (List.reverse acc)
  | Nothing :: _ -> Nothing
  | (Just y)::xs' -> maybe_all' xs' (y::acc)
  end
let maybe_all xs = maybe_all' xs [] 

(** coercions *)

(* bits and bytes *)

let bit_to_bool = function (* TODO: rename bool_of_bit *)
  | Bitc_zero -> false
  | Bitc_one -> true
end


val bit_lifted_of_bit : bit -> bit_lifted
let bit_lifted_of_bit b = 
  match b with
  | Bitc_zero -> Bitl_zero
  | Bitc_one -> Bitl_one
  end

val bit_of_bit_lifted : bit_lifted -> maybe bit
let bit_of_bit_lifted bl =
  match bl with
  | Bitl_zero -> Just Bitc_zero
  | Bitl_one -> Just Bitc_one
  | Bitl_undef -> Nothing
  | Bitl_unknown -> Nothing
  end


val byte_lifted_of_byte : byte -> byte_lifted
let byte_lifted_of_byte (Byte bs) : byte_lifted = Byte_lifted (List.map bit_lifted_of_bit bs)

val byte_of_byte_lifted : byte_lifted -> maybe byte
let byte_of_byte_lifted bl = 
  match bl with
  | Byte_lifted bls -> 
      match maybe_all (List.map bit_of_bit_lifted bls) with
      | Nothing -> Nothing
      | Just bs -> Just (Byte bs)
      end
  end


val bytes_of_bits : list bit -> list byte (*assumes (length bits) mod 8 = 0*)
let rec bytes_of_bits bits = match bits with
  | [] -> []
  | b0::b1::b2::b3::b4::b5::b6::b7::bits -> 
    (Byte [b0;b1;b2;b3;b4;b5;b6;b7])::(bytes_of_bits bits)
  | _ -> failwith "bytes_of_bits not given bits divisible by 8"
end

val byte_lifteds_of_bit_lifteds : list bit_lifted -> list byte_lifted (*assumes (length bits) mod 8 = 0*)
let rec byte_lifteds_of_bit_lifteds bits = match bits with
  | [] -> []
  | b0::b1::b2::b3::b4::b5::b6::b7::bits -> 
    (Byte_lifted [b0;b1;b2;b3;b4;b5;b6;b7])::(byte_lifteds_of_bit_lifteds bits)
  | _ -> failwith "byte_lifteds of bit_lifteds not given bits divisible by 8"
end


val byte_of_memory_byte : memory_byte -> maybe byte
let byte_of_memory_byte = byte_of_byte_lifted

val memory_byte_of_byte : byte -> memory_byte
let memory_byte_of_byte = byte_lifted_of_byte


(* to and from nat *)

(* this natFromBoolList could move to the Lem word.lem library *)
val natFromBoolList : list bool -> nat
let rec natFromBoolListAux (acc : nat) (bl : list bool) = 
  match bl with 
    | [] -> acc
    | (true :: bl') -> natFromBoolListAux ((acc * 2) + 1) bl'
    | (false :: bl') -> natFromBoolListAux (acc * 2) bl'
  end
let natFromBoolList bl = 
  natFromBoolListAux 0 (List.reverse bl)


val nat_of_bit_list : list bit -> nat 
let nat_of_bit_list b =
  natFromBoolList (List.reverse (List.map bit_to_bool b))
  (* natFromBoolList takes a list with LSB first, for consistency with rest of Lem word library, so we reverse it. twice. *)


(* to and from integer *)

val integer_of_bit_list : list bit -> integer 
let integer_of_bit_list b =
  integerFromBoolList (false,(List.reverse (List.map bit_to_bool b)))
  (* integerFromBoolList takes a list with LSB first, so we reverse it *)

val bit_list_of_integer : nat -> integer -> list bit 
let bit_list_of_integer len b = 
  List.map (fun b -> if b then Bitc_one else Bitc_zero) 
    (reverse (boolListFrombitSeq len (bitSeqFromInteger Nothing b)))

val integer_of_byte_list : list byte -> integer 
let integer_of_byte_list bytes = integer_of_bit_list (List.concatMap (fun (Byte bs) -> bs) bytes)

val byte_list_of_integer : nat -> integer -> list byte 
let byte_list_of_integer (len:nat) (a:integer):list byte = 
  let bits = bit_list_of_integer (len * 8) a in bytes_of_bits bits


val integer_of_address : address -> integer 
let integer_of_address (a:address):integer = 
  match a with
  | Address bs i -> i 
  end

val address_of_integer : integer -> address 
let address_of_integer (i:integer):address =
  Address (byte_list_of_integer 8 i) i

(* to and from signed-integer *)

val signed_integer_of_bit_list : list bit -> integer
let signed_integer_of_bit_list b =
  match b with
  | [] -> failwith "empty bit list"
  | Bitc_zero :: b' ->
      integerFromBoolList (false,(List.reverse (List.map bit_to_bool b)))
  | Bitc_one :: b' ->
      let b'_val = integerFromBoolList (false,(List.reverse (List.map bit_to_bool b'))) in
      (* integerFromBoolList takes a list with LSB first, so we reverse it *)
      let msb_val = integerPow 2 ((List.length b) - 1) in
      b'_val - msb_val
  end


(* regarding a list of int as a list of bytes in memory, MSB lowest-address first, convert to an integer *)
val integer_address_of_int_list : list int -> integer
let rec integerFromIntListAux (acc: integer) (is: list int) = 
  match is with 
  | [] -> acc
  | (i :: is') -> integerFromIntListAux ((acc * 256) + integerFromInt i) is'
  end
let integer_address_of_int_list (is: list int) =
  integerFromIntListAux 0 is

val address_of_byte_list : list byte -> address 
let address_of_byte_list bs = 
  if List.length bs <> 8 then failwith "address_of_byte_list given list not of length 8" else 
  Address bs (integer_of_byte_list bs)

let address_of_byte_lifted_list bls =
  match maybe_all (List.map byte_of_byte_lifted bls) with
  | Nothing -> Nothing
  | Just bs -> Just (address_of_byte_list bs)
  end

(* operations on addresses *)

val add_address_nat : address -> nat -> address 
let add_address_nat (a:address) (i:nat) : address = 
  address_of_integer ((integer_of_address a) + (integerFromNat i))

val clear_low_order_bits_of_address : address -> address 
let clear_low_order_bits_of_address a = 
  match a with 
  | Address [b0;b1;b2;b3;b4;b5;b6;b7] i -> 
      match b7 with
      | Byte [bt0;bt1;bt2;bt3;bt4;bt5;bt6;bt7] -> 
          let b7' = Byte [bt0;bt1;bt2;bt3;bt4;bt5;Bitc_zero;Bitc_zero] in
	  let bytes = [b0;b1;b2;b3;b4;b5;b6;b7'] in
          Address bytes (integer_of_byte_list bytes)
      | _ -> failwith "Byte does not contain 8 bits"
      end
  | _ -> failwith "Address does not contain 8 bytes"
  end



val byte_list_of_memory_value : end_flag -> memory_value -> maybe (list byte)
let byte_list_of_memory_value endian mv =
  match_endianness endian mv
  $> List.map byte_of_memory_byte
  $> maybe_all


val integer_of_memory_value : end_flag -> memory_value -> maybe integer
let integer_of_memory_value endian (mv:memory_value):maybe integer =
  match byte_list_of_memory_value endian mv with
  | Just bs -> Just (integer_of_byte_list bs)
  | Nothing -> Nothing 
  end

val memory_value_of_integer : end_flag  -> nat -> integer -> memory_value
let memory_value_of_integer endian (len:nat) (i:integer):memory_value =
  List.map byte_lifted_of_byte (byte_list_of_integer len i)
  $> match_endianness endian


val integer_of_register_value : register_value -> maybe integer 
let integer_of_register_value (rv:register_value):maybe integer = 
  match maybe_all (List.map bit_of_bit_lifted rv.rv_bits) with
  | Nothing -> Nothing
  | Just bs -> Just (integer_of_bit_list bs)
  end

(* NOTE: register_value_for_reg_of_integer might be easier to use *)
val register_value_of_integer : nat -> nat -> direction -> integer -> register_value 
let register_value_of_integer (len:nat) (start:nat) (dir:direction) (i:integer):register_value =
  let bs = bit_list_of_integer len i in
  build_register_value (List.map bit_lifted_of_bit bs) dir len start

val register_value_for_reg_of_integer : reg_name -> integer -> register_value
let register_value_for_reg_of_integer (r: reg_name) (i:integer) : register_value =
  register_value_of_integer (width_of_reg_name r) (start_of_reg_name r) (direction_of_reg_name r) i

(* *)

val opcode_of_bytes : byte -> byte -> byte -> byte -> opcode
let opcode_of_bytes b0 b1 b2 b3 : opcode = Opcode [b0;b1;b2;b3]

val register_value_of_address : address -> direction -> register_value   
let register_value_of_address (Address bytes _) dir : register_value = 
  let bits = List.concatMap (fun (Byte bs) -> List.map bit_lifted_of_bit bs) bytes in
   <| rv_bits = bits;
      rv_dir = dir;
      rv_start = 0; 
      rv_start_internal = if dir = D_increasing then 0 else (List.length bits) - 1
   |>

val register_value_of_memory_value : memory_value -> direction -> register_value
let register_value_of_memory_value bytes dir : register_value =
  let bitls = List.concatMap (fun (Byte_lifted bs) -> bs) bytes in
  <| rv_bits = bitls;
     rv_dir = dir;
     rv_start = 0;
     rv_start_internal = if dir = D_increasing then 0 else (List.length bitls) - 1
   |>                                                     

val memory_value_of_register_value: register_value -> memory_value
let memory_value_of_register_value r =
  (byte_lifteds_of_bit_lifteds r.rv_bits)
   
val address_lifted_of_register_value : register_value -> maybe address_lifted
(* returning Nothing iff the register value is not 64 bits wide, but
allowing Bitl_undef and Bitl_unknown *)
let address_lifted_of_register_value (rv:register_value) : maybe address_lifted = 
  if List.length rv.rv_bits <> 64 then Nothing
  else 
    Just (Address_lifted (byte_lifteds_of_bit_lifteds rv.rv_bits)
                         (if List.all concretizable_bitl rv.rv_bits 
			  then match (maybe_all (List.map bit_of_bit_lifted rv.rv_bits)) with
                              | (Just(bits)) -> Just (integer_of_bit_list bits)
                              | Nothing -> Nothing end
			  else Nothing))

val address_of_address_lifted : address_lifted -> maybe address
(* returning Nothing iff the address contains any Bitl_undef or Bitl_unknown *)
let address_of_address_lifted (al:address_lifted): maybe address =
  match al with
  | Address_lifted bls (Just i)-> 
      match maybe_all ((List.map byte_of_byte_lifted) bls) with
      | Nothing -> Nothing
      | Just bs -> Just (Address bs i)
      end
  | _ -> Nothing
end

val address_of_register_value : register_value -> maybe address
(* returning Nothing iff the register value is not 64 bits wide, or contains Bitl_undef or Bitl_unknown *)
let address_of_register_value (rv:register_value) : maybe address = 
  match address_lifted_of_register_value rv with
  | Nothing -> Nothing
  | Just al -> 
      match address_of_address_lifted al with
      | Nothing -> Nothing
      | Just a -> Just a
      end
  end

let address_of_memory_value (endian: end_flag) (mv:memory_value) : maybe address =
  match byte_list_of_memory_value endian mv with
  | Nothing -> Nothing
  | Just bs -> 
      if List.length bs <> 8 then Nothing else
      Just (address_of_byte_list bs)
  end 

val byte_of_int : int -> byte
let byte_of_int (i:int) : byte = 
  Byte (bit_list_of_integer 8 (integerFromInt i))

val memory_byte_of_int : int -> memory_byte
let memory_byte_of_int (i:int) : memory_byte = 
  memory_byte_of_byte (byte_of_int i)

(*
val int_of_memory_byte : int -> maybe memory_byte
let int_of_memory_byte (mb:memory_byte) : int = 
  failwith "TODO"
*)



val memory_value_of_address_lifted : end_flag -> address_lifted -> memory_value
let memory_value_of_address_lifted endian (Address_lifted bs _ :address_lifted) =
  match_endianness endian bs

val byte_list_of_address : address -> list byte
let byte_list_of_address (Address bs _) : list byte = bs

val memory_value_of_address : end_flag -> address -> memory_value
let memory_value_of_address endian (Address bs _) =
  match_endianness endian bs
  $> List.map byte_lifted_of_byte

val byte_list_of_opcode : opcode -> list byte
let byte_list_of_opcode (Opcode bs) : list byte = bs

(** ****************************************** *)
(** show type class instantiations             *)
(** ****************************************** *)

(* matching printing_functions.ml *)
val stringFromReg_name : reg_name -> string
let stringFromReg_name r =
  let norm_sl start dir (first,second) = (first,second)
    (* match dir with
      | D_increasing -> (first,second)
      | D_decreasing -> (start - first, start - second)
    end *)
  in
  match r with
  | Reg s start size dir -> s
  | Reg_slice s start dir sl ->
      let (first,second) = norm_sl start dir sl in
      s ^ "[" ^ show first ^ (if (first = second) then "" else ".." ^ (show second)) ^ "]"
  | Reg_field s start dir f sl ->
      let (first,second) = norm_sl start dir sl in
      s ^ "." ^ f ^ " (" ^ (show start) ^ ", " ^ (show dir) ^ ", " ^ (show first) ^ ", " ^ (show second) ^ ")"
  | Reg_f_slice s start dir f (first1,second1) (first,second) ->
      let (first,second) =
        match dir with
        | D_increasing -> (first,second)
        | D_decreasing -> (start - first, start - second)
        end in
      s ^ "." ^ f ^ "]" ^ show first ^ (if (first = second) then "" else ".." ^ (show second)) ^ "]"
  end

instance (Show reg_name)
  let show = stringFromReg_name
end


(* hex pp of integers, adapting the Lem string_extra.lem code *)
val stringFromNaturalHexHelper : natural -> list char -> list char
let rec stringFromNaturalHexHelper n acc =
  if n = 0 then
    acc
  else
    stringFromNaturalHexHelper (n / 16) (String_extra.chr (natFromNatural (let nd = n mod 16 in if nd <=9 then nd + 48 else nd - 10 + 97)) :: acc)

val stringFromNaturalHex : natural -> string
let (*~{ocaml;hol}*) stringFromNaturalHex n = 
  if n = 0 then "0" else toString (stringFromNaturalHexHelper n [])

val stringFromIntegerHex : integer -> string
let (*~{ocaml}*) stringFromIntegerHex i = 
  if i < 0 then 
    "-" ^ stringFromNaturalHex (naturalFromInteger i)
  else
    stringFromNaturalHex (naturalFromInteger i)


let stringFromAddress (Address bs i) = 
  let i' = integer_of_byte_list bs in
  if i=i' then
(*TODO: ideally this should be made to match the src/pp.ml pp_address; the following very roughly matches what's used in the ppcmem UI, enough to make exceptions readable *)
    if i < 65535 then 
      show i 
    else
      stringFromIntegerHex i
  else
    "stringFromAddress bytes and integer mismatch"

instance (Show address)
  let show = stringFromAddress
end

let stringFromByte_lifted bl =
  match byte_of_byte_lifted bl with
  | Nothing -> "u?"  
  | Just (Byte bits) -> 
      let i = integer_of_bit_list bits in
      show i
  end

instance (Show byte_lifted)
  let show = stringFromByte_lifted
end

(* possible next instruction address options *)
type nia = 
  | NIA_successor
  | NIA_concrete_address of address
  | NIA_LR   (* "LR0:61 || 0b00" in Power pseudocode *)
  | NIA_CTR  (* "CTR0:61 || 0b00" in Power pseudocode *)
  | NIA_register of reg_name (* the address will be in a register,
                                corresponds to AArch64 BLR, BR, RET
                                instructions *)

let niaCompare n1 n2 = match (n1,n2) with
  | (NIA_successor, NIA_successor) -> EQ
  | (NIA_successor, _) -> LT
  | (NIA_concrete_address _, NIA_successor) -> GT
  | (NIA_concrete_address a1, NIA_concrete_address a2) -> compare a1 a2
  | (NIA_concrete_address _, _) -> LT
  | (NIA_LR, NIA_successor) -> GT
  | (NIA_LR, NIA_concrete_address _) -> GT
  | (NIA_LR, NIA_LR) -> EQ
  | (NIA_LR, _) -> LT
  | (NIA_CTR, NIA_successor) -> GT
  | (NIA_CTR, NIA_concrete_address _) -> GT
  | (NIA_CTR, NIA_LR) -> GT
  | (NIA_CTR, NIA_CTR) -> EQ
  | (NIA_CTR, NIA_register _) -> LT
  | (NIA_register _, NIA_successor) -> GT
  | (NIA_register _, NIA_concrete_address _) -> GT
  | (NIA_register _, NIA_LR) -> GT
  | (NIA_register _, NIA_CTR) -> GT
  | (NIA_register r1, NIA_register r2) -> compare r1 r2
  end

instance (Ord nia)
  let compare = niaCompare
  let (<)  n1 n2 = (niaCompare n1 n2) = LT
  let (<=) n1 n2 = (niaCompare n1 n2) <> GT
  let (>)  n1 n2 = (niaCompare n1 n2) = GT
  let (>=) n1 n2 = (niaCompare n1 n2) <> LT
end

let stringFromNia = function
  | NIA_successor -> "NIA_successor"
  | NIA_concrete_address a -> "NIA_concrete_address " ^ show a
  | NIA_LR -> "NIA_LR"
  | NIA_CTR -> "NIA_CTR"
  | NIA_register r -> "NIA_register " ^ show r
end

instance (Show nia)
  let show = stringFromNia
end

type dia =
  | DIA_none
  | DIA_concrete_address of address
  | DIA_register of reg_name

let diaCompare d1 d2 = match (d1, d2) with
  | (DIA_none, DIA_none) -> EQ
  | (DIA_none, _) -> LT
  | (DIA_concrete_address a1, DIA_none) -> GT
  | (DIA_concrete_address a1, DIA_concrete_address a2) -> compare a1 a2
  | (DIA_concrete_address a1, _) -> LT
  | (DIA_register r1, DIA_register r2) -> compare r1 r2
  | (DIA_register _, _) -> GT
end

instance (Ord dia)
  let compare = diaCompare
  let (<)  n1 n2 = (diaCompare n1 n2) = LT
  let (<=) n1 n2 = (diaCompare n1 n2) <> GT
  let (>)  n1 n2 = (diaCompare n1 n2) = GT
  let (>=) n1 n2 = (diaCompare n1 n2) <> LT
end

let stringFromDia = function
  | DIA_none               ->  "DIA_none"
  | DIA_concrete_address a ->  "DIA_concrete_address " ^ show a
  | DIA_register r ->  "DIA_delayed_register " ^ show r
end

instance (Show dia)
  let show = stringFromDia
end<|MERGE_RESOLUTION|>--- conflicted
+++ resolved
@@ -106,6 +106,8 @@
 
 type byte_lifted = Byte_lifted of list bit_lifted (* of length 8 *) (*MSB first everywhere*)
 
+type instruction_field_value = list bit
+
 type byte = Byte of list bit (* of length 8 *)  (*MSB first everywhere*) 
 
 type address_lifted = Address_lifted of list byte_lifted (* of length 8 for 64bit machines*) * maybe integer
@@ -131,22 +133,66 @@
 type opcode = Opcode of list byte (* of length 4 *)
 
 (** typeclass instantiations *)
-  
-
-instance (EnumerationType bit)
-  let toNat = function
-    | Bitc_zero -> 0
-    | Bitc_one -> 1
-  end
-end
-
-instance (EnumerationType bit_lifted)
-  let toNat = function
-    | Bitl_zero -> 0 
-    | Bitl_one -> 1
-    | Bitl_undef -> 2
-    | Bitl_unknown -> 3
-  end
+
+let ~{ocaml} bitCompare (b1:bit) (b2:bit) =
+  match (b1,b2) with
+  | (Bitc_zero, Bitc_zero) -> EQ
+  | (Bitc_one, Bitc_one) -> EQ
+  | (Bitc_zero, _) -> LT
+  | (_,_) -> GT
+  end
+let inline {ocaml} bitCompare = defaultCompare
+
+let ~{ocaml} bitLess b1 b2      = bitCompare b1 b2 =  LT
+let ~{ocaml} bitLessEq b1 b2    = bitCompare b1 b2 <> GT
+let ~{ocaml} bitGreater b1 b2   = bitCompare b1 b2 =  GT
+let ~{ocaml} bitGreaterEq b1 b2 = bitCompare b1 b2 <> LT
+
+let inline {ocaml} bitLess      = defaultLess
+let inline {ocaml} bitLessEq    = defaultLessEq
+let inline {ocaml} bitGreater   = defaultGreater
+let inline {ocaml} bitGreaterEq = defaultGreaterEq
+
+instance (Ord bit)
+  let compare = bitCompare
+  let (<)  = bitLess
+  let (<=) = bitLessEq
+  let (>)  = bitGreater
+  let (>=) = bitGreaterEq
+end
+
+let ~{ocaml} bit_liftedCompare (bl1:bit_lifted) (bl2:bit_lifted) =
+  match (bl1,bl2) with
+  | (Bitl_zero, Bitl_zero) -> EQ
+  | (Bitl_zero,_) -> LT
+  | (Bitl_one, Bitl_zero) -> GT
+  | (Bitl_one, Bitl_one) -> EQ
+  | (Bitl_one, _) -> LT
+  | (Bitl_undef,Bitl_zero) -> GT
+  | (Bitl_undef,Bitl_one) -> GT
+  | (Bitl_undef,Bitl_undef) -> EQ
+  | (Bitl_undef,_) -> LT
+  | (Bitl_unknown,Bitl_unknown) -> EQ
+  | (Bitl_unknown,_) -> GT
+  end
+let inline {ocaml} bit_liftedCompare = defaultCompare
+
+let ~{ocaml} bit_liftedLess b1 b2      = bit_liftedCompare b1 b2 =  LT
+let ~{ocaml} bit_liftedLessEq b1 b2    = bit_liftedCompare b1 b2 <> GT
+let ~{ocaml} bit_liftedGreater b1 b2   = bit_liftedCompare b1 b2 =  GT
+let ~{ocaml} bit_liftedGreaterEq b1 b2 = bit_liftedCompare b1 b2 <> LT
+
+let inline {ocaml} bit_liftedLess      = defaultLess
+let inline {ocaml} bit_liftedLessEq    = defaultLessEq
+let inline {ocaml} bit_liftedGreater   = defaultGreater
+let inline {ocaml} bit_liftedGreaterEq = defaultGreaterEq
+
+instance (Ord bit_lifted)
+  let compare = bit_liftedCompare
+  let (<)  = bit_liftedLess
+  let (<=) = bit_liftedLessEq
+  let (>)  = bit_liftedGreater
+  let (>=) = bit_liftedGreaterEq
 end
 
 let ~{ocaml} byte_liftedCompare (Byte_lifted b1) (Byte_lifted b2) = compare b1 b2
@@ -191,10 +237,6 @@
   let (>=) = byteGreaterEq
 end
 
-
-
-
-
 let ~{ocaml} opcodeCompare (Opcode o1) (Opcode o2) =
   compare o1 o2
 let {ocaml} opcodeCompare = defaultCompare
@@ -216,10 +258,6 @@
   let (>)  = opcodeGreater
   let (>=) = opcodeGreaterEq
 end
-                              
-
-
-
 
 let addressCompare (Address b1 i1) (Address b2 i2) = compare i1 i2
 (* this cannot be defaultCompare for OCaml because addresses contain big ints *)
@@ -562,63 +600,137 @@
 instance (Show instruction_kind)
   let show = function
     | IK_barrier barrier_kind -> "IK_barrier " ^ (show barrier_kind)
-    | IK_mem_read read_kind   -> "IK_mem_read " ^ (show read_kind)
+    | IK_mem_read read_kind -> "IK_mem_read " ^ (show read_kind)
     | IK_mem_write write_kind -> "IK_mem_write " ^ (show write_kind)
-    | IK_mem_rmw (r, w)       -> "IK_mem_rmw " ^ (show r) ^ " " ^ (show w)
-    | IK_cond_branch          -> "IK_cond_branch"
-    | IK_trans trans_kind     -> "IK_trans " ^ (show trans_kind)
-    | IK_simple               -> "IK_simple"
-  end
-end
-
-
-
-instance (EnumerationType read_kind)
-  let toNat = function
-    | Read_plain -> 0
-    | Read_reserve -> 1
-    | Read_acquire -> 2
-    | Read_exclusive -> 3
-    | Read_exclusive_acquire -> 4
-    | Read_stream -> 5
-    | Read_RISCV_acquire -> 6
-    | Read_RISCV_strong_acquire -> 7
-    | Read_RISCV_reserved -> 8
-    | Read_RISCV_reserved_acquire -> 9
-    | Read_RISCV_reserved_strong_acquire -> 10
-    | Read_X86_locked -> 11
-  end
-end
-
-instance (EnumerationType write_kind)
-  let toNat = function
-    | Write_plain -> 0
-    | Write_conditional -> 1
-    | Write_release -> 2
-    | Write_exclusive -> 3 
-    | Write_exclusive_release -> 4
-    | Write_RISCV_release -> 5
-    | Write_RISCV_strong_release -> 6
-    | Write_RISCV_conditional -> 7
-    | Write_RISCV_conditional_release -> 8
-    | Write_RISCV_conditional_strong_release -> 9
-    | Write_X86_locked -> 10
-  end
-end
-
-<<<<<<< HEAD
+    | IK_cond_branch -> "IK_cond_branch"
+    | IK_trans trans_kind -> "IK_trans " ^ (show trans_kind)
+    | IK_simple -> "IK_simple"
+  end
+end
+
+
+
+let ~{ocaml} read_kindCompare rk1 rk2 =
+  match (rk1, rk2) with
+  | (Read_plain, Read_plain)             -> EQ
+  | (Read_plain, Read_reserve)           -> LT
+  | (Read_plain, Read_acquire)           -> LT
+  | (Read_plain, Read_exclusive)         -> LT
+  | (Read_plain, Read_exclusive_acquire) -> LT
+  | (Read_plain, Read_stream)            -> LT
+
+  | (Read_reserve, Read_plain)             -> GT
+  | (Read_reserve, Read_reserve)           -> EQ
+  | (Read_reserve, Read_acquire)           -> LT
+  | (Read_reserve, Read_exclusive)         -> LT
+  | (Read_reserve, Read_exclusive_acquire) -> LT
+  | (Read_reserve, Read_stream)            -> LT
+
+  | (Read_acquire, Read_plain)             -> GT
+  | (Read_acquire, Read_reserve)           -> GT
+  | (Read_acquire, Read_acquire)           -> EQ
+  | (Read_acquire, Read_exclusive)         -> LT
+  | (Read_acquire, Read_exclusive_acquire) -> LT
+  | (Read_acquire, Read_stream)            -> LT
+
+  | (Read_exclusive, Read_plain)             -> GT
+  | (Read_exclusive, Read_reserve)           -> GT
+  | (Read_exclusive, Read_acquire)           -> GT
+  | (Read_exclusive, Read_exclusive)         -> EQ
+  | (Read_exclusive, Read_exclusive_acquire) -> LT
+  | (Read_exclusive, Read_stream)            -> LT
+
+  | (Read_exclusive_acquire, Read_plain)             -> GT
+  | (Read_exclusive_acquire, Read_reserve)           -> GT
+  | (Read_exclusive_acquire, Read_acquire)           -> GT
+  | (Read_exclusive_acquire, Read_exclusive)         -> GT
+  | (Read_exclusive_acquire, Read_exclusive_acquire) -> EQ
+  | (Read_exclusive_acquire, Read_stream)            -> GT
+
+  | (Read_stream, Read_plain)             -> GT
+  | (Read_stream, Read_reserve)           -> GT
+  | (Read_stream, Read_acquire)           -> GT
+  | (Read_stream, Read_exclusive)         -> GT
+  | (Read_stream, Read_exclusive_acquire) -> GT
+  | (Read_stream, Read_stream)            -> EQ
+end
+let inline {ocaml} read_kindCompare = defaultCompare
+
+let ~{ocaml} read_kindLess b1 b2      = read_kindCompare b1 b2 =  LT
+let ~{ocaml} read_kindLessEq b1 b2    = read_kindCompare b1 b2 <> GT
+let ~{ocaml} read_kindGreater b1 b2   = read_kindCompare b1 b2 =  GT
+let ~{ocaml} read_kindGreaterEq b1 b2 = read_kindCompare b1 b2 <> LT
+
+let inline {ocaml} read_kindLess      = defaultLess
+let inline {ocaml} read_kindLessEq    = defaultLessEq
+let inline {ocaml} read_kindGreater   = defaultGreater
+let inline {ocaml} read_kindGreaterEq = defaultGreaterEq
+
+instance (Ord read_kind)
+  let compare = read_kindCompare
+  let (<)  = read_kindLess
+  let (<=) = read_kindLessEq
+  let (>)  = read_kindGreater
+  let (>=) = read_kindGreaterEq
+end
+
+let ~{ocaml} write_kindCompare wk1 wk2 =
+  match (wk1, wk2) with
+  | (Write_plain, Write_plain)             -> EQ
+  | (Write_plain, Write_conditional)       -> LT
+  | (Write_plain, Write_release)           -> LT
+  | (Write_plain, Write_exclusive)         -> LT
+  | (Write_plain, Write_exclusive_release) -> LT
+
+  | (Write_conditional, Write_plain)             -> GT
+  | (Write_conditional, Write_conditional)       -> EQ
+  | (Write_conditional, Write_release)           -> LT
+  | (Write_conditional, Write_exclusive)         -> LT
+  | (Write_conditional, Write_exclusive_release) -> LT
+
+  | (Write_release, Write_plain)             -> GT
+  | (Write_release, Write_conditional)       -> GT
+  | (Write_release, Write_release)           -> EQ
+  | (Write_release, Write_exclusive)         -> LT
+  | (Write_release, Write_exclusive_release) -> LT
+
+  | (Write_exclusive, Write_plain)             -> GT
+  | (Write_exclusive, Write_conditional)       -> GT
+  | (Write_exclusive, Write_release)           -> GT
+  | (Write_exclusive, Write_exclusive)         -> EQ
+  | (Write_exclusive, Write_exclusive_release) -> LT
+
+  | (Write_exclusive_release, Write_plain)             -> GT
+  | (Write_exclusive_release, Write_conditional)       -> GT
+  | (Write_exclusive_release, Write_release)           -> GT
+  | (Write_exclusive_release, Write_exclusive)         -> GT
+  | (Write_exclusive_release, Write_exclusive_release) -> EQ
+end
+let inline {ocaml} write_kindCompare = defaultCompare
+
+let ~{ocaml} write_kindLess b1 b2      = write_kindCompare b1 b2 =  LT
+let ~{ocaml} write_kindLessEq b1 b2    = write_kindCompare b1 b2 <> GT
+let ~{ocaml} write_kindGreater b1 b2   = write_kindCompare b1 b2 =  GT
+let ~{ocaml} write_kindGreaterEq b1 b2 = write_kindCompare b1 b2 <> LT
+
+let inline {ocaml} write_kindLess      = defaultLess
+let inline {ocaml} write_kindLessEq    = defaultLessEq
+let inline {ocaml} write_kindGreater   = defaultGreater
+let inline {ocaml} write_kindGreaterEq = defaultGreaterEq
+
+instance (Ord write_kind)
+  let compare = write_kindCompare
+  let (<)  = write_kindLess
+  let (<=) = write_kindLessEq
+  let (>)  = write_kindGreater
+  let (>=) = write_kindGreaterEq
+end
+
 (* Barrier comparison that uses less memory in Isabelle/HOL
 let ~{ocaml} barrier_number = function
     | Barrier_Sync -> (0 : natural)
     | Barrier_LwSync -> 1
     | Barrier_Eieio -> 2
-=======
-instance (EnumerationType barrier_kind)
-  let toNat = function
-    | Barrier_Sync -> 0
-    | Barrier_LwSync -> 1
-    | Barrier_Eieio ->2
->>>>>>> 16c269d6
     | Barrier_Isync -> 3
     | Barrier_DMB -> 4
     | Barrier_DMB_ST -> 5
@@ -629,7 +741,13 @@
     | Barrier_ISB -> 10
     | Barrier_TM_COMMIT -> 11
     | Barrier_MIPS_SYNC -> 12
-<<<<<<< HEAD
+    | Barrier_RISCV_rw_rw -> 13
+    | Barrier_RISCV_r_rw -> 14
+    | Barrier_RISCV_r_r -> 15
+    | Barrier_RISCV_rw_w -> 16
+    | Barrier_RISCV_w_w -> 17
+    | Barrier_RISCV_i -> 18
+    | Barrier_x86_MFENCE -> 19
   end
 
  let ~{ocaml} barrier_kindCompare bk1 bk2 =
@@ -694,16 +812,25 @@
   (* | (Barrier_MIPS_SYNC, _) -> LT
   | (_, Barrier_MIPS_SYNC) -> GT *)
 
-=======
-    | Barrier_RISCV_rw_rw -> 13
-    | Barrier_RISCV_r_rw -> 14
-    | Barrier_RISCV_r_r -> 15
-    | Barrier_RISCV_rw_w -> 16
-    | Barrier_RISCV_w_w -> 17
-    | Barrier_RISCV_i -> 18
-    | Barrier_x86_MFENCE -> 19
->>>>>>> 16c269d6
-  end
+  end
+let inline {ocaml} barrier_kindCompare = defaultCompare
+
+let ~{ocaml} barrier_kindLess b1 b2      = barrier_kindCompare b1 b2 =  LT
+let ~{ocaml} barrier_kindLessEq b1 b2    = barrier_kindCompare b1 b2 <> GT
+let ~{ocaml} barrier_kindGreater b1 b2   = barrier_kindCompare b1 b2 =  GT
+let ~{ocaml} barrier_kindGreaterEq b1 b2 = barrier_kindCompare b1 b2 <> LT
+
+let inline {ocaml} barrier_kindLess      = defaultLess
+let inline {ocaml} barrier_kindLessEq    = defaultLessEq
+let inline {ocaml} barrier_kindGreater   = defaultGreater
+let inline {ocaml} barrier_kindGreaterEq = defaultGreaterEq
+
+instance (Ord barrier_kind)
+  let compare = barrier_kindCompare
+  let (<)  = barrier_kindLess
+  let (<=) = barrier_kindLessEq
+  let (>)  = barrier_kindGreater
+  let (>=) = barrier_kindGreaterEq
 end
 
 type event = 
