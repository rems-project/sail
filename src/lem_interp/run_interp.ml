open Printf ;;
open Interp_ast ;;
open Interp ;;
open Interp_lib ;;

open Big_int ;;

let lit_to_string = function
 | L_unit -> "unit"
 | L_zero -> "bitzero"
 | L_one -> "bitone"
 | L_true -> "true"
 | L_false -> "false"
 | L_num n -> string_of_big_int n
 | L_hex s -> s
 | L_bin s -> s
 | L_undef -> "undefined"
 | L_string s -> "\"" ^ s ^ "\""
;;

let id_to_string = function
  | Id_aux(Id s,_) | Id_aux(DeIid s,_) -> s
;;

let loc_to_string = function
  | Unknown -> "Unknown"
  | Trans(s,_) -> s
  | Range(s,fline,fchar,tline,tchar) -> 
    "in " ^ s ^ " from line " ^  (string_of_int fline) ^ " character " ^ (string_of_int fchar) ^ 
      " to line " ^ (string_of_int tline) ^ " character " ^ (string_of_int tchar)
;;

let bitvec_to_string l = "0b" ^ (String.concat "" (List.map (function
  | V_lit(L_aux(L_zero, _)) -> "0"
  | V_lit(L_aux(L_one, _)) -> "1"
  | _ -> assert false) l))
;;

let rec val_to_string = function
 | V_boxref(n, t) -> sprintf "boxref %d" n
 | V_lit (L_aux(l,_)) -> sprintf (*"literal %s" *) "%s" (lit_to_string l)
 | V_tuple l ->
     let repr = String.concat ", " (List.map val_to_string l) in
     sprintf "tuple <%s>" repr
 | V_list l ->
     let repr = String.concat "; " (List.map val_to_string l) in
     sprintf "list [%s]" repr
 | V_vector (first_index, inc, l) ->
     let order = if inc then "little-endian" else "big-endian" in
     let repr =
       try bitvec_to_string l
       with Failure _ -> String.concat "; " (List.map val_to_string l) in
     sprintf "vector [%s] (%s, from %s)" repr order (string_of_big_int first_index)
 | V_record(_, l) ->
     let pp (id, value) = sprintf "%s = %s" (id_to_string id) (val_to_string value) in
     let repr = String.concat "; " (List.map  pp l) in
     sprintf "record {%s}" repr
 | V_ctor (id,_, value) ->
     sprintf "constructor %s %s" (id_to_string id) (val_to_string value)
;;

let rec env_to_string = function
  | [] -> ""
  | [id,v] -> sprintf "%s |-> %s" (id_to_string id) (val_to_string v)
  | (id,v)::env -> sprintf "%s |-> %s, %s" (id_to_string id) (val_to_string v) (env_to_string env)

let rec stack_to_string = function
  | Top -> "Top"
  | Frame(id,exp,env,mem,s) ->
    sprintf "(Frame of %s, e, (%s), m, %s)" (id_to_string id) (env_to_string env) (stack_to_string s)
;;  


let reg_to_string = function Reg (id,_) | SubReg (id,_,_) -> id_to_string id ;;
let sub_to_string = function None -> "" | Some (x, y) -> sprintf " (%s, %s)"
  (string_of_big_int x) (string_of_big_int y)
let act_to_string = function
 | Read_reg (reg, sub) ->
     sprintf "read_reg %s%s" (reg_to_string reg) (sub_to_string sub)
 | Write_reg (reg, sub, value) ->
     sprintf "write_reg %s%s = %s" (reg_to_string reg) (sub_to_string sub)
     (val_to_string value)
 | Read_mem (id, args, sub) ->
     sprintf "read_mem %s(%s)%s" (id_to_string id) (val_to_string args)
     (sub_to_string sub)
 | Write_mem (id, args, sub, value) ->
     sprintf "write_mem %s(%s)%s = %s" (id_to_string id) (val_to_string args)
     (sub_to_string sub) (val_to_string value)
 | Call_extern (name, arg) ->
     sprintf "extern call %s applied to %s" name (val_to_string arg)
;;

let id_compare i1 i2 = 
  match (i1, i2) with 
    | (Id_aux(Id(i1),_),Id_aux(Id(i2),_)) 
    | (Id_aux(Id(i1),_),Id_aux(DeIid(i2),_)) 
    | (Id_aux(DeIid(i1),_),Id_aux(Id(i2),_))
    | (Id_aux(DeIid(i1),_),Id_aux(DeIid(i2),_)) -> compare i1 i2

module Reg = struct
  include Map.Make(struct type t = id let compare = id_compare end)
end ;;

module Mem = struct
  include Map.Make(struct
    type t = (id * big_int)
    let compare (i1, v1) (i2, v2) =
      match id_compare i1 i2 with
      | 0 -> compare_big_int v1 v2
      | n -> n
    end)
  (* debugging memory accesses *)
  let add (n, idx) v m =
    eprintf "%s[%s] <- %s\n" (id_to_string n) (string_of_big_int idx) (val_to_string v);
    add (n, idx) v m
  let find (n, idx) m =
    let v = find (n, idx) m in
    eprintf "%s[%s] -> %s\n" (id_to_string n) (string_of_big_int idx) (val_to_string v);
    v
end ;;

let slice v = function
  | None -> v
  | Some (n, m) -> slice_vector v n m
;;

let vconcat v v' = vec_concat (V_tuple [v; v']) ;;

let perform_action ((reg, mem) as env) = function
 | Read_reg ((Reg (id, _) | SubReg (id, _, _)), sub) ->
     slice (Reg.find id reg) sub, env
 | Read_mem (id, V_lit(L_aux((L_num n),_)), sub) ->
     slice (Mem.find (id, n) mem) sub, env
 | Write_reg ((Reg (id, _) | SubReg (id, _, _)), None, value) ->
     V_lit (L_aux(L_unit,Interp_ast.Unknown)), (Reg.add id value reg, mem)
 | Write_reg ((Reg (id, _) | SubReg (id, _, _)), Some (start, stop), value) ->
     (* XXX if updating a single element, wrap value into a vector -
      * should the typechecker do that coercion for us automatically? *)
     let value = if eq_big_int start stop then V_vector (zero_big_int, true, [value]) else value in
     let old_val = Reg.find id reg in
     let new_val = fupdate_vector_slice old_val value start stop in
     V_lit (L_aux(L_unit,Interp_ast.Unknown)), (Reg.add id new_val reg, mem)
 | Write_mem (id, V_lit(L_aux(L_num n,_)), None, value) ->
     V_lit (L_aux(L_unit, Interp_ast.Unknown)), (reg, Mem.add (id, n) value mem)
 (* multi-byte accesses to memory *)
<<<<<<< HEAD
 (* XXX this doesn't deal with endianess at all *)
 | Read_mem (id, V_tuple [V_lit(L_num n); V_lit(L_num size)], sub) ->
=======
 (* XXX this doesn't deal with endianess at all, and it seems broken in tests *)
 | Read_mem (id, V_tuple [V_lit(L_aux(L_num n,_)); V_lit(L_aux(L_num size,_))], sub) ->
>>>>>>> 7582bed6
     let rec fetch k acc =
       if eq_big_int k size then slice acc sub else
         let slice = Mem.find (id, add_big_int n k) mem in
         fetch (succ_big_int k) (vconcat acc slice)
     in
     fetch zero_big_int (V_vector (zero_big_int, true, [])), env
 (* XXX no support for multi-byte slice write at the moment - not hard to add,
  * but we need a function basic read/write first since slice access involves
  * read, fupdate, write. *)
<<<<<<< HEAD
 | Write_mem (id, V_tuple [V_lit(L_num n); V_lit(L_num size)], None, V_vector (m, inc, vs)) ->
     (* normalize input vector so that it is indexed from 0 - for slices *)
     let value = V_vector (zero_big_int, inc, vs) in
=======
 | Write_mem (id, V_tuple [V_lit(L_aux(L_num n,_)); V_lit(L_aux(L_num size,_))], None, value) ->
>>>>>>> 7582bed6
     (* assumes smallest unit of memory is 8 bit *)
     let byte_size = 8 in
     let rec update k mem =
       if eq_big_int k size then mem else
         let n1 = mult_int_big_int byte_size k in
         let n2 = sub_big_int (mult_int_big_int byte_size (succ_big_int k)) (big_int_of_int 1) in
         let slice = slice_vector value n1 n2 in
         let mem' = Mem.add (id, add_big_int n k) slice mem in
         update (succ_big_int k) mem'
     in V_lit (L_aux(L_unit, Interp_ast.Unknown)), (reg, update zero_big_int mem)
 (* This case probably never happens in the POWER spec anyway *)
 | Write_mem (id, V_lit(L_aux(L_num n,_)), Some (start, stop), value) ->
     (* XXX if updating a single element, wrap value into a vector -
      * should the typechecker do that coercion for us automatically? *)
     let value = if eq_big_int start stop then V_vector (zero_big_int, true, [value]) else value in
     let old_val = Mem.find (id, n) mem in
     let new_val = fupdate_vector_slice old_val value start stop in
     V_lit (L_aux(L_unit, Interp_ast.Unknown)), (reg, Mem.add (id, n) new_val mem)
 | Call_extern (name, arg) -> eval_external name arg, env
 | _ -> assert false
;;


let run (name, test) =
  let rec loop env = function
  | Value v -> eprintf "%s: returned %s\n" name (val_to_string v); true
  | Action (a, s) ->
      eprintf "%s: suspended on action %s\n" name (act_to_string a);
      (*eprintf "%s: suspended on action %s, with stack %s\n" name (act_to_string a) (stack_to_string s);*)
      let return, env' = perform_action env a in
      eprintf "%s: action returned %s\n" name (val_to_string return);
      loop env' (resume test s return)
  | Error(l, e) -> eprintf "%s: %s: error: %s\n" name (loc_to_string l) e; false in
  let entry = E_aux(E_app(Id_aux((Id "main"),Unknown), [E_aux(E_lit (L_aux(L_unit,Unknown)),(Unknown,None))]),(Unknown,None)) in
  eprintf "%s: starting\n" name;
  try
    Printexc.record_backtrace true;
    loop (Reg.empty, Mem.empty) (interp test entry)
  with e ->
    let trace = Printexc.get_backtrace () in
    eprintf "%s: interpretor error %s\n%s\n" name (Printexc.to_string e) trace;
    false
;;<|MERGE_RESOLUTION|>--- conflicted
+++ resolved
@@ -143,13 +143,8 @@
  | Write_mem (id, V_lit(L_aux(L_num n,_)), None, value) ->
      V_lit (L_aux(L_unit, Interp_ast.Unknown)), (reg, Mem.add (id, n) value mem)
  (* multi-byte accesses to memory *)
-<<<<<<< HEAD
  (* XXX this doesn't deal with endianess at all *)
- | Read_mem (id, V_tuple [V_lit(L_num n); V_lit(L_num size)], sub) ->
-=======
- (* XXX this doesn't deal with endianess at all, and it seems broken in tests *)
  | Read_mem (id, V_tuple [V_lit(L_aux(L_num n,_)); V_lit(L_aux(L_num size,_))], sub) ->
->>>>>>> 7582bed6
      let rec fetch k acc =
        if eq_big_int k size then slice acc sub else
          let slice = Mem.find (id, add_big_int n k) mem in
@@ -159,13 +154,9 @@
  (* XXX no support for multi-byte slice write at the moment - not hard to add,
   * but we need a function basic read/write first since slice access involves
   * read, fupdate, write. *)
-<<<<<<< HEAD
- | Write_mem (id, V_tuple [V_lit(L_num n); V_lit(L_num size)], None, V_vector (m, inc, vs)) ->
+ | Write_mem (id, V_tuple [V_lit(L_aux(L_num n,_)); V_lit(L_aux(L_num size,_))], None, V_vector (m, inc, vs)) ->
      (* normalize input vector so that it is indexed from 0 - for slices *)
      let value = V_vector (zero_big_int, inc, vs) in
-=======
- | Write_mem (id, V_tuple [V_lit(L_aux(L_num n,_)); V_lit(L_aux(L_num size,_))], None, value) ->
->>>>>>> 7582bed6
      (* assumes smallest unit of memory is 8 bit *)
      let byte_size = 8 in
      let rec update k mem =
