(*========================================================================*)
(*     Sail                                                               *)
(*                                                                        *)
(*  Copyright (c) 2013-2017                                               *)
(*    Kathyrn Gray                                                        *)
(*    Shaked Flur                                                         *)
(*    Stephen Kell                                                        *)
(*    Gabriel Kerneis                                                     *)
(*    Robert Norton-Wright                                                *)
(*    Christopher Pulte                                                   *)
(*    Peter Sewell                                                        *)
(*                                                                        *)
(*  All rights reserved.                                                  *)
(*                                                                        *)
(*  This software was developed by the University of Cambridge Computer   *)
(*  Laboratory as part of the Rigorous Engineering of Mainstream Systems  *)
(*  (REMS) project, funded by EPSRC grant EP/K008528/1.                   *)
(*                                                                        *)
(*  Redistribution and use in source and binary forms, with or without    *)
(*  modification, are permitted provided that the following conditions    *)
(*  are met:                                                              *)
(*  1. Redistributions of source code must retain the above copyright     *)
(*     notice, this list of conditions and the following disclaimer.      *)
(*  2. Redistributions in binary form must reproduce the above copyright  *)
(*     notice, this list of conditions and the following disclaimer in    *)
(*     the documentation and/or other materials provided with the         *)
(*     distribution.                                                      *)
(*                                                                        *)
(*  THIS SOFTWARE IS PROVIDED BY THE AUTHOR AND CONTRIBUTORS ``AS IS''    *)
(*  AND ANY EXPRESS OR IMPLIED WARRANTIES, INCLUDING, BUT NOT LIMITED     *)
(*  TO, THE IMPLIED WARRANTIES OF MERCHANTABILITY AND FITNESS FOR A       *)
(*  PARTICULAR PURPOSE ARE DISCLAIMED.  IN NO EVENT SHALL THE AUTHOR OR   *)
(*  CONTRIBUTORS BE LIABLE FOR ANY DIRECT, INDIRECT, INCIDENTAL,          *)
(*  SPECIAL, EXEMPLARY, OR CONSEQUENTIAL DAMAGES (INCLUDING, BUT NOT      *)
(*  LIMITED TO, PROCUREMENT OF SUBSTITUTE GOODS OR SERVICES; LOSS OF      *)
(*  USE, DATA, OR PROFITS; OR BUSINESS INTERRUPTION) HOWEVER CAUSED AND   *)
(*  ON ANY THEORY OF LIABILITY, WHETHER IN CONTRACT, STRICT LIABILITY,    *)
(*  OR TORT (INCLUDING NEGLIGENCE OR OTHERWISE) ARISING IN ANY WAY OUT    *)
(*  OF THE USE OF THIS SOFTWARE, EVEN IF ADVISED OF THE POSSIBILITY OF    *)
(*  SUCH DAMAGE.                                                          *)
(*========================================================================*)

(* PS NOTES FOR KATHY:

pls also change:  

  decode_to_istate
  decode_to_instruction 

to take an opcode as defined above, instead of a value 

and change 

*)


open import Sail_impl_base
import Interp
open import Interp_ast
open import Pervasives
open import Num

open import Assert_extra

(*Type representing the constructor parameters in instruction, other is a type not representable externally*)
type instr_parm_typ = 
  | Bit (*A single bit, represented as a one element Bitvector as a value*)
  | Bvector of maybe nat (* A bitvector type, with length when statically known *)
  | Range of maybe nat (*Internally represented as a number, externally as a bitvector of length nat *)
  | Enum of string * nat (*Internally represented as either a number or constructor, externally as a bitvector*)
  | Other (*An unrepresentable type, will be represented as Unknown in instruciton form *)

let {coq} instr_parm_typEqual ip1 ip2 = match (ip1,ip2) with
  | (Bit,Bit) -> true
  | (Bvector i1,Bvector i2) -> i1 = i2
  | (Range i1,Range i2) -> i1 = i2
  | (Enum s1 i1,Enum s2 i2) -> s1 = s2 && i1 = i2
  | (Other,Other) -> true
  | _ -> false
end
let inline ~{coq} instr_parm_typEqual = unsafe_structural_equality

let {coq} instr_parm_typInequal ip1 ip2 = not (instr_parm_typEqual ip1 ip2)
let inline ~{coq} instr_parm_typInequal = unsafe_structural_inequality

instance (Eq instr_parm_typ) 
  let (=) = instr_parm_typEqual
  let (<>) ip1 ip2 = not (instr_parm_typEqual ip1 ip2)
end 

let instr_parm_typShow ip = match ip with
  | Bit -> "Bit"
  | Bvector i -> "Bvector " ^ show i
  | Range i -> "Range " ^ show i
  | Enum s i -> "Enum " ^ s ^ " " ^ show i
  | Other -> "Other"
 end

instance (Show instr_parm_typ)
let show = instr_parm_typShow
end

(*A representation of the AST node for each instruction in the spec, with concrete values from this call,
  and the potential static effects from the funcl clause for this instruction 
  Follows the form of the instruction in instruction_extractor, but populates the parameters with actual values
*)
type instruction = (string * list (string * instr_parm_typ * instruction_field_value))

let {coq} instructionEqual i1 i2 = match (i1,i2) with
  | ((i1,parms1,effects1),(i2,parms2,effects2)) -> i1=i2 && parms1 = parms2 && effects1 = effects2
end
let inline ~{coq} instructionEqual = unsafe_structural_equality

let {coq} instructionInequal i1 i2 = not (instructionEqual i1 i2)
let inline ~{coq} instructionInequal = unsafe_structural_inequality

type v_kind = Bitv | Bytev

type decode_error = 
  | Unsupported_instruction_error of instruction
  | Not_an_instruction_error of opcode
  | Internal_error of string


let decode_error_compare e1 e2 =
  match (e1, e2) with
  | (Unsupported_instruction_error i1, Unsupported_instruction_error i2)
      -> defaultCompare i1 i2
  | (Unsupported_instruction_error _, _) -> LT
  | (_, Unsupported_instruction_error _) -> GT

  | (Not_an_instruction_error o1, Not_an_instruction_error o2) -> defaultCompare o1 o2
  | (Not_an_instruction_error _, _) -> LT
  | (_, Not_an_instruction_error _) -> GT

  | (Internal_error s1, Internal_error s2) -> compare s1 s2
  (* | (Internal_error _, _) -> LT *)
  (* | (_, Internal_error _) -> GT *)
  end

let decode_error_less e1 e2       = decode_error_compare e1 e2 =  LT
let decode_error_less_eq e1 e2    = decode_error_compare e1 e2 <> GT
let decode_error_greater e1 e2    = decode_error_compare e1 e2 =  GT
let decode_error_greater_eq e1 e2 = decode_error_compare e1 e2 <> LT

instance (Ord decode_error)
  let compare = decode_error_compare
  let (<)  = decode_error_less
  let (<=) = decode_error_less_eq
  let (>)  = decode_error_greater
  let (>=) = decode_error_greater_eq
end

let decode_error_equal e1 e2 = (decode_error_compare e1 e2) = EQ
let decode_error_inequal e1 e2 = not (decode_error_equal e1 e2)

instance  (Eq decode_error)
  let (=)  = decode_error_equal
  let (<>) = decode_error_inequal
end


type interpreter_state = Interp.stack (*Deem abstract*)
(* Will come from a .lem file generated by Sail, bound to a 'defs' identifier *)
type specification = Interp_ast.defs Interp.tannot (*Deem abstract*)
type interpreter_mode = Interp.interp_mode (*Deem abstract*)
type interp_mode = <| internal_mode: interpreter_mode |>
val make_mode : (*eager*) bool -> (*tracking*) bool -> interp_mode
val tracking_dependencies : interp_mode -> bool



(*Map between external functions as preceived from a Sail spec and the actual implementation of the function *)
type external_functions = list (string * (Interp.value -> Interp.value))

(*Maps between the memory functions as preceived from a Sail spec and the values needed for actions in the memory model*)
type barriers = list (string * barrier_kind)
type memory_parameter_transformer = interp_mode -> Interp.value -> (memory_value * nat * maybe (list reg_name))
type optional_memory_transformer = interp_mode -> Interp.value -> maybe memory_value
type memory_read = MR of read_kind * memory_parameter_transformer
type memory_reads  = list (string * memory_read)
type memory_read_tagged  = MRT of read_kind * memory_parameter_transformer
type memory_read_taggeds = list (string * memory_read_tagged)
type memory_write_ea = MEA of write_kind * memory_parameter_transformer
type memory_write_eas = list (string * memory_write_ea)
type memory_write = MW of write_kind * memory_parameter_transformer * (maybe (instruction_state -> bool -> instruction_state))
and memory_writes = list (string * memory_write)
and memory_write_val = MV of optional_memory_transformer * (maybe (instruction_state -> bool -> instruction_state))
and memory_write_vals = list (string * memory_write_val)
<<<<<<< HEAD
and excl_res_t = ER of maybe (instruction_state -> bool -> instruction_state)
and excl_res = maybe (string * excl_res_t)
=======
and memory_write_val_tagged = MVT of optional_memory_transformer * (maybe (instruction_state -> bool -> instruction_state))
and memory_write_vals_tagged = list (string * memory_write_val_tagged)
>>>>>>> e9b40edc

(* Definition information needed to run an instruction *)
and context =
    Context of Interp.top_level * direction * 
<<<<<<< HEAD
	memory_reads * memory_writes * memory_write_eas * memory_write_vals * barriers * excl_res * external_functions
=======
	memory_reads * memory_read_taggeds * memory_writes * memory_write_eas * memory_write_vals * memory_write_vals_tagged * barriers * external_functions
>>>>>>> e9b40edc

(* An instruction in flight *)
and instruction_state = IState of interpreter_state * context


type outcome =
(* Request to read N bytes at address *)
(* The register list, used when mode.track_values, is those that the address depended on *)
| Read_mem of read_kind * address_lifted * nat * maybe (list reg_name) * (memory_value -> instruction_state)
| Read_mem_tagged of read_kind * address_lifted * nat * maybe (list reg_name) * ((bit_lifted * memory_value) -> instruction_state)

(* Request to write memory *)
| Write_mem of write_kind * address_lifted * nat * maybe (list reg_name)
  * memory_value * maybe (list reg_name)  * (bool -> instruction_state)

(* Request the result of store-exclusive *)
| Excl_res of (bool -> instruction_state)

(* Tell the system a write is imminent, at address lifted tainted by register list, of size nat *)
| Write_ea of write_kind * address_lifted * nat * maybe (list reg_name) * instruction_state

(* Request to write memory at last signaled address. Memory value should be 8* the size given in Write_ea *)
| Write_memv of maybe address_lifted * memory_value * maybe (list reg_name) * (bool -> instruction_state)
| Write_memv_tagged of maybe address_lifted * (bit_lifted * memory_value) * maybe (list reg_name) * (bool -> instruction_state)

(* Request a memory barrier *)
| Barrier of barrier_kind * instruction_state

(* Tell the system to dynamically recalculate dependency footprint *)
| Footprint of instruction_state

(* Request to read register, will track dependency when mode.track_values *)
| Read_reg of reg_name * (register_value -> instruction_state) 

(* Request to write register *)
| Write_reg of reg_name * register_value * instruction_state

(* List of instruciton states to be run in parallel, any order*)
| Nondet_choice of list instruction_state * instruction_state

(* Escape the current instruction, for traps, some sys calls, interrupts, etc. Can optionally 
   provide a handler.  The non-optional instruction_state is what we would be doing if we're 
   not escaping. This is for exhaustive interp *)
| Escape of maybe instruction_state * instruction_state

(*Result of a failed assert with possible error message to report*)
| Fail of maybe string

(* Stop for incremental stepping, function can be used to display function call data *)
| Internal of maybe string * maybe (unit -> string) * instruction_state

(* Analysis can lead to non_deterministic evaluation, represented with this outcome *)
(*Note: this should not be externally visible *)
| Analysis_non_det of list instruction_state * instruction_state

(*Completed interpreter*)
| Done

(*Interpreter error*)
| Error of string


(* Functions to build up the initial state for interpretation *)
<<<<<<< HEAD
val build_context : specification -> memory_reads -> memory_writes -> memory_write_eas -> memory_write_vals -> barriers -> excl_res -> external_functions -> context
=======
val build_context : specification -> memory_reads -> memory_read_taggeds-> memory_writes -> memory_write_eas -> memory_write_vals -> memory_write_vals_tagged -> barriers -> external_functions -> context 
>>>>>>> e9b40edc
val initial_instruction_state : context -> string -> list register_value -> instruction_state 
  (* string is a function name, list of value are the parameters to that function *)

type instruction_or_decode_error =
  | IDE_instr of instruction * Interp.value
  | IDE_decode_error of decode_error

(** propose to remove the following type and use the above instead *)
type i_state_or_error =
  | Instr of instruction * instruction_state
  | Decode_error of decode_error


(** PS:I agree. propose to remove this: Function to decode an instruction and build the state to run it*)
val decode_to_istate : context -> maybe (list (reg_name * register_value)) -> opcode -> i_state_or_error

(** propose to add this, and then use instruction_to_istate on the result: Function to decode an instruction and build the state to run it*)
(** PS made a placeholder in interp_inter_imp.lem, but it just uses decode_to_istate and throws away the istate; surely it's easy to just do what's necessary to get the instruction.   This sort-of works, but it crashes on ioid 10 after 167 steps - maybe instruction_to_istate (which I wasn't using directly before) isn't quite right? *)
val decode_to_instruction : context -> maybe (list (reg_name * register_value))-> opcode -> instruction_or_decode_error

(*Function to generate the state to run from an instruction form; is always an Instr*)
val instruction_to_istate : context -> instruction -> instruction_state (*i_state_or_error*)

(* Slice a register value into a smaller vector, starting at first number (wrt the indices of the register value, not raw positions in its list of bits) and going to second (inclusive) according to order. *)
val slice_reg_value : register_value -> nat -> nat -> register_value
(*Create a new register value where the contents of nat to nat are replaced by the second register_value *)  
val update_reg_value_slice : reg_name -> register_value -> nat -> nat -> register_value -> register_value


(* Big step of the interpreter, to the next request for an external action *)
(* When interp_mode has eager_eval false, interpreter is (close to) small step *)
val interp : interp_mode -> instruction_state -> outcome

(* Run the interpreter without external interaction, feeding in Unknown on all reads 
except for those register values provided *)
val interp_exhaustive : maybe (list (reg_name * register_value)) -> instruction_state -> list event

(* As above, but will request register reads: outcome will only be rreg, done, or error *)
val rr_interp_exhaustive : interp_mode -> instruction_state -> list event -> (outcome * (list event)) 

val translate_address :
  context -> end_flag -> string -> maybe (list (reg_name * register_value)) -> address
  -> maybe address * maybe (list event)

                      
val instruction_analysis :
  context -> end_flag -> string -> (string -> (nat * nat * direction * (nat * nat)))
  -> maybe (list (reg_name * register_value)) -> instruction -> (list reg_name * list reg_name * list reg_name * list nia * dia * instruction_kind)


val initial_outcome_s_of_instruction : (instruction_state -> unit -> (string * string)) -> context -> interp_mode -> instruction -> Sail_impl_base.outcome_s unit
<|MERGE_RESOLUTION|>--- conflicted
+++ resolved
@@ -187,22 +187,15 @@
 and memory_writes = list (string * memory_write)
 and memory_write_val = MV of optional_memory_transformer * (maybe (instruction_state -> bool -> instruction_state))
 and memory_write_vals = list (string * memory_write_val)
-<<<<<<< HEAD
 and excl_res_t = ER of maybe (instruction_state -> bool -> instruction_state)
 and excl_res = maybe (string * excl_res_t)
-=======
 and memory_write_val_tagged = MVT of optional_memory_transformer * (maybe (instruction_state -> bool -> instruction_state))
 and memory_write_vals_tagged = list (string * memory_write_val_tagged)
->>>>>>> e9b40edc
 
 (* Definition information needed to run an instruction *)
 and context =
     Context of Interp.top_level * direction * 
-<<<<<<< HEAD
-	memory_reads * memory_writes * memory_write_eas * memory_write_vals * barriers * excl_res * external_functions
-=======
-	memory_reads * memory_read_taggeds * memory_writes * memory_write_eas * memory_write_vals * memory_write_vals_tagged * barriers * external_functions
->>>>>>> e9b40edc
+	memory_reads * memory_read_taggeds * memory_writes * memory_write_eas * memory_write_vals * memory_write_vals_tagged * barriers * excl_res * external_functions
 
 (* An instruction in flight *)
 and instruction_state = IState of interpreter_state * context
@@ -266,11 +259,7 @@
 
 
 (* Functions to build up the initial state for interpretation *)
-<<<<<<< HEAD
-val build_context : specification -> memory_reads -> memory_writes -> memory_write_eas -> memory_write_vals -> barriers -> excl_res -> external_functions -> context
-=======
-val build_context : specification -> memory_reads -> memory_read_taggeds-> memory_writes -> memory_write_eas -> memory_write_vals -> memory_write_vals_tagged -> barriers -> external_functions -> context 
->>>>>>> e9b40edc
+val build_context : specification -> memory_reads -> memory_read_taggeds-> memory_writes -> memory_write_eas -> memory_write_vals -> memory_write_vals_tagged -> barriers -> excl_res -> external_functions -> context
 val initial_instruction_state : context -> string -> list register_value -> instruction_state 
   (* string is a function name, list of value are the parameters to that function *)
 
