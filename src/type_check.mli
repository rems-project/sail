(**************************************************************************)
(*     Sail                                                               *)
(*                                                                        *)
(*  Copyright (c) 2013-2017                                               *)
(*    Kathyrn Gray                                                        *)
(*    Shaked Flur                                                         *)
(*    Stephen Kell                                                        *)
(*    Gabriel Kerneis                                                     *)
(*    Robert Norton-Wright                                                *)
(*    Christopher Pulte                                                   *)
(*    Peter Sewell                                                        *)
(*    Alasdair Armstrong                                                  *)
(*    Brian Campbell                                                      *)
(*    Thomas Bauereiss                                                    *)
(*    Anthony Fox                                                         *)
(*    Jon French                                                          *)
(*    Dominic Mulligan                                                    *)
(*    Stephen Kell                                                        *)
(*    Mark Wassell                                                        *)
(*                                                                        *)
(*  All rights reserved.                                                  *)
(*                                                                        *)
(*  This software was developed by the University of Cambridge Computer   *)
(*  Laboratory as part of the Rigorous Engineering of Mainstream Systems  *)
(*  (REMS) project, funded by EPSRC grant EP/K008528/1.                   *)
(*                                                                        *)
(*  Redistribution and use in source and binary forms, with or without    *)
(*  modification, are permitted provided that the following conditions    *)
(*  are met:                                                              *)
(*  1. Redistributions of source code must retain the above copyright     *)
(*     notice, this list of conditions and the following disclaimer.      *)
(*  2. Redistributions in binary form must reproduce the above copyright  *)
(*     notice, this list of conditions and the following disclaimer in    *)
(*     the documentation and/or other materials provided with the         *)
(*     distribution.                                                      *)
(*                                                                        *)
(*  THIS SOFTWARE IS PROVIDED BY THE AUTHOR AND CONTRIBUTORS ``AS IS''    *)
(*  AND ANY EXPRESS OR IMPLIED WARRANTIES, INCLUDING, BUT NOT LIMITED     *)
(*  TO, THE IMPLIED WARRANTIES OF MERCHANTABILITY AND FITNESS FOR A       *)
(*  PARTICULAR PURPOSE ARE DISCLAIMED.  IN NO EVENT SHALL THE AUTHOR OR   *)
(*  CONTRIBUTORS BE LIABLE FOR ANY DIRECT, INDIRECT, INCIDENTAL,          *)
(*  SPECIAL, EXEMPLARY, OR CONSEQUENTIAL DAMAGES (INCLUDING, BUT NOT      *)
(*  LIMITED TO, PROCUREMENT OF SUBSTITUTE GOODS OR SERVICES; LOSS OF      *)
(*  USE, DATA, OR PROFITS; OR BUSINESS INTERRUPTION) HOWEVER CAUSED AND   *)
(*  ON ANY THEORY OF LIABILITY, WHETHER IN CONTRACT, STRICT LIABILITY,    *)
(*  OR TORT (INCLUDING NEGLIGENCE OR OTHERWISE) ARISING IN ANY WAY OUT    *)
(*  OF THE USE OF THIS SOFTWARE, EVEN IF ADVISED OF THE POSSIBILITY OF    *)
(*  SUCH DAMAGE.                                                          *)
(**************************************************************************)

(** The type checker API *)

open Ast
open Ast_util
module Big_int = Nat_big_num

(** [opt_tc_debug] controls the verbosity of the type checker. 0 is
   silent, 1 prints a tree of the type derivation and 2 is like 1 but
   with much more debugging information. 3 is the highest level, and
   is even more verbose still. *)
val opt_tc_debug : int ref

(** [opt_no_effects] turns of the effect checking. Effects will still
   be propagated as normal however. *)
val opt_no_effects : bool ref

(** [opt_no_lexp_bounds_check] turns of the bounds checking in vector
   assignments in l-expressions. *)
val opt_no_lexp_bounds_check : bool ref

(** [opt_expand_valspec] expands typedefs in valspecs during type
   checking. We prefer not to do it for latex output but it is
   otherwise a good idea. *)
val opt_expand_valspec : bool ref

(** Linearize cases involving power where we would otherwise require
   the SMT solver to use non-linear arithmetic. *)
val opt_smt_linearize : bool ref

(** {2 Type errors} *)

type type_error =
  | Err_no_casts of unit exp * typ * typ * type_error * type_error list
  | Err_no_overloading of id * (id * type_error) list
  | Err_unresolved_quants of id * quant_item list * (mut * typ) Bindings.t * n_constraint list
  | Err_subtype of typ * typ * n_constraint list * Ast.l KBindings.t
  | Err_no_num_ident of id
  | Err_other of string
  | Err_because of type_error * Ast.l * type_error

type env

exception Type_error of env * l * type_error;;

val typ_debug : ?level:int -> string Lazy.t -> unit
val typ_print : string Lazy.t -> unit

(** {2 Environments} *)

(** The env module defines the internal type checking environment, and
   contains functions that operate on that state. *)
module Env : sig
  (** Env.t is the type of environments *)
  type t = env

  (** Note: Most get_ functions assume the identifiers exist, and throw
     type errors if they don't. *)

  (** Get the quantifier and type for a function identifier, freshening
      type variables. *)
  val get_val_spec : id -> t -> typquant * typ

  (** Like get_val_spec, except that the original type variables are used.
      Useful when processing the body of the function. *)
  val get_val_spec_orig : id -> t -> typquant * typ

  val update_val_spec : id -> typquant * typ -> t -> t

  val get_register : id -> t -> effect * effect * typ

  (** Return all the identifiers in an enumeration. Throws a type
     error if the enumeration doesn't exist. *)
  val get_enum : id -> t -> id list

  val get_locals : t -> (mut * typ) Bindings.t

  val add_local : id -> mut * typ -> t -> t

  val add_scattered_variant : id -> typquant -> t -> t

  (** Check if a local variable is mutable. Throws Type_error if it
     isn't a local variable. Probably best to use Env.lookup_id
     instead *)
  val is_mutable : id -> t -> bool

  (** Get the current set of constraints. *)
  val get_constraints : t -> n_constraint list

  val add_constraint : n_constraint -> t -> t

  val get_typ_var : kid -> t -> kind_aux

  val get_typ_vars : t -> kind_aux KBindings.t

  val get_typ_var_locs : t -> Ast.l KBindings.t

  val add_typ_var : Ast.l -> kinded_id -> t -> t

  val is_record : id -> t -> bool

  (** Returns record quantifiers and fields *)
  val get_record : id -> t -> typquant * (typ * id) list

  (** Return type is: quantifier, argument type, return type, effect *)
  val get_accessor : id -> id -> t -> typquant * typ * typ * effect

  (** If the environment is checking a function, then this will get
     the expected return type of the function. It's useful for
     checking or inserting early returns. Returns an option type and
     won't throw any exceptions. *)
  val get_ret_typ : t -> typ option

  val get_overloads : id -> t -> id list

  val is_extern : id -> t -> string -> bool

  val get_extern : id -> t -> string -> string

  (** Lookup id searchs for a specified id in the environment, and
     returns it's type and what kind of identifier it is, using the
     lvar type. Returns Unbound if the identifier is unbound, and
     won't throw any exceptions. If the raw option is true, then look
     up the type without any flow typing modifiers. *)
  val lookup_id : ?raw:bool -> id -> t -> typ lvar

  val get_toplevel_lets : t -> IdSet.t

  val is_union_constructor : id -> t -> bool

  (** Check if the id is both a constructor, and the only constructor of that
      type. *)
  val is_singleton_union_constructor : id -> t -> bool

  val is_mapping : id -> t -> bool

  val is_register : id -> t -> bool

  (** Return a fresh kind identifier that doesn't exist in the
     environment. The optional argument bases the new identifer on the
     old one. *)
  val fresh_kid : ?kid:kid -> t -> kid

  val expand_constraint_synonyms : t -> n_constraint -> n_constraint

  val expand_nexp_synonyms : t -> nexp -> nexp

  val expand_synonyms : t -> typ -> typ

  (** Expand type synonyms and remove register annotations (i.e. register<t> -> t)) *)
  val base_typ_of : t -> typ -> typ

  (** no_casts removes all the implicit type casts/coercions from the
     environment, so checking a term with such an environment will
     guarantee not to insert any casts. Not that this is only about
     the implicit casting and has nothing to do with the E_cast AST
     node. *)
  val no_casts : t -> t

  (** Is casting allowed by the environment? *)
  val allow_casts : t -> bool

  (** Note: Likely want use Type_check.initial_env instead. The empty
     environment is lacking even basic builtins. *)
  val empty : t

  val pattern_completeness_ctx : t -> Pattern_completeness.ctx

  val builtin_typs : typquant Bindings.t

  val get_union_id : id -> t -> typquant * typ

  val set_prover : (t -> n_constraint -> bool) option -> t -> t
end

(** {4 Environment helper functions} *)

(** Push all the type variables and constraints from a typquant into
   an environment *)
val add_typquant : Ast.l -> typquant -> Env.t -> Env.t

val add_existential : Ast.l -> kinded_id list -> n_constraint -> Env.t -> Env.t

(** When the typechecker creates new type variables it gives them
   fresh names of the form 'fvXXX#name, where XXX is a number (not
   necessarily three digits), and name is the original name when the
   type variable was created by renaming an exisiting type variable to
   avoid shadowing. orig_kid takes such a type variable and strips out
   the 'fvXXX# part. It returns the type variable unmodified if it is
   not of this form. *)
val orig_kid : kid -> kid

(** Vector with default order as set in environment by [default Order ord] *)
val dvector_typ : Env.t -> nexp -> typ -> typ

(** {2 Type annotations} *)

(** The type of type annotations *)
type tannot

(** The canonical view of a type annotation is that it is a tuple
   containing an environment (env), a type (typ), and an effect such
   that check_X env (strip_X X) typ succeeds, where X is typically exp
   (i.e an expression). Note that it is specifically not guaranteed
   that calling destruct_tannot followed by mk_tannot returns an
   identical type annotation. *)
val destruct_tannot : tannot -> (Env.t * typ * effect) option
val mk_tannot : Env.t -> typ -> effect -> tannot

val empty_tannot : tannot
val is_empty_tannot : tannot -> bool

val destruct_tannot : tannot -> (Env.t * typ * effect) option
val string_of_tannot : tannot -> string (* For debugging only *)
val replace_typ : typ -> tannot -> tannot
val replace_env : Env.t -> tannot -> tannot

(** {2 Removing type annotations} *)

(** Strip the type annotations from an expression. *)
val strip_exp : 'a exp -> unit exp

(** Strip the type annotations from a pattern *)
val strip_pat : 'a pat -> unit pat

(** Strip the type annotations from a pattern-expression *)
val strip_pexp : 'a pexp -> unit pexp

(** Strip the type annotations from an l-expression *)
val strip_lexp : 'a lexp -> unit lexp

val strip_mpexp : 'a mpexp -> unit mpexp
val strip_mapcl : 'a mapcl -> unit mapcl

(** Strip location information from types for comparison purposes *)
val strip_typ : typ -> typ
val strip_typq : typquant -> typquant
val strip_id : id -> id
val strip_kid : kid -> kid
val strip_base_effect : base_effect -> base_effect
val strip_effect : effect -> effect
val strip_nexp_aux : nexp_aux -> nexp_aux
val strip_nexp : nexp -> nexp
val strip_n_constraint_aux : n_constraint_aux -> n_constraint_aux
val strip_n_constraint : n_constraint -> n_constraint
val strip_typ_aux : typ_aux -> typ_aux

(** {2 Checking expressions and patterns} *)

(** Check an expression has some type. Returns a fully annotated
   version of the expression, where each subexpression is annotated
   with it's type and the Environment used while checking it. The can
   be used to re-start the typechecking process on any
   sub-expression. so local modifications to the AST can be
   re-checked. *)
val check_exp : Env.t -> unit exp -> typ -> tannot exp

val infer_exp : Env.t -> unit exp -> tannot exp

val infer_pat : Env.t -> unit pat -> tannot pat * Env.t * unit exp list

val infer_lexp : Env.t -> unit lexp -> tannot lexp

val check_case : Env.t -> typ -> unit pexp -> typ -> tannot pexp

val check_fundef : Env.t -> 'a fundef -> tannot def list * Env.t

val check_val_spec : Env.t -> 'a val_spec -> tannot def list * Env.t

(** Attempt to prove a constraint using z3. Returns true if z3 can
   prove that the constraint is true, returns false if z3 cannot prove
   the constraint true. Note that this does not guarantee that the
   constraint is actually false, as the constraint solver is somewhat
   untrustworthy. *)
val prove : (string * int * int * int) -> Env.t -> n_constraint -> bool

(** Returns Some c if there is a unique c such that nexp = c *)
val solve_unique : Env.t -> nexp -> Big_int.num option

val canonicalize : Env.t -> typ -> typ

val subtype_check : Env.t -> typ -> typ -> bool

val bind_pat : Env.t -> unit pat -> typ -> tannot pat * Env.t * unit Ast.exp list

(** Variant that doesn't introduce new guards for literal patterns,
   but raises a type error instead.  This should always be safe to use
   on patterns that have previously been type checked. *)
val bind_pat_no_guard : Env.t -> unit pat -> typ -> tannot pat * Env.t

val typ_error : Env.t -> Ast.l -> string -> 'a

(** {2 Destructuring type annotations} Partial functions: The
   expressions and patterns passed to these functions must be
   guaranteed to have tannots of the form Some (env, typ) for these to
   work. *)

val env_of : tannot exp -> Env.t
val env_of_annot : Ast.l * tannot -> Env.t
val env_of_tannot : tannot -> Env.t

val typ_of : tannot exp -> typ
val typ_of_annot : Ast.l * tannot -> typ
val typ_of_tannot : tannot -> typ

val typ_of_pat : tannot pat -> typ
val env_of_pat : tannot pat -> Env.t

val typ_of_pexp : tannot pexp -> typ
val env_of_pexp : tannot pexp -> Env.t

val typ_of_mpat : tannot mpat -> typ
val env_of_mpat : tannot mpat -> Env.t

val typ_of_mpexp : tannot mpexp -> typ
val env_of_mpexp : tannot mpexp -> Env.t

val effect_of : tannot exp -> effect
val effect_of_pat : tannot pat -> effect
val effect_of_annot : tannot -> effect
val add_effect_annot : tannot -> effect -> tannot

(* Returns the type that an expression was checked against, if any.
   Note that these may be removed if an expression is rewritten. *)
val expected_typ_of : Ast.l * tannot -> typ option

(** {2 Utilities } *)

(** Safely destructure an existential type. Returns None if the type
   is not existential. This function will pick a fresh name for the
   existential to ensure that no name-collisions occur, although we
   can optionally suggest a name for the case where it would not cause
   a collision. The "plain" version does not treat numeric types
   (i.e. range, int, nat) as existentials. *)
val destruct_exist_plain : ?name:string option -> typ -> (kinded_id list * n_constraint * typ) option
val destruct_exist : ?name:string option -> typ -> (kinded_id list * n_constraint * typ) option

val destruct_atom_nexp : Env.t -> typ -> nexp option

val destruct_atom_bool : Env.t -> typ -> n_constraint option

val destruct_range : Env.t -> typ -> (kid list * n_constraint * nexp * nexp) option

val destruct_numeric : ?name:string option -> typ -> (kid list * n_constraint * nexp) option

val destruct_vector : Env.t -> typ -> (nexp * order * typ) option

(** Construct an existential type with a guaranteed fresh
   identifier. *)
val exist_typ : (kid -> n_constraint) -> (kid -> typ) -> typ

val subst_unifiers : typ_arg KBindings.t -> typ -> typ

(** [unify l env goals typ1 typ2] returns set of typ_arg bindings such
   that substituting those bindings using every type variable in goals
   will make typ1 and typ2 equal. Will throw a Unification_error if
   typ1 and typ2 cannot unification (although unification in Sail is
   not complete). Will throw a type error if any goals appear in in
   typ2 (occurs check). *)
val unify : l -> Env.t -> KidSet.t -> typ -> typ -> typ_arg KBindings.t

(** Check if two types are alpha equivalent *)
val alpha_equivalent : Env.t -> typ -> typ -> bool

(** Throws Invalid_argument if the argument is not a E_app expression *)
val instantiation_of : tannot exp -> typ_arg KBindings.t

(** Doesn't use the type of the expression when calculating instantiations.
    May fail if the arguments aren't sufficient to calculate all unifiers. *)
val instantiation_of_without_type : tannot exp -> typ_arg KBindings.t

(* Type variable instantiations that inference will extract from constraints *)
val instantiate_simple_equations : quant_item list -> typ_arg KBindings.t

val propagate_exp_effect : tannot exp -> tannot exp

val propagate_pexp_effect : tannot pexp -> tannot pexp * effect

<<<<<<< HEAD
val big_int_of_nexp : nexp -> Big_int.num option

(** {2 Checking full AST} *)
=======
(** {2 Checking full ASTs} *)
>>>>>>> ec8cad1d

(** Fully type-check an AST

Some invariants that will hold of a fully checked AST are:

 - No internal nodes, such as E_internal_exp, or E_comment nodes.

 - E_vector_access nodes and similar will be replaced by function
   calls E_app to vector access functions. This is different to the
   old type checker.

 - Every expressions type annotation [tannot] will be Some (typ, env).

 - Also every pattern will be annotated with the type it matches.

 - Toplevel expressions such as typedefs and some subexpressions such
   as letbinds may have None as their tannots if it doesn't make sense
   for them to have type annotations.

   check throws type_errors rather than Sail generic errors from
   Reporting. For a function that uses generic errors, use
   Type_error.check *)
val check : Env.t -> 'a defs -> tannot defs * Env.t

(** The same as [check], but exposes the intermediate type-checking
   environments so we don't have to always re-check the entire AST *)
val check_with_envs : Env.t -> 'a def list -> (tannot def list * Env.t) list

(** The initial type checking environment *)
val initial_env : Env.t<|MERGE_RESOLUTION|>--- conflicted
+++ resolved
@@ -425,13 +425,9 @@
 
 val propagate_pexp_effect : tannot pexp -> tannot pexp * effect
 
-<<<<<<< HEAD
 val big_int_of_nexp : nexp -> Big_int.num option
 
-(** {2 Checking full AST} *)
-=======
 (** {2 Checking full ASTs} *)
->>>>>>> ec8cad1d
 
 (** Fully type-check an AST
 
