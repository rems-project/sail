(**************************************************************************)
(*     Sail                                                               *)
(*                                                                        *)
(*  Copyright (c) 2013-2017                                               *)
(*    Kathyrn Gray                                                        *)
(*    Shaked Flur                                                         *)
(*    Stephen Kell                                                        *)
(*    Gabriel Kerneis                                                     *)
(*    Robert Norton-Wright                                                *)
(*    Christopher Pulte                                                   *)
(*    Peter Sewell                                                        *)
(*    Thomas Bauereiss                                                    *)
(*                                                                        *)
(*  All rights reserved.                                                  *)
(*                                                                        *)
(*  This software was developed by the University of Cambridge Computer   *)
(*  Laboratory as part of the Rigorous Engineering of Mainstream Systems  *)
(*  (REMS) project, funded by EPSRC grant EP/K008528/1.                   *)
(*                                                                        *)
(*  Redistribution and use in source and binary forms, with or without    *)
(*  modification, are permitted provided that the following conditions    *)
(*  are met:                                                              *)
(*  1. Redistributions of source code must retain the above copyright     *)
(*     notice, this list of conditions and the following disclaimer.      *)
(*  2. Redistributions in binary form must reproduce the above copyright  *)
(*     notice, this list of conditions and the following disclaimer in    *)
(*     the documentation and/or other materials provided with the         *)
(*     distribution.                                                      *)
(*                                                                        *)
(*  THIS SOFTWARE IS PROVIDED BY THE AUTHOR AND CONTRIBUTORS ``AS IS''    *)
(*  AND ANY EXPRESS OR IMPLIED WARRANTIES, INCLUDING, BUT NOT LIMITED     *)
(*  TO, THE IMPLIED WARRANTIES OF MERCHANTABILITY AND FITNESS FOR A       *)
(*  PARTICULAR PURPOSE ARE DISCLAIMED.  IN NO EVENT SHALL THE AUTHOR OR   *)
(*  CONTRIBUTORS BE LIABLE FOR ANY DIRECT, INDIRECT, INCIDENTAL,          *)
(*  SPECIAL, EXEMPLARY, OR CONSEQUENTIAL DAMAGES (INCLUDING, BUT NOT      *)
(*  LIMITED TO, PROCUREMENT OF SUBSTITUTE GOODS OR SERVICES; LOSS OF      *)
(*  USE, DATA, OR PROFITS; OR BUSINESS INTERRUPTION) HOWEVER CAUSED AND   *)
(*  ON ANY THEORY OF LIABILITY, WHETHER IN CONTRACT, STRICT LIABILITY,    *)
(*  OR TORT (INCLUDING NEGLIGENCE OR OTHERWISE) ARISING IN ANY WAY OUT    *)
(*  OF THE USE OF THIS SOFTWARE, EVEN IF ADVISED OF THE POSSIBILITY OF    *)
(*  SUCH DAMAGE.                                                          *)
(**************************************************************************)

open Type_check
open Ast
open Ast_util
open Rewriter
open Big_int
open PPrint
open Pretty_print_common

(****************************************************************************
 * PPrint-based sail-to-lem pprinter
****************************************************************************)

let print_to_from_interp_value = ref true
let langlebar = string "<|"
let ranglebar = string "|>"
let anglebars = enclose langlebar ranglebar

let is_number_char c =
  c = '0' || c = '1' || c = '2' || c = '3' || c = '4' || c = '5' ||
  c = '6' || c = '7' || c = '8' || c = '9'

let rec fix_id remove_tick name = match name with
  | "assert"
  | "lsl"
  | "lsr"
  | "asr"
  | "type"
  | "fun"
  | "function"
  | "raise"
  | "try"
  | "match"
  | "with"
  | "check"
  | "field"
  | "LT"
  | "GT"
  | "EQ"
  | "integer"
    -> name ^ "'"
  | _ ->
     if String.contains name '#' then
       fix_id remove_tick (String.concat "_" (Util.split_on_char '#' name))
     else if String.contains name '?' then
       fix_id remove_tick (String.concat "_pat_" (Util.split_on_char '?' name))
     else if name.[0] = '\'' then
       let var = String.sub name 1 (String.length name - 1) in
       if remove_tick then var else (var ^ "'")
     else if is_number_char(name.[0]) then
       ("v" ^ name ^ "'")
     else name

let doc_id_lem (Id_aux(i,_)) =
  match i with
  | Id i -> string (fix_id false i)
  | DeIid x ->
     (* add an extra space through empty to avoid a closing-comment
      * token in case of x ending with star. *)
     parens (separate space [colon; string x; empty])

let doc_id_lem_type (Id_aux(i,_)) =
  match i with
  | Id("int") -> string "ii"
  | Id("nat") -> string "ii"
  | Id("option") -> string "maybe"
  | Id i -> string (fix_id false i)
  | DeIid x ->
     (* add an extra space through empty to avoid a closing-comment
      * token in case of x ending with star. *)
     parens (separate space [colon; string x; empty])

let doc_id_lem_ctor (Id_aux(i,_)) =
  match i with
  | Id("bit") -> string "bitU"
  | Id("int") -> string "integer"
  | Id("nat") -> string "integer"
  | Id("Some") -> string "Just"
  | Id("None") -> string "Nothing"
  | Id i -> string (fix_id false (String.capitalize i))
  | DeIid x ->
     (* add an extra space through empty to avoid a closing-comment
      * token in case of x ending with star. *)
     separate space [colon; string (String.capitalize x); empty]

let doc_var_lem kid = string (fix_id true (string_of_kid kid))

let simple_annot l typ = (Parse_ast.Generated l, Some (Env.empty, typ, no_effect))
let simple_num l n = E_aux (
  E_lit (L_aux (L_num n, Parse_ast.Generated l)),
  simple_annot (Parse_ast.Generated l)
    (atom_typ (Nexp_aux (Nexp_constant n, Parse_ast.Generated l))))

let effectful_set =
  List.exists
    (fun (BE_aux (eff,_)) ->
      match eff with
      | BE_rreg | BE_wreg | BE_rmem | BE_rmemt | BE_wmem | BE_eamem
      | BE_exmem | BE_wmv | BE_wmvt | BE_barr | BE_depend | BE_nondet
      | BE_escape -> true
      | _ -> false)

let effectful (Effect_aux (eff,_)) =
  match eff with
  | Effect_var _ -> failwith "effectful: Effect_var not supported"
  | Effect_set effs -> effectful_set effs

let is_regtyp (Typ_aux (typ, _)) env = match typ with
  | Typ_app(id, _) when string_of_id id = "register" -> true
  | Typ_id(id) when Env.is_regtyp id env -> true
  | _ -> false

let doc_nexp_lem nexp =
  let (Nexp_aux (nexp, l) as full_nexp) = nexp_simp nexp in
  match nexp with
  | Nexp_constant i -> string ("ty" ^ string_of_big_int i)
  | Nexp_var v -> string (string_of_kid (orig_kid v))
  | _ ->
     let rec mangle_nexp (Nexp_aux (nexp, _)) = begin
       match nexp with
       | Nexp_id id -> string_of_id id
       | Nexp_var kid -> string_of_id (id_of_kid (orig_kid kid))
       | Nexp_constant i -> Pretty_print_lem_ast.lemnum string_of_big_int i
       | Nexp_times (n1, n2) -> mangle_nexp n1 ^ "_times_" ^ mangle_nexp n2
       | Nexp_sum (n1, n2) -> mangle_nexp n1 ^ "_plus_" ^ mangle_nexp n2
       | Nexp_minus (n1, n2) -> mangle_nexp n1 ^ "_minus_" ^ mangle_nexp n2
       | Nexp_exp n -> "exp_" ^ mangle_nexp n
       | Nexp_neg n -> "neg_" ^ mangle_nexp n
     end in
     string ("'" ^ mangle_nexp full_nexp)
     (* raise (Reporting_basic.err_unreachable l
       ("cannot pretty-print non-atomic nexp \"" ^ string_of_nexp full_nexp ^ "\"")) *)

(* Rewrite mangled names of type variables to the original names *)
let rec orig_nexp (Nexp_aux (nexp, l)) =
  let rewrap nexp = Nexp_aux (nexp, l) in
  match nexp with
  | Nexp_var kid -> rewrap (Nexp_var (orig_kid kid))
  | Nexp_times (n1, n2) -> rewrap (Nexp_times (orig_nexp n1, orig_nexp n2))
  | Nexp_sum (n1, n2) -> rewrap (Nexp_sum (orig_nexp n1, orig_nexp n2))
  | Nexp_minus (n1, n2) -> rewrap (Nexp_minus (orig_nexp n1, orig_nexp n2))
  | Nexp_exp n -> rewrap (Nexp_exp (orig_nexp n))
  | Nexp_neg n -> rewrap (Nexp_neg (orig_nexp n))
  | _ -> rewrap nexp

(* Returns the set of type variables that will appear in the Lem output,
   which may be smaller than those in the Sail type.  May need to be
   updated with doc_typ_lem *)
let rec lem_nexps_of_typ sequential mwords (Typ_aux (t,_)) =
  let trec = lem_nexps_of_typ sequential mwords in
  match t with
  | Typ_id _ -> NexpSet.empty
  | Typ_var kid -> NexpSet.singleton (orig_nexp (nvar kid))
  | Typ_fn (t1,t2,_) -> NexpSet.union (trec t1) (trec t2)
  | Typ_tup ts ->
     List.fold_left (fun s t -> NexpSet.union s (trec t))
       NexpSet.empty ts
  | Typ_app(Id_aux (Id "vector", _), [
    Typ_arg_aux (Typ_arg_nexp n, _);
    Typ_arg_aux (Typ_arg_nexp m, _);
    Typ_arg_aux (Typ_arg_order ord, _);
    Typ_arg_aux (Typ_arg_typ elem_typ, _)]) ->
     let m = nexp_simp m in
     if mwords && is_bit_typ elem_typ && not (is_nexp_constant m) then
       NexpSet.singleton (orig_nexp m)
     else trec elem_typ
     (* NexpSet.union
       (if mwords then tyvars_of_nexp (nexp_simp m) else NexpSet.empty)
       (trec elem_typ) *)
  | Typ_app(Id_aux (Id "register", _), [Typ_arg_aux (Typ_arg_typ etyp, _)]) ->
     if sequential then trec etyp else NexpSet.empty
  | Typ_app(Id_aux (Id "range", _),_)
  | Typ_app(Id_aux (Id "implicit", _),_)
  | Typ_app(Id_aux (Id "atom", _), _) -> NexpSet.empty
  | Typ_app (_,tas) ->
     List.fold_left (fun s ta -> NexpSet.union s (lem_nexps_of_typ_arg sequential mwords ta))
       NexpSet.empty tas
  | Typ_exist (kids,_,t) ->
     let s = trec t in
     List.fold_left (fun s k -> NexpSet.remove k s) s (List.map nvar kids)
and lem_nexps_of_typ_arg sequential mwords (Typ_arg_aux (ta,_)) =
  match ta with
  | Typ_arg_nexp nexp -> NexpSet.singleton (nexp_simp (orig_nexp nexp))
  | Typ_arg_typ typ -> lem_nexps_of_typ sequential mwords typ
  | Typ_arg_order _ -> NexpSet.empty

let lem_tyvars_of_typ sequential mwords typ =
  NexpSet.fold (fun nexp ks -> KidSet.union ks (tyvars_of_nexp nexp))
    (lem_nexps_of_typ sequential mwords typ) KidSet.empty

(* When making changes here, check whether they affect lem_tyvars_of_typ *)
let doc_typ_lem, doc_atomic_typ_lem =
  (* following the structure of parser for precedence *)
  let rec typ sequential mwords ty = fn_typ sequential mwords true ty
    and typ' sequential mwords ty = fn_typ sequential mwords false ty
    and fn_typ (sequential : bool) (mwords : bool) atyp_needed ((Typ_aux (t, _)) as ty) = match t with
      | Typ_fn(arg,ret,efct) ->
         (*let exc_typ = string "string" in*)
         let ret_typ =
           if effectful efct
           then separate space [string "_M";(*parens exc_typ;*) fn_typ sequential mwords true ret]
           else separate space [fn_typ sequential mwords false ret] in
         let tpp = separate space [tup_typ sequential mwords true arg; arrow;ret_typ] in
         (* once we have proper excetions we need to know what the exceptions type is *)
         if atyp_needed then parens tpp else tpp
      | _ -> tup_typ sequential mwords atyp_needed ty
    and tup_typ sequential mwords atyp_needed ((Typ_aux (t, _)) as ty) = match t with
      | Typ_tup typs ->
         let tpp = separate_map (space ^^ star ^^ space) (app_typ sequential mwords false) typs in
         if atyp_needed then parens tpp else tpp
      | _ -> app_typ sequential mwords atyp_needed ty
    and app_typ sequential mwords atyp_needed ((Typ_aux (t, l)) as ty) = match t with
      | Typ_app(Id_aux (Id "vector", _), [
          Typ_arg_aux (Typ_arg_nexp n, _);
          Typ_arg_aux (Typ_arg_nexp m, _);
          Typ_arg_aux (Typ_arg_order ord, _);
          Typ_arg_aux (Typ_arg_typ elem_typ, _)]) ->
         let tpp = match elem_typ with
           | Typ_aux (Typ_id (Id_aux (Id "bit",_)),_) when mwords ->
             string "bitvector " ^^ doc_nexp_lem (nexp_simp m)
             (* (match nexp_simp m with
               | (Nexp_aux(Nexp_constant i,_)) -> string "bitvector ty" ^^ doc_int i
               | (Nexp_aux(Nexp_var _, _)) -> separate space [string "bitvector"; doc_nexp m]
               | _ -> raise (Reporting_basic.err_unreachable l
                 "cannot pretty-print bitvector type with non-constant length")) *)
           | _ -> string "vector" ^^ space ^^ typ sequential mwords elem_typ in
         if atyp_needed then parens tpp else tpp
      | Typ_app(Id_aux (Id "register", _), [Typ_arg_aux (Typ_arg_typ etyp, _)]) ->
         (* TODO: Better distinguish register names and contents? *)
         (* fn_typ regtypes atyp_needed etyp *)
         let tpp =
           if sequential
           then string "register_ref regstate " ^^ typ sequential mwords etyp
           else string "register" in
         if atyp_needed then parens tpp else tpp
      | Typ_app(Id_aux (Id "range", _),_) ->
         (string "integer")
      | Typ_app(Id_aux (Id "implicit", _),_) ->
         (string "integer")
      | Typ_app(Id_aux (Id "atom", _), [Typ_arg_aux(Typ_arg_nexp n,_)]) ->
         (string "integer")
      | Typ_app(id,args) ->
         let tpp = (doc_id_lem_type id) ^^ space ^^ (separate_map space (doc_typ_arg_lem sequential mwords) args) in
         if atyp_needed then parens tpp else tpp
      | _ -> atomic_typ sequential mwords atyp_needed ty
    and atomic_typ sequential mwords atyp_needed ((Typ_aux (t, l)) as ty) = match t with
      | Typ_id (Id_aux (Id "bool",_)) -> string "bool"
      | Typ_id (Id_aux (Id "bit",_)) -> string "bitU"
      | Typ_id (id) ->
         (*if List.exists ((=) (string_of_id id)) regtypes
         then string "register"
         else*) doc_id_lem_type id
      | Typ_var v -> doc_var v
      | Typ_app _ | Typ_tup _ | Typ_fn _ ->
         (* exhaustiveness matters here to avoid infinite loops
          * if we add a new Typ constructor *)
         let tpp = typ sequential mwords ty in
         if atyp_needed then parens tpp else tpp
      | Typ_exist (kids,_,ty) -> begin
         let tpp = typ sequential mwords ty in
         let visible_vars = lem_tyvars_of_typ sequential mwords ty in
         match List.filter (fun kid -> KidSet.mem kid visible_vars) kids with
         | [] -> if atyp_needed then parens tpp else tpp
         | bad -> raise (Reporting_basic.err_general l
                           ("Existential type variable(s) " ^
                               String.concat ", " (List.map string_of_kid bad) ^
                               " escape into Lem"))
      end
    and doc_typ_arg_lem sequential mwords (Typ_arg_aux(t,_)) = match t with
      | Typ_arg_typ t -> app_typ sequential mwords true t
      | Typ_arg_nexp n -> doc_nexp_lem (nexp_simp n)
      | Typ_arg_order o -> empty
  in typ', atomic_typ

(* Check for variables in types that would be pretty-printed.
   In particular, in case of vector types, only the element type and the
   length argument are checked for variables, and the latter only if it is
   a bitvector; for other types of vectors, the length is not pretty-printed
   in the type, and the start index is never pretty-printed in vector types. *)
let rec contains_t_pp_var mwords (Typ_aux (t,a) as typ) = match t with
  | Typ_id _ -> false
  | Typ_var _ -> true
  | Typ_exist _ -> true
  | Typ_fn (t1,t2,_) -> contains_t_pp_var mwords t1 || contains_t_pp_var mwords t2
  | Typ_tup ts -> List.exists (contains_t_pp_var mwords) ts
  | Typ_app (c,targs) ->
      if Ast_util.is_number typ then false
      else if is_bitvector_typ typ then
        let (_,length,_,_) = vector_typ_args_of typ in
        let length = nexp_simp length in
        not (is_nexp_constant length ||
               (mwords && match length with Nexp_aux (Nexp_var _,_) -> true | _ -> false))
      else List.exists (contains_t_arg_pp_var mwords) targs
and contains_t_arg_pp_var mwords (Typ_arg_aux (targ, _)) = match targ with
  | Typ_arg_typ t -> contains_t_pp_var mwords t
  | Typ_arg_nexp nexp -> not (is_nexp_constant (nexp_simp nexp))
  | _ -> false

let doc_tannot_lem sequential mwords eff typ =
  if contains_t_pp_var mwords typ then empty
  else
    let ta = doc_typ_lem sequential mwords typ in
    if eff then string " : _M " ^^ parens ta
    else string " : " ^^ ta

(* doc_lit_lem gets as an additional parameter the type information from the
 * expression around it: that's a hack, but how else can we distinguish between
 * undefined values of different types ? *)
let doc_lit_lem sequential mwords in_pat (L_aux(lit,l)) a =
  match lit with
  | L_unit  -> utf8string "()"
  | L_zero  -> utf8string "B0"
  | L_one   -> utf8string "B1"
  | L_false -> utf8string "false"
  | L_true  -> utf8string "true"
  | L_num i ->
     let ipp = string_of_big_int i in
     utf8string (
       if in_pat then "("^ipp^":nn)"
       else if lt_big_int i zero_big_int then "((0"^ipp^"):ii)"
       else "("^ipp^":ii)")
  | L_hex n -> failwith "Shouldn't happen" (*"(num_to_vec " ^ ("0x" ^ n) ^ ")" (*shouldn't happen*)*)
  | L_bin n -> failwith "Shouldn't happen" (*"(num_to_vec " ^ ("0b" ^ n) ^ ")" (*shouldn't happen*)*)
  | L_undef ->
     (match a with
       | Some (_, (Typ_aux (t,_) as typ), _) ->
         (match t with
          | Typ_id (Id_aux (Id "bit", _))
          | Typ_app (Id_aux (Id "register", _),_) -> utf8string "UndefinedRegister 0"
          | Typ_id (Id_aux (Id "string", _)) -> utf8string "\"\""
          | _ ->
            let ta = if contains_t_pp_var mwords typ then empty
              else doc_tannot_lem sequential mwords false typ in
            parens
              ((utf8string "(failwith \"undefined value of unsupported type\")") ^^ ta))
       | _ -> utf8string "(failwith \"undefined value of unsupported type\")")
  | L_string s -> utf8string ("\"" ^ s ^ "\"")
  | L_real s ->
    (* Lem does not support decimal syntax, so we translate a string
       of the form "x.y" into the ratio (x * 10^len(y) + y) / 10^len(y).
       The OCaml library has a conversion function from strings to floats, but
       not from floats to ratios. ZArith's Q library does have the latter, but
       using this would require adding a dependency on ZArith to Sail. *)
    let parts = Util.split_on_char '.' s in
    let (num, denom) = match parts with
    | [i] -> (big_int_of_string i, unit_big_int)
    | [i;f] ->
      let denom = power_int_positive_int 10 (String.length f) in
      (add_big_int (mult_big_int (big_int_of_string i) denom) (big_int_of_string f), denom)
    | _ ->
      raise (Reporting_basic.Fatal_error
        (Reporting_basic.Err_syntax_locn (l, "could not parse real literal"))) in
    separate space (List.map string ["realFromFrac"; string_of_big_int num; string_of_big_int denom])

(* typ_doc is the doc for the type being quantified *)
let doc_quant_item vars_included (QI_aux (qi, _)) = match qi with
| QI_id (KOpt_aux (KOpt_none kid, _))
| QI_id (KOpt_aux (KOpt_kind (_, kid), _)) ->
   (match vars_included with
     None -> doc_var kid
   | Some set -> (*when KidSet.mem kid set -> doc_var kid*)
      let nexps = NexpSet.filter (fun nexp -> KidSet.mem (orig_kid kid) (nexp_frees nexp)) set in
      separate_map space doc_nexp_lem (NexpSet.elements nexps)
   | _ -> empty)
| _ -> empty

let doc_typquant_items_lem vars_included (TypQ_aux(tq,_)) = match tq with
| TypQ_tq qs -> separate_map space (doc_quant_item vars_included) qs
| _ -> empty

let doc_typquant_lem (TypQ_aux(tq,_)) vars_included typ = match tq with
| TypQ_tq ((_ :: _) as qs) ->
  string "forall " ^^ separate_map space (doc_quant_item vars_included) qs ^^ string ". " ^^ typ
| _ -> typ

(* Produce Size type constraints for bitvector sizes when using
   machine words.  Often these will be unnecessary, but this simple
   approach will do for now. *)

let rec typeclass_nexps (Typ_aux(t,_)) = match t with
| Typ_id _
| Typ_var _
  -> NexpSet.empty
| Typ_fn (t1,t2,_) -> NexpSet.union (typeclass_nexps t1) (typeclass_nexps t2)
| Typ_tup ts -> List.fold_left NexpSet.union NexpSet.empty (List.map typeclass_nexps ts)
| Typ_app (Id_aux (Id "vector",_),
           [_;Typ_arg_aux (Typ_arg_nexp size_nexp,_);
            _;Typ_arg_aux (Typ_arg_typ (Typ_aux (Typ_id (Id_aux (Id "bit",_)),_)),_)])
| Typ_app (Id_aux (Id "itself",_),
           [Typ_arg_aux (Typ_arg_nexp size_nexp,_)]) ->
   let size_nexp = nexp_simp size_nexp in
   if is_nexp_constant size_nexp then NexpSet.empty else
   NexpSet.singleton (orig_nexp size_nexp)
| Typ_app _ -> NexpSet.empty
| Typ_exist (kids,_,t) -> NexpSet.empty (* todo *)

let doc_typclasses_lem mwords t =
  if mwords then
    let nexps = typeclass_nexps t in
    if NexpSet.is_empty nexps then (empty, NexpSet.empty) else
    (separate_map comma_sp (fun nexp -> string "Size " ^^ doc_nexp_lem nexp) (NexpSet.elements nexps) ^^ string " => ", nexps)
  else (empty, NexpSet.empty)

let doc_typschm_lem sequential mwords quants (TypSchm_aux(TypSchm_ts(tq,t),_)) =
  let pt = doc_typ_lem sequential mwords t in
  if quants
  then
    let nexps_used = lem_nexps_of_typ sequential mwords t in
    let ptyc, nexps_sizes = doc_typclasses_lem mwords t in
    let nexps_to_include = NexpSet.union nexps_used nexps_sizes in
    if NexpSet.is_empty nexps_to_include
    then pt
    else doc_typquant_lem tq (Some nexps_to_include) (ptyc ^^ pt)
  else pt

let is_ctor env id = match Env.lookup_id id env with
| Enum _ | Union _ -> true
| _ -> false

(*Note: vector concatenation, literal vectors, indexed vectors, and record should
  be removed prior to pp. The latter two have never yet been seen
*)
let rec doc_pat_lem sequential mwords apat_needed (P_aux (p,(l,annot)) as pa) = match p with
  | P_app(id, ((_ :: _) as pats)) ->
    let ppp = doc_unop (doc_id_lem_ctor id)
                       (parens (separate_map comma (doc_pat_lem sequential mwords true) pats)) in
    if apat_needed then parens ppp else ppp
  | P_app(id,[]) -> doc_id_lem_ctor id
  | P_lit lit  -> doc_lit_lem sequential mwords true lit annot
  | P_wild -> underscore
  | P_id id ->
     begin match id with
     | Id_aux (Id "None",_) -> string "Nothing" (* workaround temporary issue *)
     | _ -> doc_id_lem id end
  | P_var(p,kid) -> doc_pat_lem sequential mwords true p
  | P_as(p,id) -> parens (separate space [doc_pat_lem sequential mwords true p; string "as"; doc_id_lem id])
  | P_typ(typ,p) ->
    let doc_p = doc_pat_lem sequential mwords true p in
    if contains_t_pp_var mwords typ then doc_p
    else parens (doc_op colon doc_p (doc_typ_lem sequential mwords typ))
  | P_vector pats ->
     let ppp =
       (separate space)
         [string "Vector";brackets (separate_map semi (doc_pat_lem sequential mwords true) pats);underscore;underscore] in
     if apat_needed then parens ppp else ppp
  | P_vector_concat pats ->
     raise (Reporting_basic.err_unreachable l
       "vector concatenation patterns should have been removed before pretty-printing")
  | P_tup pats  ->
     (match pats with
      | [p] -> doc_pat_lem sequential mwords apat_needed p
      | _ -> parens (separate_map comma_sp (doc_pat_lem sequential mwords false) pats))
  | P_list pats -> brackets (separate_map semi (doc_pat_lem sequential mwords false) pats) (*Never seen but easy in lem*)
  | P_cons (p,p') -> doc_op (string "::") (doc_pat_lem sequential mwords true p) (doc_pat_lem sequential mwords true p')
  | P_record (_,_) -> empty (* TODO *)

let rec typ_needs_printed (Typ_aux (t,_) as typ) = match t with
  | Typ_tup ts -> List.exists typ_needs_printed ts
  | Typ_app (Id_aux (Id "itself",_),_) -> true
  | Typ_app (_, targs) -> is_bitvector_typ typ || List.exists typ_needs_printed_arg targs
  | Typ_fn (t1,t2,_) -> typ_needs_printed t1 || typ_needs_printed t2
  | _ -> false
and typ_needs_printed_arg (Typ_arg_aux (targ, _)) = match targ with
  | Typ_arg_typ t -> typ_needs_printed t
  | _ -> false

let contains_early_return exp =
  fst (fold_exp
  { (Rewriter.compute_exp_alg false (||))
    with e_return = (fun (_, r) -> (true, E_return r)) } exp)

let typ_id_of (Typ_aux (typ, l)) = match typ with
  | Typ_id id -> id
  | Typ_app (register, [Typ_arg_aux (Typ_arg_typ (Typ_aux (Typ_id id, _)), _)])
    when string_of_id register = "register" -> id
  | Typ_app (id, _) -> id
  | _ -> raise (Reporting_basic.err_unreachable l "failed to get type id")

let prefix_recordtype = true
let report = Reporting_basic.err_unreachable
let doc_exp_lem, doc_let_lem =
  let rec top_exp sequential mwords (early_ret : bool) (aexp_needed : bool)
    (E_aux (e, (l,annot)) as full_exp) =
    let expY = top_exp sequential mwords early_ret true in
    let expN = top_exp sequential mwords early_ret false in
    let expV = top_exp sequential mwords early_ret in
    let liftR doc =
      if early_ret && effectful (effect_of full_exp)
      then separate space [string "liftR"; parens (doc)]
      else doc in
    match e with
    | E_assign((LEXP_aux(le_act,tannot) as le), e) ->
       (* can only be register writes *)
       let t = typ_of_annot tannot in
       (match le_act (*, t, tag*) with
        | LEXP_vector_range (le,e2,e3) ->
           (match le with
            | LEXP_aux (LEXP_field ((LEXP_aux (_, lannot) as le),id), fannot) ->
               if is_bit_typ (typ_of_annot fannot) then
                 raise (report l "indexing a register's (single bit) bitfield not supported")
               else
                 let field_ref =
                   doc_id_lem (typ_id_of (typ_of_annot lannot)) ^^
                   underscore ^^
                   doc_id_lem id in
                 liftR ((prefix 2 1)
                   (string "write_reg_field_range")
                   (align (doc_lexp_deref_lem sequential mwords early_ret le ^/^
                      field_ref ^/^ expY e2 ^/^ expY e3 ^/^ expY e)))
            | _ ->
               let deref = doc_lexp_deref_lem sequential mwords early_ret le in
               liftR ((prefix 2 1)
                 (string "write_reg_range")
                 (align (deref ^/^ expY e2 ^/^ expY e3) ^/^ expY e)))
        | LEXP_vector (le,e2) ->
           (match le with
            | LEXP_aux (LEXP_field ((LEXP_aux (_, lannot) as le),id), fannot) ->
               if is_bit_typ (typ_of_annot fannot) then
                 raise (report l "indexing a register's (single bit) bitfield not supported")
               else
                 let field_ref =
                   doc_id_lem (typ_id_of (typ_of_annot lannot)) ^^
                   underscore ^^
                   doc_id_lem id in
                 let call = if is_bitvector_typ (Env.base_typ_of (env_of full_exp) (typ_of_annot fannot)) then "write_reg_field_bit" else "write_reg_field_pos" in
                 liftR ((prefix 2 1)
                   (string call)
                   (align (doc_lexp_deref_lem sequential mwords early_ret le ^/^
                     field_ref ^/^ expY e2 ^/^ expY e)))
            | LEXP_aux (_, lannot) ->
               (match le with
                 | LEXP_aux (_, (_, Some (_, Typ_aux (Typ_app (vector, [_; _; _; Typ_arg_aux (Typ_arg_typ etyp, _)]), _), _)))
                   when is_reftyp etyp && string_of_id vector = "vector" ->
                   (* Special case vectors of register references *)
                   let deref =
                     parens (separate space [
                       string "access";
                       expY (lexp_to_exp le);
                       expY e2
                       ]) in
                   liftR ((prefix 2 1) (string "write_reg") (deref ^/^ expY e))
                 | _ ->
                   let deref = doc_lexp_deref_lem sequential mwords early_ret le in
                   let call = if is_bitvector_typ (Env.base_typ_of (env_of full_exp) (typ_of_annot lannot)) then "write_reg_bit" else "write_reg_pos" in
                   liftR ((prefix 2 1) (string call)
                   (deref ^/^ expY e2 ^/^ expY e)))
           )
        (* | LEXP_field (le,id) when is_bit_typ t ->
           liftR ((prefix 2 1)
             (string "write_reg_bitfield")
             (doc_lexp_deref_lem sequential mwords early_ret le ^^ space ^^ string_lit(doc_id_lem id) ^/^ expY e)) *)
        | LEXP_field ((LEXP_aux (_, lannot) as le),id) ->
          let field_ref =
            doc_id_lem (typ_id_of (typ_of_annot lannot)) ^^
            underscore ^^
            doc_id_lem id (*^^
            dot ^^
            string "set_field"*) in
           liftR ((prefix 2 1)
             (string "write_reg_field")
             (doc_lexp_deref_lem sequential mwords early_ret le ^^ space ^^
                field_ref ^/^ expY e))
        (* | (LEXP_id id | LEXP_cast (_,id)), t, Alias alias_info ->
           (match alias_info with
            | Alias_field(reg,field) ->
               let f = match t with
                 | (Tid "bit" | Tabbrev (_,{t=Tid "bit"})) ->
                    string "write_reg_bitfield"
                 | _ -> string "write_reg_field" in
               (prefix 2 1)
                 f
                 (separate space [string reg;string_lit(string field);expY e])
            | Alias_pair(reg1,reg2) ->
               string "write_two_regs" ^^ space ^^ string reg1 ^^ space ^^
                 string reg2 ^^ space ^^ expY e) *)
        | _ ->
           liftR ((prefix 2 1) (string "write_reg") (doc_lexp_deref_lem sequential mwords early_ret le ^/^ expY e)))
    | E_vector_append(le,re) ->
      raise (Reporting_basic.err_unreachable l
        "E_vector_append should have been rewritten before pretty-printing")
       (* let t = Env.base_typ_of (env_of full_exp) (typ_of full_exp) in
       let (call,ta,aexp_needed) =
         if is_bitvector_typ t then
           if not (contains_t_pp_var mwords t)
           then ("bitvector_concat", doc_tannot_lem sequential mwords false t, true)
           else ("bitvector_concat", empty, aexp_needed)
         else ("vector_concat",empty,aexp_needed) in
       let epp =
         align (group (separate space [string call;expY le;expY re])) ^^ ta in
       if aexp_needed then parens epp else epp *)
    | E_cons(le,re) -> doc_op (group (colon^^colon)) (expY le) (expY re)
    | E_if(c,t,e) ->
       let (E_aux (_,(_,cannot))) = c in
       let epp =
         separate space [string "if";group (expY c)] ^^
           break 1 ^^
             (prefix 2 1 (string "then") (expN t)) ^^ (break 1) ^^
               (prefix 2 1 (string "else") (expN e)) in
       if aexp_needed then parens (align epp) else epp
    | E_for(id,exp1,exp2,exp3,(Ord_aux(order,_)),exp4) ->
       raise (report l "E_for should have been removed till now")
    | E_let(leb,e) ->
       let epp = let_exp sequential mwords early_ret leb ^^ space ^^ string "in" ^^ hardline ^^ expN e in
       if aexp_needed then parens epp else epp
    | E_app(f,args) ->
       begin match f with
       (* temporary hack to make the loop body a function of the temporary variables *)
       | Id_aux ((Id (("foreach_inc" | "foreach_dec" |
                       "foreachM_inc" | "foreachM_dec" ) as loopf),_)) ->
          let [id;indices;body;e5] = args in
          let varspp = match e5 with
            | E_aux (E_tuple vars,_) ->
               let vars = List.map (fun (E_aux (E_id id,_)) -> doc_id_lem id) vars in
               begin match vars with
               | [v] -> v
               | _ -> parens (separate comma vars) end
            | E_aux (E_id id,_) ->
               doc_id_lem id
            | E_aux (E_lit (L_aux (L_unit,_)),_) ->
               string "_" in
          parens (
              (prefix 2 1)
                ((separate space) [string loopf;group (expY indices);expY e5])
                (parens
                   (prefix 1 1 (separate space [string "fun";expY id;varspp;arrow]) (expN body))
                )
            )
       | Id_aux ((Id (("while_PP" | "while_PM" |
                       "while_MP" | "while_MM" |
                       "until_PP" | "until_PM" |
                       "until_MP" | "until_MM") as loopf),_)) ->
          let [cond;body;e5] = args in
          let varspp = match e5 with
            | E_aux (E_tuple vars,_) ->
               let vars = List.map (fun (E_aux (E_id id,_)) -> doc_id_lem id) vars in
               begin match vars with
               | [v] -> v
               | _ -> parens (separate comma vars) end
            | E_aux (E_id id,_) ->
               doc_id_lem id
            | E_aux (E_lit (L_aux (L_unit,_)),_) ->
               string "_" in
          parens (
              (prefix 2 1)
                ((separate space) [string loopf; expY e5])
                ((prefix 0 1)
                  (parens (prefix 1 1 (separate space [string "fun";varspp;arrow]) (expN cond)))
                  (parens (prefix 1 1 (separate space [string "fun";varspp;arrow]) (expN body))))
            )
       (* | Id_aux (Id "append",_) ->
          let [e1;e2] = args in
          let epp = align (expY e1 ^^ space ^^ string "++" ^//^ expY e2) in
          if aexp_needed then parens (align epp) else epp
       | Id_aux (Id "slice_raw",_) ->
          let [e1;e2;e3] = args in
          let t1 = typ_of e1 in
          let eff1 = effect_of e1 in
          let call = if is_bitvector_typ t1 then "bvslice_raw" else "slice_raw" in
          let epp = separate space [string call;expY e1;expY e2;expY e3] in
          let (taepp,aexp_needed) =
            let t = Env.base_typ_of (env_of full_exp) (typ_of full_exp) in
            let eff = effect_of full_exp in
            if typ_needs_printed t && not (contains_t_pp_var mwords t)
            then (align epp ^^ (doc_tannot_lem sequential mwords (effectful eff) t), true)
            else (epp, aexp_needed) in
          if aexp_needed then parens (align taepp) else taepp*)
       | Id_aux (Id "length",_) ->
          (* Another temporary hack: The sizeof rewriting introduces calls to
             "length", and the disambiguation between the length function on
             bitvectors and vectors of other element types should be done by
             the type checker, but type checking after rewriting steps is
             currently broken. *)
          let [arg] = args in
          let targ = typ_of arg in
          let call = if (*mwords &&*) is_bitvector_typ targ then "bitvector_length" else "vector_length" in
          let epp = separate space [string call;expY arg] in
          if aexp_needed then parens (align epp) else epp
       (*)| Id_aux (Id "bool_not", _) ->
          let [a] = args in
          let epp = align (string "~" ^^ expY a) in
          if aexp_needed then parens (align epp) else epp *)
       | _ ->
          begin match annot with
          | Some (env, _, _) when (is_ctor env f) ->
             let epp =
               match args with
               | [] -> doc_id_lem_ctor f
               | [arg] -> doc_id_lem_ctor f ^^ space ^^ expV true arg
               | _ ->
                  doc_id_lem_ctor f ^^ space ^^ 
                    parens (separate_map comma (expV false) args) in
             if aexp_needed then parens (align epp) else epp
          | _ ->
             let call = match annot with
               | Some (env, _, _) when Env.is_extern f env "lem" ->
                 string (Env.get_extern f env "lem")
               | _ -> doc_id_lem f in
             let argspp = match args with
               | [arg] -> expV true arg
               | args -> parens (align (separate_map (comma ^^ break 0) (expV false) args)) in
             let epp = align (call ^//^ argspp) in
             let (taepp,aexp_needed) =
               let t = (*Env.base_typ_of (env_of full_exp)*) (typ_of full_exp) in
               let eff = effect_of full_exp in
               if typ_needs_printed (Env.base_typ_of (env_of full_exp) t)
               then (align epp ^^ (doc_tannot_lem sequential mwords (effectful eff) t), true)
               else (epp, aexp_needed) in
             liftR (if aexp_needed then parens (align taepp) else taepp)
          end
       end
    | E_vector_access (v,e) ->
      let vtyp = Env.base_typ_of (env_of v) (typ_of v) in
      let (start, len, ord, etyp) = vector_typ_args_of vtyp in
      let ord_suffix = if is_order_inc ord then "_inc" else "_dec" in
      let bit_prefix = if is_bitvector_typ vtyp then "bit" else "" in
      let call = bit_prefix ^ "vector_access" ^ ord_suffix in
      let start_idx = match nexp_simp (start) with
        | Nexp_aux (Nexp_constant i, _) -> expN (simple_num l i)
        | _ ->
          let nc = nc_eq start (nminus len (nint 1)) in
          if prove (env_of full_exp) nc
          then string (bit_prefix ^ "vector_length") ^^ space ^^ expY v
          else raise (Reporting_basic.err_unreachable l
            ("cannot pretty print expression " ^ (string_of_exp full_exp) ^
            " with non-constant start index")) in
      let epp = string call ^^ space ^^ parens (separate comma_sp [start_idx;expY v;expY e]) in
      if aexp_needed then parens (align epp) else epp
      (* raise (Reporting_basic.err_unreachable l
        "E_vector_access should have been rewritten before pretty-printing") *)
       (* let eff = effect_of full_exp in
       let epp =
         if has_effect eff BE_rreg then
           separate space [string "read_reg_bit";expY v;expY e]
         else
           let tv = typ_of v in
           let call = if is_bitvector_typ tv then "bvaccess" else "access" in
           separate space [string call;expY v;expY e] in
       if aexp_needed then parens (align epp) else epp*)
    | E_vector_subrange (v,e1,e2) ->
      let vtyp = Env.base_typ_of (env_of v) (typ_of v) in
      let (start, len, ord, etyp) = vector_typ_args_of vtyp in
      let ord_suffix = if is_order_inc ord then "_inc" else "_dec" in
      let bit_prefix = if is_bitvector_typ vtyp then "bit" else "" in
      let call = bit_prefix ^ "vector_subrange" ^ ord_suffix in
      let start_idx = match nexp_simp (start) with
        | Nexp_aux (Nexp_constant i, _) -> expN (simple_num l i)
        | _ ->
          let nc = nc_eq start (nminus len (nint 1)) in
          if prove (env_of full_exp) nc
          then string (bit_prefix ^ "vector_length") ^^ space ^^ expY v
          else raise (Reporting_basic.err_unreachable l
            ("cannot pretty print expression " ^ (string_of_exp full_exp) ^
            " with non-constant start index")) in
      let epp = string call ^^ space ^^ parens (separate comma_sp [start_idx;expY v;expY e1;expY e2]) in
      if aexp_needed then parens (align epp) else epp
      (* raise (Reporting_basic.err_unreachable l
        "E_vector_subrange should have been rewritten before pretty-printing") *)
       (* let t = Env.base_typ_of (env_of full_exp) (typ_of full_exp) in
       let eff = effect_of full_exp in
       let (epp,aexp_needed) =
         if has_effect eff BE_rreg then
           let epp = align (string "read_reg_range" ^^ space ^^ expY v ^//^ expY e1 ^//^ expY e2) in
           if typ_needs_printed t && not (contains_t_pp_var mwords t)
           then (epp ^^ doc_tannot_lem sequential mwords true t, true)
           else (epp, aexp_needed)
         else
           if is_bitvector_typ t then
             let bepp = string "bvslice" ^^ space ^^ expY v ^//^ expY e1 ^//^ expY e2 in
             if not (contains_t_pp_var mwords t)
             then (bepp ^^ doc_tannot_lem sequential mwords false t, true)
             else (bepp, aexp_needed)
           else (string "slice" ^^ space ^^ expY v ^//^ expY e1 ^//^ expY e2, aexp_needed) in
       if aexp_needed then parens (align epp) else epp *)
    | E_field((E_aux(_,(l,fannot)) as fexp),id) ->
       let ft = typ_of_annot (l,fannot) in
       (match fannot with
        | Some(env, (Typ_aux (Typ_id tid, _)), _)
        | Some(env, (Typ_aux (Typ_app (Id_aux (Id "register", _), [Typ_arg_aux (Typ_arg_typ (Typ_aux (Typ_id tid, _)), _)]), _)), _)
          when Env.is_regtyp tid env ->
           let t = (* Env.base_typ_of (env_of full_exp) *) (typ_of full_exp) in
           let eff = effect_of full_exp in
           let field_f = doc_id_lem tid ^^ underscore ^^ doc_id_lem id ^^ dot ^^ string "get_field" in
           let (ta,aexp_needed) =
             if typ_needs_printed t
             then (doc_tannot_lem sequential mwords (effectful eff) t, true)
             else (empty, aexp_needed) in
           let epp = field_f ^^ space ^^ (expY fexp) in
           if aexp_needed then parens (align epp ^^ ta) else (epp ^^ ta)
        | Some(env, (Typ_aux (Typ_id tid, _)), _) when Env.is_record tid env ->
           let fname =
             if prefix_recordtype
             then (string (string_of_id tid ^ "_")) ^^ doc_id_lem id
             else doc_id_lem id in
           expY fexp ^^ dot ^^ fname
        | _ ->
           raise (report l "E_field expression with no register or record type"))
    | E_block [] -> string "()"
    | E_block exps -> raise (report l "Blocks should have been removed till now.")
    | E_nondet exps -> raise (report l "Nondet blocks not supported.")
    | E_id id ->
       let env = env_of full_exp in
       let typ = typ_of full_exp in
       let eff = effect_of full_exp in
       let base_typ = Env.base_typ_of env typ in
       if has_effect eff BE_rreg then
         let epp = separate space [string "read_reg";doc_id_lem id] in
         if is_bitvector_typ base_typ
         then liftR (parens (epp ^^ doc_tannot_lem sequential mwords true base_typ))
         else liftR epp
       else if is_ctor env id then doc_id_lem_ctor id
       else doc_id_lem id
        (*| Base((_,t),Alias alias_info,_,eff,_,_) ->
           (match alias_info with
            | Alias_field(reg,field) ->
                let call = match t.t with
                  | Tid "bit" | Tabbrev (_,{t=Tid "bit"}) -> "read_reg_bitfield"
                  | _ -> "read_reg_field" in
                let ta =
                  if typ_needs_printed t && not (contains_t_pp_var mwords t)
                  then doc_tannot_lem sequential mwords true t else empty in
                let epp = separate space [string call;string reg;string_lit(string field)] ^^ ta in
                if aexp_needed then parens (align epp) else epp
            | Alias_pair(reg1,reg2) ->
                let (call,ta) =
                  if has_effect eff BE_rreg then
                    let ta =
                      if typ_needs_printed t && not (contains_t_pp_var mwords t)
                      then doc_tannot_lem sequential mwords true t else empty in
                    ("read_two_regs", ta)
                  else
                    ("RegisterPair", empty) in
                let epp = separate space [string call;string reg1;string reg2] ^^ ta in
                if aexp_needed then parens (align epp) else epp
            | Alias_extract(reg,start,stop) ->
                let epp =
                  if start = stop then
                    separate space [string "read_reg_bit";string reg;doc_int start]
                  else
                    let ta =
                      if typ_needs_printed t && not (contains_t_pp_var mwords t)
                      then doc_tannot_lem sequential mwords true t else empty in
                    separate space [string "read_reg_range";string reg;doc_int start;doc_int stop] ^^ ta in
                if aexp_needed then parens (align epp) else epp
           )*)
    | E_lit lit -> doc_lit_lem sequential mwords false lit annot
    | E_cast(typ,e) ->
       expV aexp_needed e (*
       (match annot with
        | Base((_,t),External _,_,_,_,_) ->
           (* TODO: Does this case still exist with the new type checker? *)
           let epp = string "read_reg" ^^ space ^^ expY e in
           if typ_needs_printed t && not (contains_t_pp_var mwords t)
           then parens (epp ^^ doc_tannot_lem sequential mwords true t) else epp
        | Base((_,t),_,_,_,_,_) ->
           (match typ with
            | Typ_app (Id_aux (Id "vector",_), [Typ_arg_aux (Typ_arg_nexp(Nexp_aux (Nexp_constant i,_)),_);_;_;_]) ->
               let call =
                 if is_bitvector_typ t then "set_bitvector_start"
                 else "set_vector_start" in
               let epp = (concat [string call;space;string (string_of_int i)]) ^//^
                           expY e in
               if aexp_needed then parens epp else epp
               (*
            | Typ_var (Kid_aux (Var "length",_)) ->
               (* TODO: Does this case still exist with the new type checker? *)
               let call =
                 if is_bitvector_typ t then "set_bitvector_start_to_length"
                 else "set_vector_start_to_length" in
               let epp = (string call) ^//^ expY e in
               if aexp_needed then parens epp else epp
               *)
            | _ -> 
               expV aexp_needed e)) (*(parens (doc_op colon (group (expY e)) (doc_typ_lem typ)))) *)
               *)
    | E_tuple exps ->
       (match exps with (*
        | [e] -> expV aexp_needed e *)
        | _ -> parens (separate_map comma expN exps))
    | E_record(FES_aux(FES_Fexps(fexps,_),_)) ->
       let recordtyp = match annot with
         | Some (env, Typ_aux (Typ_id tid,_), _)
         | Some (env, Typ_aux (Typ_app (tid, _), _), _) ->
           (* when Env.is_record tid env -> *)
           tid
         | _ ->  raise (report l ("cannot get record type from annot " ^ string_of_annot annot ^ " of exp " ^ string_of_exp full_exp)) in
       let epp = anglebars (space ^^ (align (separate_map
                                          (semi_sp ^^ break 1)
                                          (doc_fexp sequential mwords early_ret recordtyp) fexps)) ^^ space) in
       if aexp_needed then parens epp else epp
    | E_record_update(e,(FES_aux(FES_Fexps(fexps,_),_))) ->
       (* let (E_aux (_, (_, eannot))) = e in *)
       let recordtyp = match annot with
         | Some (env, Typ_aux (Typ_id tid,_), _)
         | Some (env, Typ_aux (Typ_app (tid, _), _), _)
           when Env.is_record tid env ->
           tid
         | _ ->  raise (report l ("cannot get record type from annot " ^ string_of_annot annot ^ " of exp " ^ string_of_exp full_exp)) in
       anglebars (doc_op (string "with") (expY e) (separate_map semi_sp (doc_fexp sequential mwords early_ret recordtyp) fexps))
    | E_vector exps ->
       let t = Env.base_typ_of (env_of full_exp) (typ_of full_exp) in
       let (start, len, order, etyp) =
         if is_vector_typ t then vector_typ_args_of t
         else raise (Reporting_basic.err_unreachable l
           "E_vector of non-vector type") in
       (*match annot with
        | Base((_,t),_,_,_,_,_) ->
           match t.t with
           | Tapp("vector", [TA_nexp start; TA_nexp len; TA_ord order; TA_typ etyp])
             | Tabbrev(_,{t= Tapp("vector", [TA_nexp start; TA_nexp len; TA_ord order; TA_typ etyp])}) ->*)
              let dir,dir_out = if is_order_inc order then (true,"true") else (false, "false") in
              let start = match nexp_simp start with
                | Nexp_aux (Nexp_constant i, _) -> string_of_big_int i
                | _ -> if dir then "0" else string_of_int (List.length exps) in
              let expspp =
                match exps with
                | [] -> empty
                | e :: es ->
                   let (expspp,_) =
                     List.fold_left
                       (fun (pp,count) e ->
                         (pp ^^ semi ^^ (if count = 20 then break 0 else empty) ^^
                            expN e),
                         if count = 20 then 0 else count + 1)
                       (expN e,0) es in
                   align (group expspp) in
              let epp =
                group (separate space [string "Vector"; brackets expspp;string start;string dir_out]) in
              let (epp,aexp_needed) =
                if is_bit_typ etyp && mwords then
                  let bepp = string "vec_to_bvec" ^^ space ^^ parens (align epp) in
                  (bepp ^^ doc_tannot_lem sequential mwords false t, true)
                else (epp,aexp_needed) in
              if aexp_needed then parens (align epp) else epp
       (* *)
    | E_vector_update(v,e1,e2) ->
       let t = typ_of v in
       let (start, len, ord, _) = vector_typ_args_of (Env.base_typ_of (env_of full_exp) t) in
       let ord_suffix = if is_order_inc ord then "_inc" else "_dec" in
       let bit_prefix = if is_bitvector_typ t then "bit" else "" in
       let call = bit_prefix ^ "vector_update_pos" ^ ord_suffix in
       let start_idx = match nexp_simp (start) with
         | Nexp_aux (Nexp_constant i, _) -> expN (simple_num l i)
         | _ ->
           let nc = nc_eq start (nminus len (nint 1)) in
           if prove (env_of full_exp) nc
           then string (bit_prefix ^ "vector_length") ^^ space ^^ expY v
           else raise (Reporting_basic.err_unreachable l
             ("cannot pretty print expression " ^ (string_of_exp full_exp) ^
             " with non-constant start index")) in
       let epp = string call ^^ space ^^ parens (separate comma_sp [start_idx;expY v;expY e1;expY e2]) in
       if aexp_needed then parens (align epp) else epp
    | E_vector_update_subrange(v,e1,e2,e3) ->
       let t = typ_of v in
       let (start, len, ord, _) = vector_typ_args_of (Env.base_typ_of (env_of full_exp) t) in
       let ord_suffix = if is_order_inc ord then "_inc" else "_dec" in
       let bit_prefix = if is_bitvector_typ t then "bit" else "" in
       let call = bit_prefix ^ "vector_update_subrange" ^ ord_suffix in
       let start_idx = match nexp_simp (start) with
         | Nexp_aux (Nexp_constant i, _) -> expN (simple_num l i)
         | _ ->
           let nc = nc_eq start (nminus len (nint 1)) in
           if prove (env_of full_exp) nc
           then string (bit_prefix ^ "vector_length") ^^ space ^^ expY v
           else raise (Reporting_basic.err_unreachable l
             ("cannot pretty print expression " ^ (string_of_exp full_exp) ^
             " with non-constant start index")) in
       let epp =
         align (string call ^//^
           parens (separate comma_sp
             [start_idx; group (expY v); group (expY e1); group (expY e2); group (expY e3)])) in
       if aexp_needed then parens (align epp) else epp
    | E_list exps ->
       brackets (separate_map semi (expN) exps)
    | E_case(e,pexps) ->
       let only_integers e =
         let typ = typ_of e in
         if Ast_util.is_number typ then
           let e_pp = expY e in
           align (string "toNatural" ^//^ e_pp)
         else
           (* TODO: Where does this come from?? *)
           (match typ with
            | Typ_aux (Typ_tup ([t1;t2;t3;t4;t5] as ts), _) when List.for_all Ast_util.is_number ts ->
               let e_pp = expY e in
               align (string "toNaturalFiveTup" ^//^ e_pp)
            | _ -> expY e)
       in

       (* This is a hack, incomplete. It's because lem does not allow
        pattern-matching on integers *)
       let epp =
         group ((separate space [string "match"; only_integers e; string "with"]) ^/^
                  (separate_map (break 1) (doc_case sequential mwords early_ret) pexps) ^/^
                    (string "end")) in
       if aexp_needed then parens (align epp) else align epp
    | E_exit e -> liftR (separate space [string "exit"; expY e;])
    | E_assert (e1,e2) ->
       let epp = liftR (separate space [string "assert_exp"; expY e1; expY e2]) in
       if aexp_needed then parens (align epp) else align epp
    | E_app_infix (e1,id,e2) ->
       (* TODO: Should have been removed by the new type checker; check with Alasdair *)
       raise (Reporting_basic.err_unreachable l
         "E_app_infix should have been rewritten before pretty-printing")
       (*match annot with
        | Base((_,t),External(Some name),_,_,_,_) ->
           let argpp arg =
             let (E_aux (_,(_,Base((_,t),_,_,_,_,_)))) = arg in
             match t.t with
             | Tapp("vector",_) ->
                 let call =
                   if is_bitvector_typ t then "reset_bitvector_start"
                   else "reset_vector_start" in
                 parens (concat [string call;space;expY arg])
             | _ -> expY arg in
           let epp =
             let aux name = align (argpp e1 ^^ space ^^ string name ^//^ argpp e2) in
             let aux2 name = align (string name ^//^ argpp e1 ^/^ argpp e2) in
             align
               (match name with
                | "power" -> aux2 "pow"

                | "bitwise_and_bit" -> aux "&."
                | "bitwise_or_bit" -> aux "|."
                | "bitwise_xor_bit" -> aux "+."
                | "add" -> aux "+"
                | "minus" -> aux "-"
                | "multiply" -> aux "*"

                | "quot" -> aux2 "quot"
                | "quot_signed" -> aux2 "quot"
                | "modulo" -> aux2 "modulo"
                | "add_vec" -> aux2 "add_VVV"
                | "add_vec_signed" -> aux2 "addS_VVV"
                | "add_overflow_vec" -> aux2 "addO_VVV"
                | "add_overflow_vec_signed" -> aux2 "addSO_VVV"
                | "minus_vec" -> aux2 "minus_VVV"
                | "minus_overflow_vec" -> aux2 "minusO_VVV"
                | "minus_overflow_vec_signed" -> aux2 "minusSO_VVV"
                | "multiply_vec" -> aux2 "mult_VVV"
                | "multiply_vec_signed" -> aux2 "multS_VVV"
                | "mult_overflow_vec" -> aux2 "multO_VVV"
                | "mult_overflow_vec_signed" -> aux2 "multSO_VVV"
                | "quot_vec" -> aux2 "quot_VVV"
                | "quot_vec_signed" -> aux2 "quotS_VVV"
                | "quot_overflow_vec" -> aux2 "quotO_VVV"
                | "quot_overflow_vec_signed" -> aux2 "quotSO_VVV"
                | "mod_vec" -> aux2 "mod_VVV"

                | "add_vec_range" -> aux2 "add_VIV"
                | "add_vec_range_signed" -> aux2 "addS_VIV"
                | "minus_vec_range" -> aux2 "minus_VIV"
                | "mult_vec_range" -> aux2 "mult_VIV"
                | "mult_vec_range_signed" -> aux2 "multS_VIV"
                | "mod_vec_range" -> aux2 "minus_VIV"

                | "add_range_vec" -> aux2 "add_IVV"
                | "add_range_vec_signed" -> aux2 "addS_IVV"
                | "minus_range_vec" -> aux2 "minus_IVV"
                | "mult_range_vec" -> aux2 "mult_IVV"
                | "mult_range_vec_signed" -> aux2 "multS_IVV"

                | "add_range_vec_range" -> aux2 "add_IVI"
                | "add_range_vec_range_signed" -> aux2 "addS_IVI"
                | "minus_range_vec_range" -> aux2 "minus_IVI"

                | "add_vec_range_range" -> aux2 "add_VII"
                | "add_vec_range_range_signed" -> aux2 "addS_VII"
                | "minus_vec_range_range" -> aux2 "minus_VII"
                | "add_vec_vec_range" -> aux2 "add_VVI"
                | "add_vec_vec_range_signed" -> aux2 "addS_VVI"

                | "add_vec_bit" -> aux2 "add_VBV"
                | "add_vec_bit_signed" -> aux2 "addS_VBV"
                | "add_overflow_vec_bit_signed" -> aux2 "addSO_VBV"
                | "minus_vec_bit_signed" -> aux2 "minus_VBV"
                | "minus_overflow_vec_bit" -> aux2 "minusO_VBV"
                | "minus_overflow_vec_bit_signed" -> aux2 "minusSO_VBV"

                | _ ->
                   string name ^//^ parens (expN e1 ^^ comma ^/^ expN e2)) in
           let (epp,aexp_needed) =
             if typ_needs_printed t && not (contains_t_pp_var mwords t)
             then (parens epp ^^ doc_tannot_lem sequential mwords false t, true)
             else (epp, aexp_needed) in
           if aexp_needed then parens (align epp) else epp
        | _ ->
           let epp =
             align (doc_id_lem id ^//^ parens (expN e1 ^^ comma ^/^ expN e2)) in
           if aexp_needed then parens (align epp) else epp*)
    | E_internal_let(lexp, eq_exp, in_exp) ->
       raise (report l "E_internal_lets should have been removed till now")
    (*     (separate
        space
        [string "let internal";
         (match lexp with (LEXP_aux ((LEXP_id id | LEXP_cast (_,id)),_)) -> doc_id_lem id);
         coloneq;
         exp eq_exp;
         string "in"]) ^/^
       exp in_exp *)
    | E_internal_plet (pat,e1,e2) ->
       let epp =
         let b = match e1 with E_aux (E_if _,_) -> true | _ -> false in
         match pat with
         | P_aux (P_wild,_) ->
            (separate space [expV b e1; string ">>"]) ^^ hardline ^^ expN e2
         | _ ->
            (separate space [expV b e1; string ">>= fun";
                             doc_pat_lem sequential mwords true pat;arrow]) ^^ hardline ^^ expN e2 in
       if aexp_needed then parens (align epp) else epp
    | E_internal_return (e1) ->
       separate space [string "return"; expY e1;]
    | E_sizeof nexp ->
      (match nexp_simp nexp with
        | Nexp_aux (Nexp_constant i, _) -> doc_lit_lem sequential mwords false (L_aux (L_num i, l)) annot
        | _ ->
          raise (Reporting_basic.err_unreachable l
            "pretty-printing non-constant sizeof expressions to Lem not supported"))
    | E_return r ->
      let ret_monad = if sequential then " : MR regstate" else " : MR" in
      let ta =
        if contains_t_pp_var mwords (typ_of full_exp) || contains_t_pp_var mwords (typ_of r)
        then empty
        else separate space
          [string ret_monad;
          parens (doc_typ_lem sequential mwords (typ_of full_exp));
          parens (doc_typ_lem sequential mwords (typ_of r))] in
      align (parens (string "early_return" ^//^ expV true r ^//^ ta))
    | E_constraint _ | E_comment _ | E_comment_struc _ -> empty
    | E_internal_cast _ | E_internal_exp _ | E_sizeof_internal _ | E_internal_exp_user _ ->
      raise (Reporting_basic.err_unreachable l
        "unsupported internal expression encountered while pretty-printing")
  and let_exp sequential mwords early_ret (LB_aux(lb,_)) = match lb with
    | LB_val(pat,e) ->
       prefix 2 1
              (separate space [string "let"; doc_pat_lem sequential mwords true pat; equals])
              (top_exp sequential mwords early_ret false e)

  and doc_fexp sequential mwords early_ret recordtyp (FE_aux(FE_Fexp(id,e),_)) =
    let fname =
      if prefix_recordtype
      then (string (string_of_id recordtyp ^ "_")) ^^ doc_id_lem id
      else doc_id_lem id in
    group (doc_op equals fname (top_exp sequential mwords early_ret true e))

  and doc_case sequential mwords early_ret = function
  | Pat_aux(Pat_exp(pat,e),_) ->
    group (prefix 3 1 (separate space [pipe; doc_pat_lem sequential mwords false pat;arrow])
                  (group (top_exp sequential mwords early_ret false e)))
  | Pat_aux(Pat_when(_,_,_),(l,_)) ->
    raise (Reporting_basic.err_unreachable l
      "guarded pattern expression should have been rewritten before pretty-printing")

  and doc_lexp_deref_lem sequential mwords early_ret ((LEXP_aux(lexp,(l,annot))) as le) = match lexp with
    | LEXP_field (le,id) ->
       parens (separate empty [doc_lexp_deref_lem sequential mwords early_ret le;dot;doc_id_lem id])
    | LEXP_vector(le,e) ->
       parens ((separate space) [string "access";doc_lexp_deref_lem sequential mwords early_ret le;
                                 top_exp sequential mwords early_ret true e])
    | LEXP_id id -> doc_id_lem id
    | LEXP_cast (typ,id) -> doc_id_lem id
    | LEXP_tup lexps -> parens (separate_map comma_sp (doc_lexp_deref_lem sequential mwords early_ret) lexps)
    | _ ->
       raise (Reporting_basic.err_unreachable l ("doc_lexp_deref_lem: Shouldn't happen"))
             (* expose doc_exp_lem and doc_let *)
  in top_exp, let_exp

(*TODO Upcase and downcase type and constructors as needed*)
let doc_type_union_lem sequential mwords (Tu_aux(typ_u,_)) = match typ_u with
  | Tu_ty_id(typ,id) -> separate space [pipe; doc_id_lem_ctor id; string "of";
                                        parens (doc_typ_lem sequential mwords typ)]
  | Tu_id id -> separate space [pipe; doc_id_lem_ctor id]

let rec doc_range_lem (BF_aux(r,_)) = match r with
  | BF_single i -> parens (doc_op comma (doc_int i) (doc_int i))
  | BF_range(i1,i2) -> parens (doc_op comma (doc_int i1) (doc_int i2))
  | BF_concat(ir1,ir2) -> (doc_range ir1) ^^ comma ^^ (doc_range ir2)

<<<<<<< HEAD
let doc_typdef_lem sequential mwords (TD_aux(td, (l, annot))) = match td with
  | TD_abbrev(id,nm,(TypSchm_aux (TypSchm_ts (typq, _), _) as typschm)) ->
     doc_op equals
       (separate space [string "type"; doc_id_lem_type id; doc_typquant_items_lem None typq])
       (doc_typschm_lem sequential mwords false typschm)
  | TD_record(id,nm,typq,fs,_) ->
    let fname fid = if prefix_recordtype
                    then concat [doc_id_lem id;string "_";doc_id_lem_type fid;]
                    else doc_id_lem_type fid in
    let f_pp (typ,fid) =
      concat [fname fid;space;colon;space;doc_typ_lem sequential mwords typ; semi] in
    let rectyp = match typq with
      | TypQ_aux (TypQ_tq qs, _) ->
        let quant_item = function
          | QI_aux (QI_id (KOpt_aux (KOpt_none kid, _)), l)
          | QI_aux (QI_id (KOpt_aux (KOpt_kind (_, kid), _)), l) ->
            [Typ_arg_aux (Typ_arg_nexp (Nexp_aux (Nexp_var kid, l)), l)]
          | _ -> [] in
        let targs = List.concat (List.map quant_item qs) in
        mk_typ (Typ_app (id, targs))
      | TypQ_aux (TypQ_no_forall, _) -> mk_id_typ id in
    let fs_doc = group (separate_map (break 1) f_pp fs) in
    let doc_field (ftyp, fid) =
      let reftyp =
        mk_typ (Typ_app (Id_aux (Id "field_ref", Parse_ast.Unknown),
          [mk_typ_arg (Typ_arg_typ rectyp);
           mk_typ_arg (Typ_arg_typ ftyp)])) in
      let rfannot = doc_tannot_lem sequential mwords false reftyp in
      let get, set =
        string "rec_val" ^^ dot ^^ fname fid,
        anglebars (space ^^ string "rec_val with " ^^
          (doc_op equals (fname fid) (string "v")) ^^ space) in
      let base_ftyp = match annot with
        | Some (env, _, _) -> Env.base_typ_of env ftyp
        | _ -> ftyp in
      let (start, is_inc) =
        try
          let (start, _, ord, _) = vector_typ_args_of base_ftyp in
          match nexp_simp start with
          | Nexp_aux (Nexp_constant i, _) -> (i, is_order_inc ord)
          | _ ->
            raise (Reporting_basic.err_unreachable Parse_ast.Unknown
              ("register " ^ string_of_id id ^ " has non-constant start index " ^ string_of_nexp start))
        with
        | _ -> (zero_big_int, true) in
      doc_op equals
        (concat [string "let "; parens (concat [doc_id_lem id; underscore; doc_id_lem fid; rfannot])])
        (anglebars (concat [space;
          doc_op equals (string "field_name") (string_lit (doc_id_lem fid)); semi_sp;
          doc_op equals (string "field_start") (string (string_of_big_int start)); semi_sp;
          doc_op equals (string "field_is_inc") (string (if is_inc then "true" else "false")); semi_sp;
          doc_op equals (string "get_field") (parens (doc_op arrow (string "fun rec_val") get)); semi_sp;
          doc_op equals (string "set_field") (parens (doc_op arrow (string "fun rec_val v") set)); space])) in
    doc_op equals
           (separate space [string "type"; doc_id_lem_type id; doc_typquant_items_lem None typq])
           ((*doc_typquant_lem typq*) (anglebars (space ^^ align fs_doc ^^ space))) ^^ hardline ^^
    if sequential && string_of_id id = "regstate" then empty
    else separate_map hardline doc_field fs
  | TD_variant(id,nm,typq,ar,_) ->
     (match id with
      | Id_aux ((Id "read_kind"),_) -> empty
      | Id_aux ((Id "write_kind"),_) -> empty
      | Id_aux ((Id "barrier_kind"),_) -> empty
      | Id_aux ((Id "trans_kind"),_) -> empty
      | Id_aux ((Id "instruction_kind"),_) -> empty
      (* | Id_aux ((Id "regfp"),_) -> empty
      | Id_aux ((Id "niafp"),_) -> empty
      | Id_aux ((Id "diafp"),_) -> empty *)
      | Id_aux ((Id "option"),_) -> empty
=======
let doc_typdef_lem regtypes (TD_aux(td,_)) = match td with
  | TD_abbrev(id,nm,typschm) ->
     (doc_op equals (concat [string "type"; space; doc_id_lem_type id])
             (doc_typschm_lem regtypes typschm),empty)
  | TD_record(id,nm,typq,fs,_) ->
     let f_pp (typ,fid) =
       let fname = if prefix_recordtype
                   then concat [doc_id_lem id;string "_";doc_id_lem_type fid;]
                   else doc_id_lem_type fid in
       concat [fname;space;colon;space;doc_typ_lem regtypes typ; semi] in
      let fs_doc = group (separate_map (break 1) f_pp fs) in
      (doc_op equals
             (concat [string "type"; space; doc_id_lem_type id;])
             (doc_typquant_lem typq (anglebars (space ^^ align fs_doc ^^ space))),empty)
  | TD_variant(id,nm,typq,ar,_) ->
     (match id with
      | Id_aux ((Id "read_kind"),_) -> (empty,empty)
      | Id_aux ((Id "write_kind"),_) -> (empty,empty)
      | Id_aux ((Id "barrier_kind"),_) -> (empty,empty)
      | Id_aux ((Id "trans_kind"),_) -> (empty,empty)
      | Id_aux ((Id "instruction_kind"),_) -> (empty,empty)
      | Id_aux ((Id "regfp"),_) -> (empty,empty)
      | Id_aux ((Id "niafp"),_) -> (empty,empty)
      | Id_aux ((Id "diafp"),_) -> (empty,empty)
>>>>>>> 16c269d6
      | _ ->
         let ar_doc = group (separate_map (break 1) (doc_type_union_lem sequential mwords) ar) in
         let typ_pp =

           (doc_op equals)
             (concat [string "type"; space; doc_id_lem_type id; space; doc_typquant_items_lem None typq])
             ((*doc_typquant_lem typq*) ar_doc) in
         let make_id pat id =
           separate space [string "Interp_ast.Id_aux";
                           parens (string "Interp_ast.Id " ^^ string_lit (doc_id id));
                           if pat then underscore else string "Interp_ast.Unknown"] in
         let fromInterpValueF = concat [doc_id_lem_type id;string "FromInterpValue"] in
         let toInterpValueF = concat [doc_id_lem_type id;string "ToInterpValue"] in
         let fromInterpValuePP =
           (prefix 2 1)
             (separate space [string "let rec";fromInterpValueF;string "v";equals;string "match v with"])
             (
               ((separate_map (break 1))
                  (fun (Tu_aux (tu,_)) ->
                    match tu with
                    | Tu_ty_id (ty,cid) ->
                       (separate space)
                         [pipe;string "Interp_ast.V_ctor";parens (make_id true cid);underscore;underscore;string "v";
                          arrow;
                          doc_id_lem_ctor cid;
                          parens (string "fromInterpValue v")]
                    | Tu_id cid ->
                       (separate space)
                         [pipe;string "Interp_ast.V_ctor";parens (make_id true cid);underscore;underscore;string "v";
                          arrow;
                          doc_id_lem_ctor cid])
                  ar) ^/^

                  ((separate space) [pipe;string "Interp_ast.V_tuple [v]";arrow;fromInterpValueF;string "v"]) ^/^

                 let failmessage =
                    (string_lit
                       (concat [string "fromInterpValue";space;doc_id_lem_type id;colon;space;string "unexpected value. ";]))
                    ^^
                      (string " ^ Interp.debug_print_value v") in
                  ((separate space) [pipe;string "v";arrow;string "failwith";parens failmessage]) ^/^
                 string "end") in
         let toInterpValuePP =
           (prefix 2 1)
             (separate space [string "let";toInterpValueF;equals;string "function"])
             (
               ((separate_map (break 1))
                  (fun (Tu_aux (tu,_)) ->
                    match tu with
                    | Tu_ty_id (ty,cid) ->
                       (separate space)
                         [pipe;doc_id_lem_ctor cid;string "v";arrow;
                          string "Interp_ast.V_ctor";
                          parens (make_id false cid);
                          parens (string "Interp_ast.T_id " ^^ string_lit (doc_id id));
                          string "Interp_ast.C_Union";
                          parens (string "toInterpValue v")]
                    | Tu_id cid ->
                       (separate space)
                         [pipe;doc_id_lem_ctor cid;arrow;
                          string "Interp_ast.V_ctor";
                          parens (make_id false cid);
                          parens (string "Interp_ast.T_id " ^^ string_lit (doc_id id));
                          string "Interp_ast.C_Union";
                          parens (string "toInterpValue ()")])
                  ar) ^/^
                 string "end") in
         let fromToInterpValuePP =
          toInterpValuePP ^^ hardline ^^ hardline ^^
          fromInterpValuePP ^^ hardline ^^ hardline ^^           
           ((prefix 2 1)
              (concat [string "instance ";parens (string "ToFromInterpValue " ^^ doc_id_lem_type id)])
              (concat [string "let toInterpValue = ";toInterpValueF;hardline;
                       string "let fromInterpValue = ";fromInterpValueF]))
           ^/^ string "end" in
         (typ_pp ^^ hardline,fromToInterpValuePP ^^ hardline))
  | TD_enum(id,nm,enums,_) ->
     (match id with
      | Id_aux ((Id "read_kind"),_) -> (empty,empty)
      | Id_aux ((Id "write_kind"),_) -> (empty,empty)
      | Id_aux ((Id "barrier_kind"),_) -> (empty,empty)
      | Id_aux ((Id "trans_kind"),_) -> (empty,empty)
      | Id_aux ((Id "instruction_kind"),_) -> (empty,empty)
      | Id_aux ((Id "regfp"),_) -> (empty,empty)
      | Id_aux ((Id "niafp"),_) -> (empty,empty)
      | Id_aux ((Id "diafp"),_) -> (empty,empty)
      | _ ->
         let rec range i j = if i > j then [] else i :: (range (i+1) j) in
         let nats = range 0 in
         let enums_doc = group (separate_map (break 1 ^^ pipe ^^ space) doc_id_lem_ctor enums) in
         let typ_pp = (doc_op equals)
                        (concat [string "type"; space; doc_id_lem_type id;])
                        (enums_doc) in
         let fromInterpValueF = concat [doc_id_lem_type id;string "FromInterpValue"] in
         let toInterpValueF = concat [doc_id_lem_type id;string "ToInterpValue"] in
         let make_id pat id =
           separate space [string "Interp_ast.Id_aux";
                           parens (string "Interp_ast.Id " ^^ string_lit (doc_id id));
                           if pat then underscore else string "Interp_ast.Unknown"] in
         let fromInterpValuePP =
           (prefix 2 1)
             (separate space [string "let rec";fromInterpValueF;string "v";equals;string "match v with"])
             (
               ((separate_map (break 1))
                  (fun (cid) ->
                    (separate space)
                      [pipe;string "Interp_ast.V_ctor";parens (make_id true cid);underscore;underscore;string "v";
                       arrow;doc_id_lem_ctor cid]
                  )
                  enums
               ) ^/^
                 (
                   (align
                      ((prefix 3 1)
                         (separate space [pipe;string ("Interp_ast.V_lit (Interp_ast.L_aux (Interp_ast.L_num n) _)");arrow])
                         (separate space [string "match";parens(string "natFromInteger n");string "with"] ^/^
                            (
                              ((separate_map (break 1))
                                 (fun (cid,number) ->
                                   (separate space)
                                     [pipe;string (string_of_int number);arrow;doc_id_lem_ctor cid]
                                 )
                                 (List.combine enums (nats ((List.length enums) - 1)))
                              ) ^/^ string "end"
                            )
                         )
                      )
                   )
                 ) ^/^

                  ((separate space) [pipe;string "Interp_ast.V_tuple [v]";arrow;fromInterpValueF;string "v"]) ^/^

                   let failmessage =
                     (string_lit
                        (concat [string "fromInterpValue";space;doc_id_lem_type id;colon;space;string "unexpected value. ";]))
                     ^^
                       (string " ^ Interp.debug_print_value v") in
                   ((separate space) [pipe;string "v";arrow;string "failwith";parens failmessage]) ^/^

                     string "end") in
         let toInterpValuePP =
           (prefix 2 1)
             (separate space [string "let";toInterpValueF;equals;string "function"])
             (
               ((separate_map (break 1))
                  (fun (cid,number) ->
                    (separate space)
                      [pipe;doc_id_lem_ctor cid;arrow;
                       string "Interp_ast.V_ctor";
                       parens (make_id false cid);
                       parens (string "Interp_ast.T_id " ^^ string_lit (doc_id id));
                       parens (string ("Interp_ast.C_Enum " ^ string_of_int number));
                       parens (string "toInterpValue ()")])
                  (List.combine enums (nats ((List.length enums) - 1)))) ^/^
                 string "end") in
         let fromToInterpValuePP =
           toInterpValuePP ^^ hardline ^^ hardline ^^
           fromInterpValuePP ^^ hardline ^^ hardline ^^
           ((prefix 2 1)
             (concat [string "instance ";parens (string "ToFromInterpValue " ^^ doc_id_lem_type id)])
             (concat [string "let toInterpValue = ";toInterpValueF;hardline;
                      string "let fromInterpValue = ";fromInterpValueF]))
           ^/^ string "end" in
         (typ_pp ^^ hardline,
          fromToInterpValuePP ^^ hardline))
  | TD_register(id,n1,n2,rs) ->
    match n1, n2 with
    | Nexp_aux(Nexp_constant i1,_),Nexp_aux(Nexp_constant i2,_) ->
       let dir_b = i1 < i2 in
       let dir = (if dir_b then "true" else "false") in
       let dir_suffix = (if dir_b then "_inc" else "_dec") in
       let ord = Ord_aux ((if dir_b then Ord_inc else Ord_dec), Parse_ast.Unknown) in
       let size = if dir_b then add_big_int (sub_big_int i2 i1) unit_big_int else add_big_int (sub_big_int i1 i2) unit_big_int in
       let vtyp = vector_typ (nconstant i1) (nconstant size) ord bit_typ in
       let tannot = doc_tannot_lem sequential mwords false vtyp in
       let doc_rid (r,id) = parens (separate comma_sp [string_lit (doc_id_lem id);
                                                       doc_range_lem r;]) in
       let doc_rids = group (separate_map (semi ^^ (break 1)) doc_rid rs) in
<<<<<<< HEAD
       let doc_field (fr, fid) =
         let i, j = match fr with
         | BF_aux (BF_single i, _) -> (i, i)
         | BF_aux (BF_range (i, j), _) -> (i, j)
         | _ -> raise (Reporting_basic.err_unreachable l "unsupported field type") in
         let fsize = if dir_b then add_big_int (sub_big_int j i) unit_big_int else add_big_int (sub_big_int i j) unit_big_int in
         let ftyp = vector_typ (nconstant i) (nconstant fsize) ord bit_typ in
         let reftyp =
           mk_typ (Typ_app (Id_aux (Id "field_ref", Parse_ast.Unknown),
             [mk_typ_arg (Typ_arg_typ (mk_id_typ id));
              mk_typ_arg (Typ_arg_typ ftyp)])) in
         let rfannot = doc_tannot_lem sequential mwords false reftyp in
         let id_exp id = E_aux (E_id (mk_id id), simple_annot l vtyp) in
         let get, set =
           E_aux (E_vector_subrange (id_exp "reg", simple_num l i, simple_num l j), simple_annot l ftyp),
           E_aux (E_vector_update_subrange (id_exp "reg", simple_num l i, simple_num l j, id_exp "v"), simple_annot l ftyp) in
           (* "bitvector_subrange" ^ dir_suffix ^ " (" ^ string_of_int i1 ^ ", reg, " ^ string_of_int i ^ ", " ^ string_of_int j ^ ")",
           "bitvector_update_subrange" ^ dir_suffix ^ " (" ^ string_of_int i1 ^ ", reg, " ^ string_of_int i ^ ", " ^ string_of_int j ^ ", v)" in *)
         doc_op equals
           (concat [string "let "; parens (concat [doc_id_lem id; underscore; doc_id_lem fid; rfannot])])
           (concat [
             space; langlebar; string " field_name = \"" ^^ doc_id_lem fid ^^ string "\";"; hardline;
             space; space; space; string (" field_start = " ^ string_of_big_int i ^ ";"); hardline;
             space; space; space; string (" field_is_inc = " ^ dir ^ ";"); hardline;
             space; space; space; string " get_field = (fun reg -> " ^^ doc_exp_lem sequential mwords false false get ^^ string ");"; hardline;
             space; space; space; string " set_field = (fun reg v -> " ^^ doc_exp_lem sequential mwords false false set ^^ string ") "; ranglebar])
       in
       doc_op equals
         (concat [string "type";space;doc_id_lem id])
         (doc_typ_lem sequential mwords vtyp)
       ^^ hardline ^^
       doc_op equals
         (concat [string "let";space;string "cast_";doc_id_lem id;space;string "reg"])
         (string "reg")
       ^^ hardline ^^
       doc_op equals
         (concat [string "let";space;string "cast_to_";doc_id_lem id;space;string "reg"])
         (string "reg")
       ^^ hardline ^^
       (* if sequential then *)
               (* string " = <|" (*; parens (string "reg" ^^ tannot) *)]) ^^ hardline ^^
           string ("  get_field = (fun reg -> " ^ get ^ ");") ^^ hardline ^^
           string ("  set_field = (fun reg v -> " ^ set ^") |>") *)
           (* doc_op equals
             (concat [string "let set_"; doc_id_lem id; underscore; doc_id_lem fid;
               space; parens (separate comma_sp [parens (string "reg" ^^ tannot); string "v"])]) (string set) *)
         (* in *)
         (* doc_op equals
           (concat [string "let";space;string "build_";doc_id_lem id;space;string "regname"])
           (string "Register" ^^ space ^^
              align (separate space [string "regname"; doc_int size; doc_int i1; dir;
                                     break 0 ^^ brackets (align doc_rids)]))
         ^^ hardline ^^ *)
           separate_map hardline doc_field rs
       ^^ hardline ^^
       (* else *)
         (*let doc_rfield (_,id) =
           (doc_op equals)
             (string "let" ^^ space ^^ doc_id_lem id)
             (string "Register_field" ^^ space ^^ string_lit(doc_id_lem id)) in*)
         doc_op equals
           (concat [string "let";space;string "build_";doc_id_lem id;space;string "regname"])
           (string "Register" ^^ space ^^
              align (separate space [string "regname"; doc_int size; doc_int i1; string dir;
                                     break 0 ^^ brackets (align doc_rids)]))
         (*^^ hardline ^^
           separate_map hardline doc_field rs*)
    | _ -> raise (Reporting_basic.err_unreachable l "register with non-constant indices")

=======
       (*let doc_rfield (_,id) =
         (doc_op equals)
           (string "let" ^^ space ^^ doc_id_lem id)
           (string "Register_field" ^^ space ^^ string_lit(doc_id_lem id)) in*)
       let dir_b = i1 < i2 in
       let dir = string (if dir_b then "true" else "false") in
       let size = if dir_b then i2-i1 +1 else i1-i2 + 1 in
       ((doc_op equals)
         (concat [string "let";space;string "build_";doc_id_lem id;space;string "regname"])
         (string "Register" ^^ space ^^
            align (separate space [string "regname"; doc_int size; doc_int i1; dir;
                                   break 0 ^^ brackets (align doc_rids)])),empty)
       (*^^ hardline ^^
         separate_map hardline doc_rfield rs *)
>>>>>>> 16c269d6

let doc_rec_lem (Rec_aux(r,_)) = match r with
  | Rec_nonrec -> space
  | Rec_rec -> space ^^ string "rec" ^^ space

let doc_tannot_opt_lem sequential mwords (Typ_annot_opt_aux(t,_)) = match t with
  | Typ_annot_opt_some(tq,typ) -> (*doc_typquant_lem tq*) (doc_typ_lem sequential mwords typ)

let doc_fun_body_lem sequential mwords exp =
  let early_ret =contains_early_return exp in
  let doc_exp = doc_exp_lem sequential mwords early_ret false exp in
  if early_ret
  then align (string "catch_early_return" ^//^ parens (doc_exp))
  else doc_exp

let doc_funcl_lem sequential mwords (FCL_aux(FCL_Funcl(id,pat,exp),_)) =
  group (prefix 3 1 ((doc_pat_lem sequential mwords false pat) ^^ space ^^ arrow)
    (doc_fun_body_lem sequential mwords exp))

let get_id = function
  | [] -> failwith "FD_function with empty list"
  | (FCL_aux (FCL_Funcl (id,_,_),_))::_ -> id

module StringSet = Set.Make(String)

let doc_fundef_rhs_lem sequential mwords (FD_aux(FD_function(r, typa, efa, funcls),fannot) as fd) =
  match funcls with
  | [] -> failwith "FD_function with empty function list"
  | [FCL_aux(FCL_Funcl(id,pat,exp),_)] ->
    (prefix 2 1)
      ((separate space)
         [doc_id_lem id;
          (doc_pat_lem sequential mwords true pat);
          equals])
      (doc_fun_body_lem sequential mwords exp)
  | _ ->
    let clauses =
      (separate_map (break 1))
        (fun fcl -> separate space [pipe;doc_funcl_lem sequential mwords fcl]) funcls in
    (prefix 2 1)
      ((separate space) [doc_id_lem (id_of_fundef fd);equals;string "function"])
      (clauses ^/^ string "end")

let doc_mutrec_lem sequential mwords = function
  | [] -> failwith "DEF_internal_mutrec with empty function list"
  | fundefs ->
    string "let rec " ^^
    separate_map (hardline ^^ string "and ")
      (doc_fundef_rhs_lem sequential mwords) fundefs

let rec doc_fundef_lem sequential mwords (FD_aux(FD_function(r, typa, efa, fcls),fannot) as fd) =
  match fcls with
  | [] -> failwith "FD_function with empty function list"
  | FCL_aux (FCL_Funcl(id,_,exp),_) :: _
    when string_of_id id = "execute" (*|| string_of_id id = "initial_analysis"*) ->
    let (_,auxiliary_functions,clauses) =
      List.fold_left
        (fun (already_used_fnames,auxiliary_functions,clauses) funcl ->
          match funcl with
          | FCL_aux (FCL_Funcl (Id_aux (Id _,l),pat,exp),annot) ->
             let ctor, l, argspat, pannot = (match pat with
               | P_aux (P_app (Id_aux (Id ctor,l),argspat),pannot) ->
                 (ctor, l, argspat, pannot)
               | P_aux (P_id (Id_aux (Id ctor,l)), pannot) ->
                 (ctor, l, [], pannot)
               | _ ->
                 raise (Reporting_basic.err_unreachable l
                   "unsupported parameter pattern in function clause")) in
             let rec pick_name_not_clashing_with already_used candidate =
               if StringSet.mem candidate already_used then
                 pick_name_not_clashing_with already_used (candidate ^ "'")
               else candidate in
             let aux_fname = pick_name_not_clashing_with already_used_fnames (string_of_id id ^ "_" ^ ctor) in
             let already_used_fnames = StringSet.add aux_fname already_used_fnames in
             let fcl = FCL_aux (FCL_Funcl (Id_aux (Id aux_fname,l),
                                           P_aux (P_tup argspat,pannot),exp),annot) in
             let auxiliary_functions =
                auxiliary_functions ^^ hardline ^^ hardline ^^
                  doc_fundef_lem sequential mwords (FD_aux (FD_function(r,typa,efa,[fcl]),fannot)) in
             (* Bind complex patterns to names so that we can pass them to the
                auxiliary function *)
             let name_pat idx (P_aux (p,a)) = match p with
               | P_as (pat,_) -> P_aux (p,a) (* already named *)
               | P_lit _ -> P_aux (p,a) (* no need to name a literal *)
               | P_id _ -> P_aux (p,a) (* no need to name an identifier *)
               | _ -> P_aux (P_as (P_aux (p,a), Id_aux (Id ("arg" ^ string_of_int idx),l)),a) in
             let named_argspat = List.mapi name_pat argspat in
             let named_pat = P_aux (P_app (Id_aux (Id ctor,l),named_argspat),pannot) in
             let doc_arg idx (P_aux (p,(l,a))) = match p with
               | P_as (pat,id) -> doc_id_lem id
               | P_lit lit -> doc_lit_lem sequential mwords false lit a
               | P_id id -> doc_id_lem id
               | _ -> string ("arg" ^ string_of_int idx) in
             let clauses =
               clauses ^^ (break 1) ^^
                 (separate space
                    [pipe;doc_pat_lem sequential mwords false named_pat;arrow;
                     string aux_fname;
                     parens (separate comma (List.mapi doc_arg named_argspat))]) in
             (already_used_fnames,auxiliary_functions,clauses)
        ) (StringSet.empty,empty,empty) fcls in

    auxiliary_functions ^^ hardline ^^ hardline ^^
    (prefix 2 1)
      ((separate space) [string "let" ^^ doc_rec_lem r ^^ doc_id_lem id;equals;string "function"])
      (clauses ^/^ string "end")
  | FCL_aux (FCL_Funcl(id,_,exp),_) :: _
    when not (Env.is_extern id (env_of exp) "lem") ->
    string "let" ^^ (doc_rec_lem r) ^^ (doc_fundef_rhs_lem sequential mwords fd)
  | _ -> empty



let doc_dec_lem sequential (DEC_aux (reg, ((l, _) as annot))) =
  match reg with
  | DEC_reg(typ,id) ->
     if sequential then empty
     else
       let env = env_of_annot annot in
       (match typ with
        | Typ_aux (Typ_id idt, _) when Env.is_regtyp idt env ->
          separate space [string "let";doc_id_lem id;equals;
                          string "build_" ^^ string (string_of_id idt);string_lit (doc_id_lem id)] ^/^ hardline
        | _ ->
          let rt = Env.base_typ_of env typ in
          if is_vector_typ rt then
            let (start, size, order, etyp) = vector_typ_args_of rt in
            if is_bit_typ etyp && is_nexp_constant start && is_nexp_constant size then
              let o = if is_order_inc order then "true" else "false" in
              (doc_op equals)
              (string "let" ^^ space ^^ doc_id_lem id)
              (string "Register" ^^ space ^^
                 align (separate space [string_lit(doc_id_lem id);
                                        doc_nexp (size);
                                        doc_nexp (start);
                                        string o;
                                        string "[]"]))
                 ^/^ hardline
            else raise (Reporting_basic.err_unreachable l
              ("can't deal with register type " ^ string_of_typ typ))
          else raise (Reporting_basic.err_unreachable l
            ("can't deal with register type " ^ string_of_typ typ)))
  | DEC_alias(id,alspec) -> empty
  | DEC_typ_alias(typ,id,alspec) -> empty

let doc_spec_lem sequential mwords (VS_aux (valspec,annot)) =
  match valspec with
  | VS_val_spec (typschm,id,ext,_) when ext "lem" = None ->
     (* let (TypSchm_aux (TypSchm_ts (tq, typ), _)) = typschm in
     if contains_t_pp_var mwords typ then empty else *)
     separate space [string "val"; doc_id_lem id; string ":";doc_typschm_lem sequential mwords true typschm] ^/^ hardline 
  (* | VS_val_spec (_,_,Some _,_) -> empty *)
  | _ -> empty

<<<<<<< HEAD
let rec doc_def_lem sequential mwords def =
  (* let _ = Pretty_print_sail.pp_defs stderr (Defs [def]) in *)
  match def with
  | DEF_spec v_spec -> (empty,doc_spec_lem sequential mwords v_spec)
  | DEF_fixity _ -> (empty,empty)
  | DEF_overload _ -> (empty,empty)
  | DEF_type t_def -> (group (doc_typdef_lem sequential mwords t_def) ^/^ hardline,empty)
  | DEF_reg_dec dec -> (group (doc_dec_lem sequential dec),empty)

  | DEF_default df -> (empty,empty)
  | DEF_fundef f_def -> (empty,group (doc_fundef_lem sequential mwords f_def) ^/^ hardline)
  | DEF_internal_mutrec fundefs ->
     (empty, doc_mutrec_lem sequential mwords fundefs ^/^ hardline)
  | DEF_val lbind -> (empty,group (doc_let_lem sequential mwords false lbind) ^/^ hardline)
=======
let rec doc_def_lem regtypes def = match def with
  | DEF_spec v_spec -> ((doc_spec_lem regtypes v_spec,empty),empty)
  | DEF_type t_def ->
     let (typdefs,fromtodefs) = doc_typdef_lem regtypes t_def in
     ((group typdefs ^/^ hardline,fromtodefs),empty)
  | DEF_reg_dec dec -> ((group (doc_dec_lem dec),empty),empty)

  | DEF_default df -> ((empty,empty),empty)
  | DEF_fundef f_def -> ((empty,empty),group (doc_fundef_lem regtypes f_def) ^/^ hardline)
  | DEF_val lbind -> ((empty,empty),group (doc_let_lem regtypes lbind) ^/^ hardline)
>>>>>>> 16c269d6
  | DEF_scattered sdef -> failwith "doc_def_lem: shoulnd't have DEF_scattered at this point"

  | DEF_kind _ -> ((empty,empty),empty)

  | DEF_comm (DC_comm s) -> ((empty,empty),comment (string s))
  | DEF_comm (DC_comm_struct d) ->
<<<<<<< HEAD
     let (typdefs,vdefs) = doc_def_lem sequential mwords d in
     (empty,comment (typdefs ^^ hardline ^^ vdefs))


let doc_defs_lem sequential mwords (Defs defs) =
  let (typdefs,valdefs) = List.split (List.map (doc_def_lem sequential mwords) defs) in
  (separate empty typdefs,separate empty valdefs)
=======
     let ((typdefs,tofromdefs),vdefs) = doc_def_lem regtypes d in
     ((empty,empty),comment (typdefs ^^ hardline ^^ tofromdefs ^^ hardline ^^ vdefs))


let doc_defs_lem regtypes (Defs defs) =
  let (typdefs,valdefs) = List.split (List.map (doc_def_lem regtypes) defs) in
  let (typdefs,tofromdefs) = List.split typdefs in
  (separate empty typdefs,separate empty tofromdefs, separate empty valdefs)
>>>>>>> 16c269d6

let find_regtypes (Defs defs) =
  List.fold_left
    (fun acc def ->
      match def with
      | DEF_type (TD_aux(TD_register (Id_aux (Id tname, _),_,_,_),_)) -> tname :: acc
      | _ -> acc
    ) [] defs

let find_registers (Defs defs) =
  List.fold_left
    (fun acc def ->
      match def with
      | DEF_reg_dec (DEC_aux(DEC_reg (typ, id), annot)) ->
        let env = match annot with
          | (_, Some (env, _, _)) -> env
          | _ -> Env.empty in
        (typ, id, env) :: acc
      | _ -> acc
    ) [] defs

let doc_regstate_lem mwords registers =
  let l = Parse_ast.Unknown in
  let annot = (l, None) in
  let regstate = match registers with
    | [] ->
      TD_abbrev (
        Id_aux (Id "regstate", l),
        Name_sect_aux (Name_sect_none, l),
        TypSchm_aux (TypSchm_ts (TypQ_aux (TypQ_tq [], l), unit_typ), l))
    | _ ->
      TD_record (
        Id_aux (Id "regstate", l),
        Name_sect_aux (Name_sect_none, l),
        TypQ_aux (TypQ_tq [], l),
        List.map (fun (typ, id, env) -> (typ, id)) registers,
        false)
  in
  let initregstate =
    if !Initial_check.opt_undefined_gen then
      let exp = match registers with
        | [] -> E_aux (E_lit (mk_lit L_unit), (l, Some (Env.empty, unit_typ, no_effect)))
        | _ ->
           let initreg (typ, id, env) =
             let annot typ = Some (env, typ, no_effect) in
             let initval = undefined_of_typ mwords l annot typ in
             FE_aux (FE_Fexp (id, initval), (l, annot typ)) in
           E_aux (
             E_record (FES_aux (FES_Fexps (List.map initreg registers, false), annot)),
             (l, Some (Env.empty, mk_id_typ (mk_id "regstate"), no_effect)))
      in
      doc_op equals (string "let initial_regstate") (doc_exp_lem true mwords false false exp)
    else empty
  in
  concat [
    doc_typdef_lem true mwords (TD_aux (regstate, annot)); hardline;
    hardline;
    string "type _M 'a = M regstate 'a"
  ],
  initregstate

let doc_register_refs_lem registers =
  let doc_register_ref (typ, id, env) =
    let idd = doc_id_lem id in
    let field = if prefix_recordtype then string "regstate_" ^^ idd else idd in
    let base_typ = Env.base_typ_of env typ in
    let (start, is_inc) =
      try
        let (start, _, ord, _) = vector_typ_args_of base_typ in
        match nexp_simp start with
        | Nexp_aux (Nexp_constant i, _) -> (i, is_order_inc ord)
        | _ ->
          raise (Reporting_basic.err_unreachable Parse_ast.Unknown
            ("register " ^ string_of_id id ^ " has non-constant start index " ^ string_of_nexp start))
      with
      | _ -> (zero_big_int, true) in
    concat [string "let "; idd; string " = <|"; hardline;
      string "  reg_name = \""; idd; string "\";"; hardline;
      string "  reg_start = "; string (string_of_big_int start); string ";"; hardline;
      string "  reg_is_inc = "; string (if is_inc then "true" else "false"); string ";"; hardline;
      string "  read_from = (fun s -> s."; field; string ");"; hardline;
      string "  write_to = (fun s v -> (<| s with "; field; string " = v |>)) |>"] in
  separate_map hardline doc_register_ref registers

<<<<<<< HEAD
let pp_defs_lem sequential mwords (types_file,types_modules) (defs_file,defs_modules) d top_line =
  (* let regtypes = find_regtypes d in *)
  let (typdefs,valdefs) = doc_defs_lem sequential mwords d in
  let regstate_def, initregstate_def = doc_regstate_lem mwords (find_registers d) in
  let register_refs = doc_register_refs_lem (find_registers d) in
  (print types_file)
    (concat
       [string "(*" ^^ (string top_line) ^^ string "*)";hardline;
        (separate_map hardline)
          (fun lib -> separate space [string "open import";string lib]) types_modules;hardline;
        if !print_to_from_interp_value
        then
          concat
            [(separate_map hardline)
               (fun lib -> separate space [string "     import";string lib]) ["Interp";"Interp_ast"];
             string "open import Deep_shallow_convert";
             hardline;
             hardline;
             string "module SI = Interp"; hardline;
             string "module SIA = Interp_ast"; hardline;
             hardline]
        else empty;
        typdefs; hardline;
        hardline;
        if sequential then
          concat [regstate_def; hardline;
          hardline;
          register_refs]
        else
          concat [string "type _M 'a = M 'a"; hardline]
        ]);
  (* (print types_seq_file)
    (concat
       [string "(*" ^^ (string top_line) ^^ string "*)";hardline;
        (separate_map hardline)
          (fun lib -> separate space [string "open import";string lib]) types_seq_modules;hardline;
        if !print_to_from_interp_value
        then
          concat
            [(separate_map hardline)
               (fun lib -> separate space [string "     import";string lib]) ["Interp";"Interp_ast"];
             string "open import Deep_shallow_convert";
             hardline;
             hardline;
             string "module SI = Interp"; hardline;
             string "module SIA = Interp_ast"; hardline;
             hardline]
        else empty;
        typdefs_seq; hardline;
        hardline;
        regstate_def; hardline;
        hardline;
        register_refs]); *)
  (print defs_file)
    (concat
       [string "(*" ^^ (string top_line) ^^ string "*)";hardline;
        (separate_map hardline)
          (fun lib -> separate space [string "open import";string lib]) defs_modules;hardline;
        hardline;
        valdefs;
        hardline;
        initregstate_def]);
  (* (print state_file)
    (concat
       [string "(*" ^^ (string top_line) ^^ string "*)";hardline;
        (separate_map hardline)
          (fun lib -> separate space [string "open import";string lib]) state_modules;hardline;
        hardline;
        valdefs_seq]); *)
=======
let pp_defs_lem
      (types_file,types_modules)
      (prompt_file,prompt_modules)
      (state_file,state_modules)
      (tofrom_file,tofrom_modules)
      d top_line =
  let pp_aux file modules defs = 
    (print file)
      (concat
         [string "(*" ^^ (string top_line) ^^ string "*)";hardline;
          (separate_map hardline)
            (fun lib -> separate space [string "open import";string lib]) modules;hardline;
          defs]);
  in
  

  let regtypes = find_regtypes d in
  let (typdefs,tofromdefs,valdefs) = doc_defs_lem regtypes d in

  pp_aux types_file types_modules typdefs;
  pp_aux prompt_file prompt_modules valdefs;
  pp_aux state_file state_modules valdefs;

  (print tofrom_file)
    (concat
       [string "(*" ^^ (string top_line) ^^ string "*)";hardline;
        (separate_map hardline) (fun lib -> separate space [string "open import";string lib]) tofrom_modules;hardline;
        (separate_map hardline) (fun lib -> separate space [string "     import";string lib]) ["Interp";"Interp_ast"];hardline;
        string "open import Deep_shallow_convert";
        hardline;tofromdefs])
>>>>>>> 16c269d6
<|MERGE_RESOLUTION|>--- conflicted
+++ resolved
@@ -53,7 +53,7 @@
  * PPrint-based sail-to-lem pprinter
 ****************************************************************************)
 
-let print_to_from_interp_value = ref true
+let print_to_from_interp_value = ref false
 let langlebar = string "<|"
 let ranglebar = string "|>"
 let anglebars = enclose langlebar ranglebar
@@ -1217,7 +1217,6 @@
   | BF_range(i1,i2) -> parens (doc_op comma (doc_int i1) (doc_int i2))
   | BF_concat(ir1,ir2) -> (doc_range ir1) ^^ comma ^^ (doc_range ir2)
 
-<<<<<<< HEAD
 let doc_typdef_lem sequential mwords (TD_aux(td, (l, annot))) = match td with
   | TD_abbrev(id,nm,(TypSchm_aux (TypSchm_ts (typq, _), _) as typschm)) ->
      doc_op equals
@@ -1287,32 +1286,6 @@
       | Id_aux ((Id "niafp"),_) -> empty
       | Id_aux ((Id "diafp"),_) -> empty *)
       | Id_aux ((Id "option"),_) -> empty
-=======
-let doc_typdef_lem regtypes (TD_aux(td,_)) = match td with
-  | TD_abbrev(id,nm,typschm) ->
-     (doc_op equals (concat [string "type"; space; doc_id_lem_type id])
-             (doc_typschm_lem regtypes typschm),empty)
-  | TD_record(id,nm,typq,fs,_) ->
-     let f_pp (typ,fid) =
-       let fname = if prefix_recordtype
-                   then concat [doc_id_lem id;string "_";doc_id_lem_type fid;]
-                   else doc_id_lem_type fid in
-       concat [fname;space;colon;space;doc_typ_lem regtypes typ; semi] in
-      let fs_doc = group (separate_map (break 1) f_pp fs) in
-      (doc_op equals
-             (concat [string "type"; space; doc_id_lem_type id;])
-             (doc_typquant_lem typq (anglebars (space ^^ align fs_doc ^^ space))),empty)
-  | TD_variant(id,nm,typq,ar,_) ->
-     (match id with
-      | Id_aux ((Id "read_kind"),_) -> (empty,empty)
-      | Id_aux ((Id "write_kind"),_) -> (empty,empty)
-      | Id_aux ((Id "barrier_kind"),_) -> (empty,empty)
-      | Id_aux ((Id "trans_kind"),_) -> (empty,empty)
-      | Id_aux ((Id "instruction_kind"),_) -> (empty,empty)
-      | Id_aux ((Id "regfp"),_) -> (empty,empty)
-      | Id_aux ((Id "niafp"),_) -> (empty,empty)
-      | Id_aux ((Id "diafp"),_) -> (empty,empty)
->>>>>>> 16c269d6
       | _ ->
          let ar_doc = group (separate_map (break 1) (doc_type_union_lem sequential mwords) ar) in
          let typ_pp =
@@ -1479,7 +1452,7 @@
          (typ_pp ^^ hardline,
           fromToInterpValuePP ^^ hardline))
   | TD_register(id,n1,n2,rs) ->
-    match n1, n2 with
+    match n1,n2 with
     | Nexp_aux(Nexp_constant i1,_),Nexp_aux(Nexp_constant i2,_) ->
        let dir_b = i1 < i2 in
        let dir = (if dir_b then "true" else "false") in
@@ -1491,7 +1464,6 @@
        let doc_rid (r,id) = parens (separate comma_sp [string_lit (doc_id_lem id);
                                                        doc_range_lem r;]) in
        let doc_rids = group (separate_map (semi ^^ (break 1)) doc_rid rs) in
-<<<<<<< HEAD
        let doc_field (fr, fid) =
          let i, j = match fr with
          | BF_aux (BF_single i, _) -> (i, i)
@@ -1561,22 +1533,6 @@
            separate_map hardline doc_field rs*)
     | _ -> raise (Reporting_basic.err_unreachable l "register with non-constant indices")
 
-=======
-       (*let doc_rfield (_,id) =
-         (doc_op equals)
-           (string "let" ^^ space ^^ doc_id_lem id)
-           (string "Register_field" ^^ space ^^ string_lit(doc_id_lem id)) in*)
-       let dir_b = i1 < i2 in
-       let dir = string (if dir_b then "true" else "false") in
-       let size = if dir_b then i2-i1 +1 else i1-i2 + 1 in
-       ((doc_op equals)
-         (concat [string "let";space;string "build_";doc_id_lem id;space;string "regname"])
-         (string "Register" ^^ space ^^
-            align (separate space [string "regname"; doc_int size; doc_int i1; dir;
-                                   break 0 ^^ brackets (align doc_rids)])),empty)
-       (*^^ hardline ^^
-         separate_map hardline doc_rfield rs *)
->>>>>>> 16c269d6
 
 let doc_rec_lem (Rec_aux(r,_)) = match r with
   | Rec_nonrec -> space
@@ -1731,7 +1687,6 @@
   (* | VS_val_spec (_,_,Some _,_) -> empty *)
   | _ -> empty
 
-<<<<<<< HEAD
 let rec doc_def_lem sequential mwords def =
   (* let _ = Pretty_print_sail.pp_defs stderr (Defs [def]) in *)
   match def with
@@ -1746,25 +1701,12 @@
   | DEF_internal_mutrec fundefs ->
      (empty, doc_mutrec_lem sequential mwords fundefs ^/^ hardline)
   | DEF_val lbind -> (empty,group (doc_let_lem sequential mwords false lbind) ^/^ hardline)
-=======
-let rec doc_def_lem regtypes def = match def with
-  | DEF_spec v_spec -> ((doc_spec_lem regtypes v_spec,empty),empty)
-  | DEF_type t_def ->
-     let (typdefs,fromtodefs) = doc_typdef_lem regtypes t_def in
-     ((group typdefs ^/^ hardline,fromtodefs),empty)
-  | DEF_reg_dec dec -> ((group (doc_dec_lem dec),empty),empty)
-
-  | DEF_default df -> ((empty,empty),empty)
-  | DEF_fundef f_def -> ((empty,empty),group (doc_fundef_lem regtypes f_def) ^/^ hardline)
-  | DEF_val lbind -> ((empty,empty),group (doc_let_lem regtypes lbind) ^/^ hardline)
->>>>>>> 16c269d6
   | DEF_scattered sdef -> failwith "doc_def_lem: shoulnd't have DEF_scattered at this point"
 
-  | DEF_kind _ -> ((empty,empty),empty)
-
-  | DEF_comm (DC_comm s) -> ((empty,empty),comment (string s))
+  | DEF_kind _ -> (empty,empty)
+
+  | DEF_comm (DC_comm s) -> (empty,comment (string s))
   | DEF_comm (DC_comm_struct d) ->
-<<<<<<< HEAD
      let (typdefs,vdefs) = doc_def_lem sequential mwords d in
      (empty,comment (typdefs ^^ hardline ^^ vdefs))
 
@@ -1772,16 +1714,6 @@
 let doc_defs_lem sequential mwords (Defs defs) =
   let (typdefs,valdefs) = List.split (List.map (doc_def_lem sequential mwords) defs) in
   (separate empty typdefs,separate empty valdefs)
-=======
-     let ((typdefs,tofromdefs),vdefs) = doc_def_lem regtypes d in
-     ((empty,empty),comment (typdefs ^^ hardline ^^ tofromdefs ^^ hardline ^^ vdefs))
-
-
-let doc_defs_lem regtypes (Defs defs) =
-  let (typdefs,valdefs) = List.split (List.map (doc_def_lem regtypes) defs) in
-  let (typdefs,tofromdefs) = List.split typdefs in
-  (separate empty typdefs,separate empty tofromdefs, separate empty valdefs)
->>>>>>> 16c269d6
 
 let find_regtypes (Defs defs) =
   List.fold_left
@@ -1866,7 +1798,6 @@
       string "  write_to = (fun s v -> (<| s with "; field; string " = v |>)) |>"] in
   separate_map hardline doc_register_ref registers
 
-<<<<<<< HEAD
 let pp_defs_lem sequential mwords (types_file,types_modules) (defs_file,defs_modules) d top_line =
   (* let regtypes = find_regtypes d in *)
   let (typdefs,valdefs) = doc_defs_lem sequential mwords d in
@@ -1935,36 +1866,4 @@
         (separate_map hardline)
           (fun lib -> separate space [string "open import";string lib]) state_modules;hardline;
         hardline;
-        valdefs_seq]); *)
-=======
-let pp_defs_lem
-      (types_file,types_modules)
-      (prompt_file,prompt_modules)
-      (state_file,state_modules)
-      (tofrom_file,tofrom_modules)
-      d top_line =
-  let pp_aux file modules defs = 
-    (print file)
-      (concat
-         [string "(*" ^^ (string top_line) ^^ string "*)";hardline;
-          (separate_map hardline)
-            (fun lib -> separate space [string "open import";string lib]) modules;hardline;
-          defs]);
-  in
-  
-
-  let regtypes = find_regtypes d in
-  let (typdefs,tofromdefs,valdefs) = doc_defs_lem regtypes d in
-
-  pp_aux types_file types_modules typdefs;
-  pp_aux prompt_file prompt_modules valdefs;
-  pp_aux state_file state_modules valdefs;
-
-  (print tofrom_file)
-    (concat
-       [string "(*" ^^ (string top_line) ^^ string "*)";hardline;
-        (separate_map hardline) (fun lib -> separate space [string "open import";string lib]) tofrom_modules;hardline;
-        (separate_map hardline) (fun lib -> separate space [string "     import";string lib]) ["Interp";"Interp_ast"];hardline;
-        string "open import Deep_shallow_convert";
-        hardline;tofromdefs])
->>>>>>> 16c269d6
+        valdefs_seq]); *)