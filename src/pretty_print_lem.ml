(**************************************************************************)
(*     Sail                                                               *)
(*                                                                        *)
(*  Copyright (c) 2013-2017                                               *)
(*    Kathyrn Gray                                                        *)
(*    Shaked Flur                                                         *)
(*    Stephen Kell                                                        *)
(*    Gabriel Kerneis                                                     *)
(*    Robert Norton-Wright                                                *)
(*    Christopher Pulte                                                   *)
(*    Peter Sewell                                                        *)
(*    Thomas Bauereiss                                                    *)
(*                                                                        *)
(*  All rights reserved.                                                  *)
(*                                                                        *)
(*  This software was developed by the University of Cambridge Computer   *)
(*  Laboratory as part of the Rigorous Engineering of Mainstream Systems  *)
(*  (REMS) project, funded by EPSRC grant EP/K008528/1.                   *)
(*                                                                        *)
(*  Redistribution and use in source and binary forms, with or without    *)
(*  modification, are permitted provided that the following conditions    *)
(*  are met:                                                              *)
(*  1. Redistributions of source code must retain the above copyright     *)
(*     notice, this list of conditions and the following disclaimer.      *)
(*  2. Redistributions in binary form must reproduce the above copyright  *)
(*     notice, this list of conditions and the following disclaimer in    *)
(*     the documentation and/or other materials provided with the         *)
(*     distribution.                                                      *)
(*                                                                        *)
(*  THIS SOFTWARE IS PROVIDED BY THE AUTHOR AND CONTRIBUTORS ``AS IS''    *)
(*  AND ANY EXPRESS OR IMPLIED WARRANTIES, INCLUDING, BUT NOT LIMITED     *)
(*  TO, THE IMPLIED WARRANTIES OF MERCHANTABILITY AND FITNESS FOR A       *)
(*  PARTICULAR PURPOSE ARE DISCLAIMED.  IN NO EVENT SHALL THE AUTHOR OR   *)
(*  CONTRIBUTORS BE LIABLE FOR ANY DIRECT, INDIRECT, INCIDENTAL,          *)
(*  SPECIAL, EXEMPLARY, OR CONSEQUENTIAL DAMAGES (INCLUDING, BUT NOT      *)
(*  LIMITED TO, PROCUREMENT OF SUBSTITUTE GOODS OR SERVICES; LOSS OF      *)
(*  USE, DATA, OR PROFITS; OR BUSINESS INTERRUPTION) HOWEVER CAUSED AND   *)
(*  ON ANY THEORY OF LIABILITY, WHETHER IN CONTRACT, STRICT LIABILITY,    *)
(*  OR TORT (INCLUDING NEGLIGENCE OR OTHERWISE) ARISING IN ANY WAY OUT    *)
(*  OF THE USE OF THIS SOFTWARE, EVEN IF ADVISED OF THE POSSIBILITY OF    *)
(*  SUCH DAMAGE.                                                          *)
(**************************************************************************)

open Type_check
open Ast
open Ast_util
open Rewriter
open Big_int
open PPrint
open Pretty_print_common

(****************************************************************************
 * PPrint-based sail-to-lem pprinter
****************************************************************************)

let print_to_from_interp_value = ref false
let langlebar = string "<|"
let ranglebar = string "|>"
let anglebars = enclose langlebar ranglebar

let is_number_char c =
  c = '0' || c = '1' || c = '2' || c = '3' || c = '4' || c = '5' ||
  c = '6' || c = '7' || c = '8' || c = '9'

let rec fix_id remove_tick name = match name with
  | "assert"
  | "lsl"
  | "lsr"
  | "asr"
  | "type"
  | "fun"
  | "function"
  | "raise"
  | "try"
  | "match"
  | "with"
  | "check"
  | "field"
  | "LT"
  | "GT"
  | "EQ"
  | "integer"
    -> name ^ "'"
  | _ ->
     if String.contains name '#' then
       fix_id remove_tick (String.concat "_" (Util.split_on_char '#' name))
     else if String.contains name '?' then
       fix_id remove_tick (String.concat "_pat_" (Util.split_on_char '?' name))
     else if name.[0] = '\'' then
       let var = String.sub name 1 (String.length name - 1) in
       if remove_tick then var else (var ^ "'")
     else if is_number_char(name.[0]) then
       ("v" ^ name ^ "'")
     else name

let doc_id_lem (Id_aux(i,_)) =
  match i with
  | Id i -> string (fix_id false i)
  | DeIid x ->
     (* add an extra space through empty to avoid a closing-comment
      * token in case of x ending with star. *)
     parens (separate space [colon; string x; empty])

let doc_id_lem_type (Id_aux(i,_)) =
  match i with
  | Id("int") -> string "ii"
  | Id("nat") -> string "ii"
  | Id("option") -> string "maybe"
  | Id i -> string (fix_id false i)
  | DeIid x ->
     (* add an extra space through empty to avoid a closing-comment
      * token in case of x ending with star. *)
     parens (separate space [colon; string x; empty])

let doc_id_lem_ctor (Id_aux(i,_)) =
  match i with
  | Id("bit") -> string "bitU"
  | Id("int") -> string "integer"
  | Id("nat") -> string "integer"
  | Id("Some") -> string "Just"
  | Id("None") -> string "Nothing"
  | Id i -> string (fix_id false (String.capitalize i))
  | DeIid x ->
     (* add an extra space through empty to avoid a closing-comment
      * token in case of x ending with star. *)
     separate space [colon; string (String.capitalize x); empty]

let doc_var_lem kid = string (fix_id true (string_of_kid kid))

let simple_annot l typ = (Parse_ast.Generated l, Some (Env.empty, typ, no_effect))
let simple_num l n = E_aux (
  E_lit (L_aux (L_num n, Parse_ast.Generated l)),
  simple_annot (Parse_ast.Generated l)
    (atom_typ (Nexp_aux (Nexp_constant n, Parse_ast.Generated l))))

let effectful_set =
  List.exists
    (fun (BE_aux (eff,_)) ->
      match eff with
      | BE_rreg | BE_wreg | BE_rmem | BE_rmemt | BE_wmem | BE_eamem
      | BE_exmem | BE_wmv | BE_wmvt | BE_barr | BE_depend | BE_nondet
      | BE_escape -> true
      | _ -> false)

let effectful (Effect_aux (eff,_)) =
  match eff with
  | Effect_var _ -> failwith "effectful: Effect_var not supported"
  | Effect_set effs -> effectful_set effs

let is_regtyp (Typ_aux (typ, _)) env = match typ with
  | Typ_app(id, _) when string_of_id id = "register" -> true
  | Typ_id(id) when Env.is_regtyp id env -> true
  | _ -> false

let doc_nexp_lem nexp =
  let (Nexp_aux (nexp, l) as full_nexp) = simplify_nexp nexp in
  match nexp with
  | Nexp_constant i -> string ("ty" ^ string_of_int i)
  | Nexp_var v -> string (string_of_kid (orig_kid v))
  | _ ->
     let rec mangle_nexp (Nexp_aux (nexp, _)) = begin
       match nexp with
       | Nexp_id id -> string_of_id id
       | Nexp_var kid -> string_of_id (id_of_kid (orig_kid kid))
       | Nexp_constant i -> Pretty_print_lem_ast.lemnum string_of_int i
       | Nexp_times (n1, n2) -> mangle_nexp n1 ^ "_times_" ^ mangle_nexp n2
       | Nexp_sum (n1, n2) -> mangle_nexp n1 ^ "_plus_" ^ mangle_nexp n2
       | Nexp_minus (n1, n2) -> mangle_nexp n1 ^ "_minus_" ^ mangle_nexp n2
       | Nexp_exp n -> "exp_" ^ mangle_nexp n
       | Nexp_neg n -> "neg_" ^ mangle_nexp n
     end in
     string ("'" ^ mangle_nexp full_nexp)
     (* raise (Reporting_basic.err_unreachable l
       ("cannot pretty-print non-atomic nexp \"" ^ string_of_nexp full_nexp ^ "\"")) *)

(* Rewrite mangled names of type variables to the original names *)
let rec orig_nexp (Nexp_aux (nexp, l)) =
  let rewrap nexp = Nexp_aux (nexp, l) in
  match nexp with
  | Nexp_var kid -> rewrap (Nexp_var (orig_kid kid))
  | Nexp_times (n1, n2) -> rewrap (Nexp_times (orig_nexp n1, orig_nexp n2))
  | Nexp_sum (n1, n2) -> rewrap (Nexp_sum (orig_nexp n1, orig_nexp n2))
  | Nexp_minus (n1, n2) -> rewrap (Nexp_minus (orig_nexp n1, orig_nexp n2))
  | Nexp_exp n -> rewrap (Nexp_exp (orig_nexp n))
  | Nexp_neg n -> rewrap (Nexp_neg (orig_nexp n))
  | _ -> rewrap nexp

(* Returns the set of type variables that will appear in the Lem output,
   which may be smaller than those in the Sail type.  May need to be
   updated with doc_typ_lem *)
let rec lem_nexps_of_typ sequential mwords (Typ_aux (t,_)) =
  let trec = lem_nexps_of_typ sequential mwords in
  match t with
  | Typ_wild
  | Typ_id _ -> NexpSet.empty
  | Typ_var kid -> NexpSet.singleton (orig_nexp (nvar kid))
  | Typ_fn (t1,t2,_) -> NexpSet.union (trec t1) (trec t2)
  | Typ_tup ts ->
     List.fold_left (fun s t -> NexpSet.union s (trec t))
       NexpSet.empty ts
  | Typ_app(Id_aux (Id "vector", _), [
    Typ_arg_aux (Typ_arg_nexp n, _);
    Typ_arg_aux (Typ_arg_nexp m, _);
    Typ_arg_aux (Typ_arg_order ord, _);
    Typ_arg_aux (Typ_arg_typ elem_typ, _)]) ->
     let m = nexp_simp m in
     if mwords && is_bit_typ elem_typ && not (is_nexp_constant m) then
       NexpSet.singleton (orig_nexp m)
     else trec elem_typ
     (* NexpSet.union
       (if mwords then tyvars_of_nexp (nexp_simp m) else NexpSet.empty)
       (trec elem_typ) *)
  | Typ_app(Id_aux (Id "register", _), [Typ_arg_aux (Typ_arg_typ etyp, _)]) ->
     if sequential then trec etyp else NexpSet.empty
  | Typ_app(Id_aux (Id "range", _),_)
  | Typ_app(Id_aux (Id "implicit", _),_)
  | Typ_app(Id_aux (Id "atom", _), _) -> NexpSet.empty
  | Typ_app (_,tas) ->
     List.fold_left (fun s ta -> NexpSet.union s (lem_nexps_of_typ_arg sequential mwords ta))
       NexpSet.empty tas
  | Typ_exist (kids,_,t) ->
     let s = trec t in
     List.fold_left (fun s k -> NexpSet.remove k s) s (List.map nvar kids)
and lem_nexps_of_typ_arg sequential mwords (Typ_arg_aux (ta,_)) =
  match ta with
  | Typ_arg_nexp nexp -> NexpSet.singleton (nexp_simp (orig_nexp nexp))
  | Typ_arg_typ typ -> lem_nexps_of_typ sequential mwords typ
  | Typ_arg_order _ -> NexpSet.empty

let lem_tyvars_of_typ sequential mwords typ =
  NexpSet.fold (fun nexp ks -> KidSet.union ks (tyvars_of_nexp nexp))
    (lem_nexps_of_typ sequential mwords typ) KidSet.empty

(* When making changes here, check whether they affect lem_tyvars_of_typ *)
let doc_typ_lem, doc_atomic_typ_lem =
  (* following the structure of parser for precedence *)
  let rec typ sequential mwords ty = fn_typ sequential mwords true ty
    and typ' sequential mwords ty = fn_typ sequential mwords false ty
    and fn_typ (sequential : bool) (mwords : bool) atyp_needed ((Typ_aux (t, _)) as ty) = match t with
      | Typ_fn(arg,ret,efct) ->
         (*let exc_typ = string "string" in*)
         let ret_typ =
           if effectful efct
           then separate space [string "_M";(*parens exc_typ;*) fn_typ sequential mwords true ret]
           else separate space [fn_typ sequential mwords false ret] in
         let tpp = separate space [tup_typ sequential mwords true arg; arrow;ret_typ] in
         (* once we have proper excetions we need to know what the exceptions type is *)
         if atyp_needed then parens tpp else tpp
      | _ -> tup_typ sequential mwords atyp_needed ty
    and tup_typ sequential mwords atyp_needed ((Typ_aux (t, _)) as ty) = match t with
      | Typ_tup typs ->
         let tpp = separate_map (space ^^ star ^^ space) (app_typ sequential mwords false) typs in
         if atyp_needed then parens tpp else tpp
      | _ -> app_typ sequential mwords atyp_needed ty
    and app_typ sequential mwords atyp_needed ((Typ_aux (t, l)) as ty) = match t with
      | Typ_app(Id_aux (Id "vector", _), [
          Typ_arg_aux (Typ_arg_nexp n, _);
          Typ_arg_aux (Typ_arg_nexp m, _);
          Typ_arg_aux (Typ_arg_order ord, _);
          Typ_arg_aux (Typ_arg_typ elem_typ, _)]) ->
         let tpp = match elem_typ with
           | Typ_aux (Typ_id (Id_aux (Id "bit",_)),_) when mwords ->
<<<<<<< HEAD
             string "bitvector " ^^ doc_nexp_lem (nexp_simp m)
             (* (match nexp_simp m with
=======
             string "bitvector " ^^ doc_nexp_lem m
             (* (match simplify_nexp m with
>>>>>>> f8107b6b
               | (Nexp_aux(Nexp_constant i,_)) -> string "bitvector ty" ^^ doc_int i
               | (Nexp_aux(Nexp_var _, _)) -> separate space [string "bitvector"; doc_nexp m]
               | _ -> raise (Reporting_basic.err_unreachable l
                 "cannot pretty-print bitvector type with non-constant length")) *)
           | _ -> string "vector" ^^ space ^^ typ sequential mwords elem_typ in
         if atyp_needed then parens tpp else tpp
      | Typ_app(Id_aux (Id "register", _), [Typ_arg_aux (Typ_arg_typ etyp, _)]) ->
         (* TODO: Better distinguish register names and contents? *)
         (* fn_typ regtypes atyp_needed etyp *)
         let tpp =
           if sequential
           then string "register_ref regstate " ^^ typ sequential mwords etyp
           else string "register" in
         if atyp_needed then parens tpp else tpp
      | Typ_app(Id_aux (Id "range", _),_) ->
         (string "integer")
      | Typ_app(Id_aux (Id "implicit", _),_) ->
         (string "integer")
      | Typ_app(Id_aux (Id "atom", _), [Typ_arg_aux(Typ_arg_nexp n,_)]) ->
         (string "integer")
      | Typ_app(id,args) ->
         let tpp = (doc_id_lem_type id) ^^ space ^^ (separate_map space (doc_typ_arg_lem sequential mwords) args) in
         if atyp_needed then parens tpp else tpp
      | _ -> atomic_typ sequential mwords atyp_needed ty
    and atomic_typ sequential mwords atyp_needed ((Typ_aux (t, l)) as ty) = match t with
      | Typ_id (Id_aux (Id "bool",_)) -> string "bool"
      | Typ_id (Id_aux (Id "bit",_)) -> string "bitU"
      | Typ_id (id) ->
         (*if List.exists ((=) (string_of_id id)) regtypes
         then string "register"
         else*) doc_id_lem_type id
      | Typ_var v -> doc_var v
      | Typ_wild -> underscore
      | Typ_app _ | Typ_tup _ | Typ_fn _ ->
         (* exhaustiveness matters here to avoid infinite loops
          * if we add a new Typ constructor *)
         let tpp = typ sequential mwords ty in
         if atyp_needed then parens tpp else tpp
      | Typ_exist (kids,_,ty) -> begin
         let tpp = typ sequential mwords ty in
         let visible_vars = lem_tyvars_of_typ sequential mwords ty in
         match List.filter (fun kid -> KidSet.mem kid visible_vars) kids with
         | [] -> if atyp_needed then parens tpp else tpp
         | bad -> raise (Reporting_basic.err_general l
                           ("Existential type variable(s) " ^
                               String.concat ", " (List.map string_of_kid bad) ^
                               " escape into Lem"))
      end
    and doc_typ_arg_lem sequential mwords (Typ_arg_aux(t,_)) = match t with
      | Typ_arg_typ t -> app_typ sequential mwords true t
<<<<<<< HEAD
      | Typ_arg_nexp n -> doc_nexp_lem (nexp_simp n)
=======
      | Typ_arg_nexp n -> doc_nexp_lem n
>>>>>>> f8107b6b
      | Typ_arg_order o -> empty
  in typ', atomic_typ


(* Check for variables in types that would be pretty-printed.
   In particular, in case of vector types, only the element type and the
   length argument are checked for variables, and the latter only if it is
   a bitvector; for other types of vectors, the length is not pretty-printed
   in the type, and the start index is never pretty-printed in vector types. *)
let rec contains_t_pp_var (Typ_aux (t,a) as typ) = match t with
  | Typ_wild -> true
  | Typ_id _ -> false
  | Typ_var _ -> true
  | Typ_exist _ -> true
  | Typ_fn (t1,t2,_) -> contains_t_pp_var t1 || contains_t_pp_var t2
  | Typ_tup ts -> List.exists contains_t_pp_var ts
  | Typ_app (c,targs) ->
      if Ast_util.is_number typ then false
      else if is_bitvector_typ typ then
        let (_,length,_,_) = vector_typ_args_of typ in
        not (is_nexp_constant (nexp_simp length))
      else List.exists contains_t_arg_pp_var targs
and contains_t_arg_pp_var (Typ_arg_aux (targ, _)) = match targ with
  | Typ_arg_typ t -> contains_t_pp_var t
  | Typ_arg_nexp nexp -> not (is_nexp_constant (nexp_simp nexp))
  | _ -> false

let doc_tannot_lem sequential mwords eff typ =
  if contains_t_pp_var typ then empty
  else
    let ta = doc_typ_lem sequential mwords typ in
    if eff then string " : _M " ^^ parens ta
    else string " : " ^^ ta

(* doc_lit_lem gets as an additional parameter the type information from the
 * expression around it: that's a hack, but how else can we distinguish between
 * undefined values of different types ? *)
let doc_lit_lem sequential mwords in_pat (L_aux(lit,l)) a =
  match lit with
  | L_unit  -> utf8string "()"
  | L_zero  -> utf8string "B0"
  | L_one   -> utf8string "B1"
  | L_false -> utf8string "false"
  | L_true  -> utf8string "true"
  | L_num i ->
     let ipp = string_of_int i in
     utf8string (
       if in_pat then "("^ipp^":nn)"
       else if i < 0 then "((0"^ipp^"):ii)"
       else "("^ipp^":ii)")
  | L_hex n -> failwith "Shouldn't happen" (*"(num_to_vec " ^ ("0x" ^ n) ^ ")" (*shouldn't happen*)*)
  | L_bin n -> failwith "Shouldn't happen" (*"(num_to_vec " ^ ("0b" ^ n) ^ ")" (*shouldn't happen*)*)
  | L_undef ->
     (match a with
       | Some (_, (Typ_aux (t,_) as typ), _) ->
         (match t with
          | Typ_id (Id_aux (Id "bit", _))
          | Typ_app (Id_aux (Id "register", _),_) -> utf8string "UndefinedRegister 0"
          | Typ_id (Id_aux (Id "string", _)) -> utf8string "\"\""
          | _ ->
            let ta = if contains_t_pp_var typ then empty else doc_tannot_lem sequential mwords false typ in
            parens
              ((utf8string "(failwith \"undefined value of unsupported type\")") ^^ ta))
       | _ -> utf8string "(failwith \"undefined value of unsupported type\")")
  | L_string s -> utf8string ("\"" ^ s ^ "\"")
  | L_real s ->
    (* Lem does not support decimal syntax, so we translate a string
       of the form "x.y" into the ratio (x * 10^len(y) + y) / 10^len(y).
       The OCaml library has a conversion function from strings to floats, but
       not from floats to ratios. ZArith's Q library does have the latter, but
       using this would require adding a dependency on ZArith to Sail. *)
    let parts = Util.split_on_char '.' s in
    let (num, denom) = match parts with
    | [i] -> (big_int_of_string i, unit_big_int)
    | [i;f] ->
      let denom = power_int_positive_int 10 (String.length f) in
      (add_big_int (mult_big_int (big_int_of_string i) denom) (big_int_of_string f), denom)
    | _ ->
      raise (Reporting_basic.Fatal_error
        (Reporting_basic.Err_syntax_locn (l, "could not parse real literal"))) in
    separate space (List.map string ["realFromFrac"; string_of_big_int num; string_of_big_int denom])

(* typ_doc is the doc for the type being quantified *)
let doc_quant_item vars_included (QI_aux (qi, _)) = match qi with
| QI_id (KOpt_aux (KOpt_none kid, _))
| QI_id (KOpt_aux (KOpt_kind (_, kid), _)) ->
   (match vars_included with
     None -> doc_var kid
   | Some set -> (*when KidSet.mem kid set -> doc_var kid*)
      let nexps = NexpSet.filter (fun nexp -> KidSet.mem (orig_kid kid) (nexp_frees nexp)) set in
      separate_map space doc_nexp_lem (NexpSet.elements nexps)
   | _ -> empty)
| _ -> empty

let doc_typquant_items_lem vars_included (TypQ_aux(tq,_)) = match tq with
| TypQ_tq qs -> separate_map space (doc_quant_item vars_included) qs
| _ -> empty

let doc_typquant_lem (TypQ_aux(tq,_)) vars_included typ = match tq with
| TypQ_tq ((_ :: _) as qs) ->
  string "forall " ^^ separate_map space (doc_quant_item vars_included) qs ^^ string ". " ^^ typ
| _ -> typ

(* Produce Size type constraints for bitvector sizes when using
   machine words.  Often these will be unnecessary, but this simple
   approach will do for now. *)

let rec typeclass_nexps (Typ_aux(t,_)) = match t with
| Typ_wild
| Typ_id _
| Typ_var _
  -> NexpSet.empty
| Typ_fn (t1,t2,_) -> NexpSet.union (typeclass_nexps t1) (typeclass_nexps t2)
| Typ_tup ts -> List.fold_left NexpSet.union NexpSet.empty (List.map typeclass_nexps ts)
| Typ_app (Id_aux (Id "vector",_),
           [_;Typ_arg_aux (Typ_arg_nexp size_nexp,_);
<<<<<<< HEAD
            _;Typ_arg_aux (Typ_arg_typ (Typ_aux (Typ_id (Id_aux (Id "bit",_)),_)),_)]) ->
   if is_nexp_constant (nexp_simp size_nexp) then NexpSet.empty else
   NexpSet.singleton (nexp_simp (orig_nexp size_nexp))
=======
            _;Typ_arg_aux (Typ_arg_typ (Typ_aux (Typ_id (Id_aux (Id "bit",_)),_)),_)])
| Typ_app (Id_aux (Id "itself",_),
           [Typ_arg_aux (Typ_arg_nexp size_nexp,_)]) ->
   let size_nexp = simplify_nexp size_nexp in
   if is_nexp_constant size_nexp then NexpSet.empty else
   NexpSet.singleton (orig_nexp size_nexp)
>>>>>>> f8107b6b
| Typ_app _ -> NexpSet.empty
| Typ_exist (kids,_,t) -> NexpSet.empty (* todo *)

let doc_typclasses_lem mwords t =
  if mwords then
    let nexps = typeclass_nexps t in
    if NexpSet.is_empty nexps then (empty, NexpSet.empty) else
    (separate_map comma_sp (fun nexp -> string "Size " ^^ doc_nexp_lem nexp) (NexpSet.elements nexps) ^^ string " => ", nexps)
  else (empty, NexpSet.empty)

let doc_typschm_lem sequential mwords quants (TypSchm_aux(TypSchm_ts(tq,t),_)) =
  let pt = doc_typ_lem sequential mwords t in
  if quants
  then
    let nexps_used = lem_nexps_of_typ sequential mwords t in
    let ptyc, nexps_sizes = doc_typclasses_lem mwords t in
    let nexps_to_include = NexpSet.union nexps_used nexps_sizes in
    if NexpSet.is_empty nexps_to_include
    then pt
    else doc_typquant_lem tq (Some nexps_to_include) (ptyc ^^ pt)
  else pt

let is_ctor env id = match Env.lookup_id id env with
| Enum _ | Union _ -> true
| _ -> false

(*Note: vector concatenation, literal vectors, indexed vectors, and record should
  be removed prior to pp. The latter two have never yet been seen
*)
let rec doc_pat_lem sequential mwords apat_needed (P_aux (p,(l,annot)) as pa) = match p with
  | P_app(id, ((_ :: _) as pats)) ->
    let ppp = doc_unop (doc_id_lem_ctor id)
                       (parens (separate_map comma (doc_pat_lem sequential mwords true) pats)) in
    if apat_needed then parens ppp else ppp
  | P_app(id,[]) -> doc_id_lem_ctor id
  | P_lit lit  -> doc_lit_lem sequential mwords true lit annot
  | P_wild -> underscore
  | P_id id ->
     begin match id with
     | Id_aux (Id "None",_) -> string "Nothing" (* workaround temporary issue *)
     | _ -> doc_id_lem id end
  | P_var(p,kid) -> doc_pat_lem sequential mwords true p
  | P_as(p,id) -> parens (separate space [doc_pat_lem sequential mwords true p; string "as"; doc_id_lem id])
  | P_typ(typ,p) ->
    let doc_p = doc_pat_lem sequential mwords true p in
    if contains_t_pp_var typ then doc_p
    else parens (doc_op colon doc_p (doc_typ_lem sequential mwords typ))
  | P_vector pats ->
     let ppp =
       (separate space)
         [string "Vector";brackets (separate_map semi (doc_pat_lem sequential mwords true) pats);underscore;underscore] in
     if apat_needed then parens ppp else ppp
  | P_vector_concat pats ->
     raise (Reporting_basic.err_unreachable l
       "vector concatenation patterns should have been removed before pretty-printing")
  | P_tup pats  ->
     (match pats with
      | [p] -> doc_pat_lem sequential mwords apat_needed p
      | _ -> parens (separate_map comma_sp (doc_pat_lem sequential mwords false) pats))
  | P_list pats -> brackets (separate_map semi (doc_pat_lem sequential mwords false) pats) (*Never seen but easy in lem*)
  | P_cons (p,p') -> doc_op (string "::") (doc_pat_lem sequential mwords true p) (doc_pat_lem sequential mwords true p')
  | P_record (_,_) -> empty (* TODO *)

let rec typ_needs_printed (Typ_aux (t,_) as typ) = match t with
  | Typ_tup ts -> List.exists typ_needs_printed ts
  | Typ_app (Id_aux (Id "itself",_),_) -> true
  | Typ_app (_, targs) -> is_bitvector_typ typ || List.exists typ_needs_printed_arg targs
  | Typ_fn (t1,t2,_) -> typ_needs_printed t1 || typ_needs_printed t2
  | _ -> false
and typ_needs_printed_arg (Typ_arg_aux (targ, _)) = match targ with
  | Typ_arg_typ t -> typ_needs_printed t
  | _ -> false

let contains_early_return exp =
  fst (fold_exp
  { (Rewriter.compute_exp_alg false (||))
    with e_return = (fun (_, r) -> (true, E_return r)) } exp)

let typ_id_of (Typ_aux (typ, l)) = match typ with
  | Typ_id id -> id
  | Typ_app (register, [Typ_arg_aux (Typ_arg_typ (Typ_aux (Typ_id id, _)), _)])
    when string_of_id register = "register" -> id
  | Typ_app (id, _) -> id
  | _ -> raise (Reporting_basic.err_unreachable l "failed to get type id")

let prefix_recordtype = true
let report = Reporting_basic.err_unreachable
let doc_exp_lem, doc_let_lem =
  let rec top_exp sequential mwords (early_ret : bool) (aexp_needed : bool)
    (E_aux (e, (l,annot)) as full_exp) =
    let expY = top_exp sequential mwords early_ret true in
    let expN = top_exp sequential mwords early_ret false in
    let expV = top_exp sequential mwords early_ret in
    let liftR doc =
      if early_ret && effectful (effect_of full_exp)
      then separate space [string "liftR"; parens (doc)]
      else doc in
    match e with
    | E_assign((LEXP_aux(le_act,tannot) as le), e) ->
       (* can only be register writes *)
       let t = typ_of_annot tannot in
       (match le_act (*, t, tag*) with
        | LEXP_vector_range (le,e2,e3) ->
           (match le with
            | LEXP_aux (LEXP_field ((LEXP_aux (_, lannot) as le),id), fannot) ->
               if is_bit_typ (typ_of_annot fannot) then
                 raise (report l "indexing a register's (single bit) bitfield not supported")
               else
                 let field_ref =
                   doc_id_lem (typ_id_of (typ_of_annot lannot)) ^^
                   underscore ^^
                   doc_id_lem id in
                 liftR ((prefix 2 1)
                   (string "write_reg_field_range")
                   (align (doc_lexp_deref_lem sequential mwords early_ret le ^/^
                      field_ref ^/^ expY e2 ^/^ expY e3 ^/^ expY e)))
            | _ ->
               let deref = doc_lexp_deref_lem sequential mwords early_ret le in
               liftR ((prefix 2 1)
                 (string "write_reg_range")
                 (align (deref ^/^ expY e2 ^/^ expY e3) ^/^ expY e)))
        | LEXP_vector (le,e2) ->
           (match le with
            | LEXP_aux (LEXP_field ((LEXP_aux (_, lannot) as le),id), fannot) ->
               if is_bit_typ (typ_of_annot fannot) then
                 raise (report l "indexing a register's (single bit) bitfield not supported")
               else
                 let field_ref =
                   doc_id_lem (typ_id_of (typ_of_annot lannot)) ^^
                   underscore ^^
                   doc_id_lem id in
                 let call = if is_bitvector_typ (Env.base_typ_of (env_of full_exp) (typ_of_annot fannot)) then "write_reg_field_bit" else "write_reg_field_pos" in
                 liftR ((prefix 2 1)
                   (string call)
                   (align (doc_lexp_deref_lem sequential mwords early_ret le ^/^
                     field_ref ^/^ expY e2 ^/^ expY e)))
            | LEXP_aux (_, lannot) ->
               (match le with
                 | LEXP_aux (_, (_, Some (_, Typ_aux (Typ_app (vector, [_; _; _; Typ_arg_aux (Typ_arg_typ etyp, _)]), _), _)))
                   when is_reftyp etyp && string_of_id vector = "vector" ->
                   (* Special case vectors of register references *)
                   let deref =
                     parens (separate space [
                       string "access";
                       expY (lexp_to_exp le);
                       expY e2
                       ]) in
                   liftR ((prefix 2 1) (string "write_reg") (deref ^/^ expY e))
                 | _ ->
                   let deref = doc_lexp_deref_lem sequential mwords early_ret le in
                   let call = if is_bitvector_typ (Env.base_typ_of (env_of full_exp) (typ_of_annot lannot)) then "write_reg_bit" else "write_reg_pos" in
                   liftR ((prefix 2 1) (string call)
                   (deref ^/^ expY e2 ^/^ expY e)))
           )
        (* | LEXP_field (le,id) when is_bit_typ t ->
           liftR ((prefix 2 1)
             (string "write_reg_bitfield")
             (doc_lexp_deref_lem sequential mwords early_ret le ^^ space ^^ string_lit(doc_id_lem id) ^/^ expY e)) *)
        | LEXP_field ((LEXP_aux (_, lannot) as le),id) ->
          let field_ref =
            doc_id_lem (typ_id_of (typ_of_annot lannot)) ^^
            underscore ^^
            doc_id_lem id (*^^
            dot ^^
            string "set_field"*) in
           liftR ((prefix 2 1)
             (string "write_reg_field")
             (doc_lexp_deref_lem sequential mwords early_ret le ^^ space ^^
                field_ref ^/^ expY e))
        (* | (LEXP_id id | LEXP_cast (_,id)), t, Alias alias_info ->
           (match alias_info with
            | Alias_field(reg,field) ->
               let f = match t with
                 | (Tid "bit" | Tabbrev (_,{t=Tid "bit"})) ->
                    string "write_reg_bitfield"
                 | _ -> string "write_reg_field" in
               (prefix 2 1)
                 f
                 (separate space [string reg;string_lit(string field);expY e])
            | Alias_pair(reg1,reg2) ->
               string "write_two_regs" ^^ space ^^ string reg1 ^^ space ^^
                 string reg2 ^^ space ^^ expY e) *)
        | _ ->
           liftR ((prefix 2 1) (string "write_reg") (doc_lexp_deref_lem sequential mwords early_ret le ^/^ expY e)))
    | E_vector_append(le,re) ->
      raise (Reporting_basic.err_unreachable l
        "E_vector_append should have been rewritten before pretty-printing")
       (* let t = Env.base_typ_of (env_of full_exp) (typ_of full_exp) in
       let (call,ta,aexp_needed) =
         if is_bitvector_typ t then
           if not (contains_t_pp_var t)
           then ("bitvector_concat", doc_tannot_lem sequential mwords false t, true)
           else ("bitvector_concat", empty, aexp_needed)
         else ("vector_concat",empty,aexp_needed) in
       let epp =
         align (group (separate space [string call;expY le;expY re])) ^^ ta in
       if aexp_needed then parens epp else epp *)
    | E_cons(le,re) -> doc_op (group (colon^^colon)) (expY le) (expY re)
    | E_if(c,t,e) ->
       let (E_aux (_,(_,cannot))) = c in
       let epp =
         separate space [string "if";group (expY c)] ^^
           break 1 ^^
             (prefix 2 1 (string "then") (expN t)) ^^ (break 1) ^^
               (prefix 2 1 (string "else") (expN e)) in
       if aexp_needed then parens (align epp) else epp
    | E_for(id,exp1,exp2,exp3,(Ord_aux(order,_)),exp4) ->
       raise (report l "E_for should have been removed till now")
    | E_let(leb,e) ->
       let epp = let_exp sequential mwords early_ret leb ^^ space ^^ string "in" ^^ hardline ^^ expN e in
       if aexp_needed then parens epp else epp
    | E_app(f,args) ->
       begin match f with
       (* temporary hack to make the loop body a function of the temporary variables *)
       | Id_aux ((Id (("foreach_inc" | "foreach_dec" |
                       "foreachM_inc" | "foreachM_dec" ) as loopf),_)) ->
          let [id;indices;body;e5] = args in
          let varspp = match e5 with
            | E_aux (E_tuple vars,_) ->
               let vars = List.map (fun (E_aux (E_id id,_)) -> doc_id_lem id) vars in
               begin match vars with
               | [v] -> v
               | _ -> parens (separate comma vars) end
            | E_aux (E_id id,_) ->
               doc_id_lem id
            | E_aux (E_lit (L_aux (L_unit,_)),_) ->
               string "_" in
          parens (
              (prefix 2 1)
                ((separate space) [string loopf;group (expY indices);expY e5])
                (parens
                   (prefix 1 1 (separate space [string "fun";expY id;varspp;arrow]) (expN body))
                )
            )
       | Id_aux ((Id (("while_PP" | "while_PM" |
                       "while_MP" | "while_MM" |
                       "until_PP" | "until_PM" |
                       "until_MP" | "until_MM") as loopf),_)) ->
          let [cond;body;e5] = args in
          let varspp = match e5 with
            | E_aux (E_tuple vars,_) ->
               let vars = List.map (fun (E_aux (E_id id,_)) -> doc_id_lem id) vars in
               begin match vars with
               | [v] -> v
               | _ -> parens (separate comma vars) end
            | E_aux (E_id id,_) ->
               doc_id_lem id
            | E_aux (E_lit (L_aux (L_unit,_)),_) ->
               string "_" in
          parens (
              (prefix 2 1)
                ((separate space) [string loopf; expY e5])
                ((prefix 0 1)
                  (parens (prefix 1 1 (separate space [string "fun";varspp;arrow]) (expN cond)))
                  (parens (prefix 1 1 (separate space [string "fun";varspp;arrow]) (expN body))))
            )
       (* | Id_aux (Id "append",_) ->
          let [e1;e2] = args in
          let epp = align (expY e1 ^^ space ^^ string "++" ^//^ expY e2) in
          if aexp_needed then parens (align epp) else epp
       | Id_aux (Id "slice_raw",_) ->
          let [e1;e2;e3] = args in
          let t1 = typ_of e1 in
          let eff1 = effect_of e1 in
          let call = if is_bitvector_typ t1 then "bvslice_raw" else "slice_raw" in
          let epp = separate space [string call;expY e1;expY e2;expY e3] in
          let (taepp,aexp_needed) =
            let t = Env.base_typ_of (env_of full_exp) (typ_of full_exp) in
            let eff = effect_of full_exp in
            if typ_needs_printed t && not (contains_t_pp_var t)
            then (align epp ^^ (doc_tannot_lem sequential mwords (effectful eff) t), true)
            else (epp, aexp_needed) in
          if aexp_needed then parens (align taepp) else taepp*)
       | Id_aux (Id "length",_) ->
          (* Another temporary hack: The sizeof rewriting introduces calls to
             "length", and the disambiguation between the length function on
             bitvectors and vectors of other element types should be done by
             the type checker, but type checking after rewriting steps is
             currently broken. *)
          let [arg] = args in
          let targ = typ_of arg in
          let call = if (*mwords &&*) is_bitvector_typ targ then "bitvector_length" else "vector_length" in
          let epp = separate space [string call;expY arg] in
          if aexp_needed then parens (align epp) else epp
       (*)| Id_aux (Id "bool_not", _) ->
          let [a] = args in
          let epp = align (string "~" ^^ expY a) in
          if aexp_needed then parens (align epp) else epp *)
       | _ ->
          begin match annot with
          | Some (env, _, _) when (is_ctor env f) ->
             let epp =
               match args with
               | [] -> doc_id_lem_ctor f
               | [arg] -> doc_id_lem_ctor f ^^ space ^^ expV true arg
               | _ ->
                  doc_id_lem_ctor f ^^ space ^^ 
                    parens (separate_map comma (expV false) args) in
             if aexp_needed then parens (align epp) else epp
          | _ ->
             let call = match annot with
               | Some (env, _, _) when Env.is_extern f env ->
                 string (Env.get_extern f env)
               | _ -> doc_id_lem f in
             let argspp = match args with
               | [arg] -> expV true arg
               | args -> parens (align (separate_map (comma ^^ break 0) (expV false) args)) in
             let epp = align (call ^//^ argspp) in
             let (taepp,aexp_needed) =
               let t = (*Env.base_typ_of (env_of full_exp)*) (typ_of full_exp) in
               let eff = effect_of full_exp in
               if typ_needs_printed (Env.base_typ_of (env_of full_exp) t)
               then (align epp ^^ (doc_tannot_lem sequential mwords (effectful eff) t), true)
               else (epp, aexp_needed) in
             liftR (if aexp_needed then parens (align taepp) else taepp)
          end
       end
    | E_vector_access (v,e) ->
      let vtyp = Env.base_typ_of (env_of v) (typ_of v) in
      let (start, len, ord, etyp) = vector_typ_args_of vtyp in
      let ord_suffix = if is_order_inc ord then "_inc" else "_dec" in
      let bit_prefix = if is_bitvector_typ vtyp then "bit" else "" in
      let call = bit_prefix ^ "vector_access" ^ ord_suffix in
      let start_idx = match nexp_simp (start) with
        | Nexp_aux (Nexp_constant i, _) -> expN (simple_num l i)
        | _ ->
          let nc = nc_eq start (nminus len (nconstant 1)) in
          if prove (env_of full_exp) nc
          then string (bit_prefix ^ "vector_length") ^^ space ^^ expY v
          else raise (Reporting_basic.err_unreachable l
            ("cannot pretty print expression " ^ (string_of_exp full_exp) ^
            " with non-constant start index")) in
      let epp = string call ^^ space ^^ parens (separate comma_sp [start_idx;expY v;expY e]) in
      if aexp_needed then parens (align epp) else epp
      (* raise (Reporting_basic.err_unreachable l
        "E_vector_access should have been rewritten before pretty-printing") *)
       (* let eff = effect_of full_exp in
       let epp =
         if has_effect eff BE_rreg then
           separate space [string "read_reg_bit";expY v;expY e]
         else
           let tv = typ_of v in
           let call = if is_bitvector_typ tv then "bvaccess" else "access" in
           separate space [string call;expY v;expY e] in
       if aexp_needed then parens (align epp) else epp*)
    | E_vector_subrange (v,e1,e2) ->
      let vtyp = Env.base_typ_of (env_of v) (typ_of v) in
      let (start, len, ord, etyp) = vector_typ_args_of vtyp in
      let ord_suffix = if is_order_inc ord then "_inc" else "_dec" in
      let bit_prefix = if is_bitvector_typ vtyp then "bit" else "" in
      let call = bit_prefix ^ "vector_subrange" ^ ord_suffix in
      let start_idx = match nexp_simp (start) with
        | Nexp_aux (Nexp_constant i, _) -> expN (simple_num l i)
        | _ ->
          let nc = nc_eq start (nminus len (nconstant 1)) in
          if prove (env_of full_exp) nc
          then string (bit_prefix ^ "vector_length") ^^ space ^^ expY v
          else raise (Reporting_basic.err_unreachable l
            ("cannot pretty print expression " ^ (string_of_exp full_exp) ^
            " with non-constant start index")) in
      let epp = string call ^^ space ^^ parens (separate comma_sp [start_idx;expY v;expY e1;expY e2]) in
      if aexp_needed then parens (align epp) else epp
      (* raise (Reporting_basic.err_unreachable l
        "E_vector_subrange should have been rewritten before pretty-printing") *)
       (* let t = Env.base_typ_of (env_of full_exp) (typ_of full_exp) in
       let eff = effect_of full_exp in
       let (epp,aexp_needed) =
         if has_effect eff BE_rreg then
           let epp = align (string "read_reg_range" ^^ space ^^ expY v ^//^ expY e1 ^//^ expY e2) in
           if typ_needs_printed t && not (contains_t_pp_var t)
           then (epp ^^ doc_tannot_lem sequential mwords true t, true)
           else (epp, aexp_needed)
         else
           if is_bitvector_typ t then
             let bepp = string "bvslice" ^^ space ^^ expY v ^//^ expY e1 ^//^ expY e2 in
             if not (contains_t_pp_var t)
             then (bepp ^^ doc_tannot_lem sequential mwords false t, true)
             else (bepp, aexp_needed)
           else (string "slice" ^^ space ^^ expY v ^//^ expY e1 ^//^ expY e2, aexp_needed) in
       if aexp_needed then parens (align epp) else epp *)
    | E_field((E_aux(_,(l,fannot)) as fexp),id) ->
       let ft = typ_of_annot (l,fannot) in
       (match fannot with
        | Some(env, (Typ_aux (Typ_id tid, _)), _)
        | Some(env, (Typ_aux (Typ_app (Id_aux (Id "register", _), [Typ_arg_aux (Typ_arg_typ (Typ_aux (Typ_id tid, _)), _)]), _)), _)
          when Env.is_regtyp tid env ->
           let t = (* Env.base_typ_of (env_of full_exp) *) (typ_of full_exp) in
           let eff = effect_of full_exp in
           let field_f = doc_id_lem tid ^^ underscore ^^ doc_id_lem id ^^ dot ^^ string "get_field" in
           let (ta,aexp_needed) =
             if typ_needs_printed t
             then (doc_tannot_lem sequential mwords (effectful eff) t, true)
             else (empty, aexp_needed) in
           let epp = field_f ^^ space ^^ (expY fexp) in
           if aexp_needed then parens (align epp ^^ ta) else (epp ^^ ta)
        | Some(env, (Typ_aux (Typ_id tid, _)), _) when Env.is_record tid env ->
           let fname =
             if prefix_recordtype
             then (string (string_of_id tid ^ "_")) ^^ doc_id_lem id
             else doc_id_lem id in
           expY fexp ^^ dot ^^ fname
        | _ ->
           raise (report l "E_field expression with no register or record type"))
    | E_block [] -> string "()"
    | E_block exps -> raise (report l "Blocks should have been removed till now.")
    | E_nondet exps -> raise (report l "Nondet blocks not supported.")
    | E_id id ->
       let env = env_of full_exp in
       let typ = typ_of full_exp in
       let eff = effect_of full_exp in
       let base_typ = Env.base_typ_of env typ in
       if has_effect eff BE_rreg then
         let epp = separate space [string "read_reg";doc_id_lem id] in
         if is_bitvector_typ base_typ
         then liftR (parens (epp ^^ doc_tannot_lem sequential mwords true base_typ))
         else liftR epp
       else if is_ctor env id then doc_id_lem_ctor id
       else doc_id_lem id
        (*| Base((_,t),Alias alias_info,_,eff,_,_) ->
           (match alias_info with
            | Alias_field(reg,field) ->
                let call = match t.t with
                  | Tid "bit" | Tabbrev (_,{t=Tid "bit"}) -> "read_reg_bitfield"
                  | _ -> "read_reg_field" in
                let ta =
                  if typ_needs_printed t && not (contains_t_pp_var t)
                  then doc_tannot_lem sequential mwords true t else empty in
                let epp = separate space [string call;string reg;string_lit(string field)] ^^ ta in
                if aexp_needed then parens (align epp) else epp
            | Alias_pair(reg1,reg2) ->
                let (call,ta) =
                  if has_effect eff BE_rreg then
                    let ta =
                      if typ_needs_printed t && not (contains_t_pp_var t)
                      then doc_tannot_lem sequential mwords true t else empty in
                    ("read_two_regs", ta)
                  else
                    ("RegisterPair", empty) in
                let epp = separate space [string call;string reg1;string reg2] ^^ ta in
                if aexp_needed then parens (align epp) else epp
            | Alias_extract(reg,start,stop) ->
                let epp =
                  if start = stop then
                    separate space [string "read_reg_bit";string reg;doc_int start]
                  else
                    let ta =
                      if typ_needs_printed t && not (contains_t_pp_var t)
                      then doc_tannot_lem sequential mwords true t else empty in
                    separate space [string "read_reg_range";string reg;doc_int start;doc_int stop] ^^ ta in
                if aexp_needed then parens (align epp) else epp
           )*)
    | E_lit lit -> doc_lit_lem sequential mwords false lit annot
    | E_cast(typ,e) ->
       expV aexp_needed e (*
       (match annot with
        | Base((_,t),External _,_,_,_,_) ->
           (* TODO: Does this case still exist with the new type checker? *)
           let epp = string "read_reg" ^^ space ^^ expY e in
           if typ_needs_printed t && not (contains_t_pp_var t)
           then parens (epp ^^ doc_tannot_lem sequential mwords true t) else epp
        | Base((_,t),_,_,_,_,_) ->
           (match typ with
            | Typ_app (Id_aux (Id "vector",_), [Typ_arg_aux (Typ_arg_nexp(Nexp_aux (Nexp_constant i,_)),_);_;_;_]) ->
               let call =
                 if is_bitvector_typ t then "set_bitvector_start"
                 else "set_vector_start" in
               let epp = (concat [string call;space;string (string_of_int i)]) ^//^
                           expY e in
               if aexp_needed then parens epp else epp
               (*
            | Typ_var (Kid_aux (Var "length",_)) ->
               (* TODO: Does this case still exist with the new type checker? *)
               let call =
                 if is_bitvector_typ t then "set_bitvector_start_to_length"
                 else "set_vector_start_to_length" in
               let epp = (string call) ^//^ expY e in
               if aexp_needed then parens epp else epp
               *)
            | _ -> 
               expV aexp_needed e)) (*(parens (doc_op colon (group (expY e)) (doc_typ_lem typ)))) *)
               *)
    | E_tuple exps ->
       (match exps with (*
        | [e] -> expV aexp_needed e *)
        | _ -> parens (separate_map comma expN exps))
    | E_record(FES_aux(FES_Fexps(fexps,_),_)) ->
       let recordtyp = match annot with
         | Some (env, Typ_aux (Typ_id tid,_), _)
         | Some (env, Typ_aux (Typ_app (tid, _), _), _) ->
           (* when Env.is_record tid env -> *)
           tid
         | _ ->  raise (report l ("cannot get record type from annot " ^ string_of_annot annot ^ " of exp " ^ string_of_exp full_exp)) in
       let epp = anglebars (space ^^ (align (separate_map
                                          (semi_sp ^^ break 1)
                                          (doc_fexp sequential mwords early_ret recordtyp) fexps)) ^^ space) in
       if aexp_needed then parens epp else epp
    | E_record_update(e,(FES_aux(FES_Fexps(fexps,_),_))) ->
       (* let (E_aux (_, (_, eannot))) = e in *)
       let recordtyp = match annot with
         | Some (env, Typ_aux (Typ_id tid,_), _)
         | Some (env, Typ_aux (Typ_app (tid, _), _), _)
           when Env.is_record tid env ->
           tid
         | _ ->  raise (report l ("cannot get record type from annot " ^ string_of_annot annot ^ " of exp " ^ string_of_exp full_exp)) in
       anglebars (doc_op (string "with") (expY e) (separate_map semi_sp (doc_fexp sequential mwords early_ret recordtyp) fexps))
    | E_vector exps ->
       let t = Env.base_typ_of (env_of full_exp) (typ_of full_exp) in
       let (start, len, order, etyp) =
         if is_vector_typ t then vector_typ_args_of t
         else raise (Reporting_basic.err_unreachable l
           "E_vector of non-vector type") in
       (*match annot with
        | Base((_,t),_,_,_,_,_) ->
           match t.t with
           | Tapp("vector", [TA_nexp start; TA_nexp len; TA_ord order; TA_typ etyp])
             | Tabbrev(_,{t= Tapp("vector", [TA_nexp start; TA_nexp len; TA_ord order; TA_typ etyp])}) ->*)
              let dir,dir_out = if is_order_inc order then (true,"true") else (false, "false") in
              let start = match nexp_simp start with
                | Nexp_aux (Nexp_constant i, _) -> string_of_int i
                | _ -> if dir then "0" else string_of_int (List.length exps) in
              let expspp =
                match exps with
                | [] -> empty
                | e :: es ->
                   let (expspp,_) =
                     List.fold_left
                       (fun (pp,count) e ->
                         (pp ^^ semi ^^ (if count = 20 then break 0 else empty) ^^
                            expN e),
                         if count = 20 then 0 else count + 1)
                       (expN e,0) es in
                   align (group expspp) in
              let epp =
                group (separate space [string "Vector"; brackets expspp;string start;string dir_out]) in
              let (epp,aexp_needed) =
                if is_bit_typ etyp && mwords then
                  let bepp = string "vec_to_bvec" ^^ space ^^ parens (align epp) in
                  (bepp ^^ doc_tannot_lem sequential mwords false t, true)
                else (epp,aexp_needed) in
              if aexp_needed then parens (align epp) else epp
       (* *)
    | E_vector_update(v,e1,e2) ->
       let t = typ_of v in
       let (start, len, ord, _) = vector_typ_args_of (Env.base_typ_of (env_of full_exp) t) in
       let ord_suffix = if is_order_inc ord then "_inc" else "_dec" in
       let bit_prefix = if is_bitvector_typ t then "bit" else "" in
       let call = bit_prefix ^ "vector_update_pos" ^ ord_suffix in
       let start_idx = match nexp_simp (start) with
         | Nexp_aux (Nexp_constant i, _) -> expN (simple_num l i)
         | _ ->
           let nc = nc_eq start (nminus len (nconstant 1)) in
           if prove (env_of full_exp) nc
           then string (bit_prefix ^ "vector_length") ^^ space ^^ expY v
           else raise (Reporting_basic.err_unreachable l
             ("cannot pretty print expression " ^ (string_of_exp full_exp) ^
             " with non-constant start index")) in
       let epp = string call ^^ space ^^ parens (separate comma_sp [start_idx;expY v;expY e1;expY e2]) in
       if aexp_needed then parens (align epp) else epp
    | E_vector_update_subrange(v,e1,e2,e3) ->
       let t = typ_of v in
       let (start, len, ord, _) = vector_typ_args_of (Env.base_typ_of (env_of full_exp) t) in
       let ord_suffix = if is_order_inc ord then "_inc" else "_dec" in
       let bit_prefix = if is_bitvector_typ t then "bit" else "" in
       let call = bit_prefix ^ "vector_update_subrange" ^ ord_suffix in
       let start_idx = match nexp_simp (start) with
         | Nexp_aux (Nexp_constant i, _) -> expN (simple_num l i)
         | _ ->
           let nc = nc_eq start (nminus len (nconstant 1)) in
           if prove (env_of full_exp) nc
           then string (bit_prefix ^ "vector_length") ^^ space ^^ expY v
           else raise (Reporting_basic.err_unreachable l
             ("cannot pretty print expression " ^ (string_of_exp full_exp) ^
             " with non-constant start index")) in
       let epp =
         align (string call ^//^
           parens (separate comma_sp
             [start_idx; group (expY v); group (expY e1); group (expY e2); group (expY e3)])) in
       if aexp_needed then parens (align epp) else epp
    | E_list exps ->
       brackets (separate_map semi (expN) exps)
    | E_case(e,pexps) ->
       let only_integers e =
         let typ = typ_of e in
         if Ast_util.is_number typ then
           let e_pp = expY e in
           align (string "toNatural" ^//^ e_pp)
         else
           (* TODO: Where does this come from?? *)
           (match typ with
            | Typ_aux (Typ_tup ([t1;t2;t3;t4;t5] as ts), _) when List.for_all Ast_util.is_number ts ->
               let e_pp = expY e in
               align (string "toNaturalFiveTup" ^//^ e_pp)
            | _ -> expY e)
       in

       (* This is a hack, incomplete. It's because lem does not allow
        pattern-matching on integers *)
       let epp =
         group ((separate space [string "match"; only_integers e; string "with"]) ^/^
                  (separate_map (break 1) (doc_case sequential mwords early_ret) pexps) ^/^
                    (string "end")) in
       if aexp_needed then parens (align epp) else align epp
    | E_exit e -> liftR (separate space [string "exit"; expY e;])
    | E_assert (e1,e2) ->
       let epp = liftR (separate space [string "assert_exp"; expY e1; expY e2]) in
       if aexp_needed then parens (align epp) else align epp
    | E_app_infix (e1,id,e2) ->
       (* TODO: Should have been removed by the new type checker; check with Alasdair *)
       raise (Reporting_basic.err_unreachable l
         "E_app_infix should have been rewritten before pretty-printing")
       (*match annot with
        | Base((_,t),External(Some name),_,_,_,_) ->
           let argpp arg =
             let (E_aux (_,(_,Base((_,t),_,_,_,_,_)))) = arg in
             match t.t with
             | Tapp("vector",_) ->
                 let call =
                   if is_bitvector_typ t then "reset_bitvector_start"
                   else "reset_vector_start" in
                 parens (concat [string call;space;expY arg])
             | _ -> expY arg in
           let epp =
             let aux name = align (argpp e1 ^^ space ^^ string name ^//^ argpp e2) in
             let aux2 name = align (string name ^//^ argpp e1 ^/^ argpp e2) in
             align
               (match name with
                | "power" -> aux2 "pow"

                | "bitwise_and_bit" -> aux "&."
                | "bitwise_or_bit" -> aux "|."
                | "bitwise_xor_bit" -> aux "+."
                | "add" -> aux "+"
                | "minus" -> aux "-"
                | "multiply" -> aux "*"

                | "quot" -> aux2 "quot"
                | "quot_signed" -> aux2 "quot"
                | "modulo" -> aux2 "modulo"
                | "add_vec" -> aux2 "add_VVV"
                | "add_vec_signed" -> aux2 "addS_VVV"
                | "add_overflow_vec" -> aux2 "addO_VVV"
                | "add_overflow_vec_signed" -> aux2 "addSO_VVV"
                | "minus_vec" -> aux2 "minus_VVV"
                | "minus_overflow_vec" -> aux2 "minusO_VVV"
                | "minus_overflow_vec_signed" -> aux2 "minusSO_VVV"
                | "multiply_vec" -> aux2 "mult_VVV"
                | "multiply_vec_signed" -> aux2 "multS_VVV"
                | "mult_overflow_vec" -> aux2 "multO_VVV"
                | "mult_overflow_vec_signed" -> aux2 "multSO_VVV"
                | "quot_vec" -> aux2 "quot_VVV"
                | "quot_vec_signed" -> aux2 "quotS_VVV"
                | "quot_overflow_vec" -> aux2 "quotO_VVV"
                | "quot_overflow_vec_signed" -> aux2 "quotSO_VVV"
                | "mod_vec" -> aux2 "mod_VVV"

                | "add_vec_range" -> aux2 "add_VIV"
                | "add_vec_range_signed" -> aux2 "addS_VIV"
                | "minus_vec_range" -> aux2 "minus_VIV"
                | "mult_vec_range" -> aux2 "mult_VIV"
                | "mult_vec_range_signed" -> aux2 "multS_VIV"
                | "mod_vec_range" -> aux2 "minus_VIV"

                | "add_range_vec" -> aux2 "add_IVV"
                | "add_range_vec_signed" -> aux2 "addS_IVV"
                | "minus_range_vec" -> aux2 "minus_IVV"
                | "mult_range_vec" -> aux2 "mult_IVV"
                | "mult_range_vec_signed" -> aux2 "multS_IVV"

                | "add_range_vec_range" -> aux2 "add_IVI"
                | "add_range_vec_range_signed" -> aux2 "addS_IVI"
                | "minus_range_vec_range" -> aux2 "minus_IVI"

                | "add_vec_range_range" -> aux2 "add_VII"
                | "add_vec_range_range_signed" -> aux2 "addS_VII"
                | "minus_vec_range_range" -> aux2 "minus_VII"
                | "add_vec_vec_range" -> aux2 "add_VVI"
                | "add_vec_vec_range_signed" -> aux2 "addS_VVI"

                | "add_vec_bit" -> aux2 "add_VBV"
                | "add_vec_bit_signed" -> aux2 "addS_VBV"
                | "add_overflow_vec_bit_signed" -> aux2 "addSO_VBV"
                | "minus_vec_bit_signed" -> aux2 "minus_VBV"
                | "minus_overflow_vec_bit" -> aux2 "minusO_VBV"
                | "minus_overflow_vec_bit_signed" -> aux2 "minusSO_VBV"

                | _ ->
                   string name ^//^ parens (expN e1 ^^ comma ^/^ expN e2)) in
           let (epp,aexp_needed) =
             if typ_needs_printed t && not (contains_t_pp_var t)
             then (parens epp ^^ doc_tannot_lem sequential mwords false t, true)
             else (epp, aexp_needed) in
           if aexp_needed then parens (align epp) else epp
        | _ ->
           let epp =
             align (doc_id_lem id ^//^ parens (expN e1 ^^ comma ^/^ expN e2)) in
           if aexp_needed then parens (align epp) else epp*)
    | E_internal_let(lexp, eq_exp, in_exp) ->
       raise (report l "E_internal_lets should have been removed till now")
    (*     (separate
        space
        [string "let internal";
         (match lexp with (LEXP_aux ((LEXP_id id | LEXP_cast (_,id)),_)) -> doc_id_lem id);
         coloneq;
         exp eq_exp;
         string "in"]) ^/^
       exp in_exp *)
    | E_internal_plet (pat,e1,e2) ->
       let epp =
         let b = match e1 with E_aux (E_if _,_) -> true | _ -> false in
         match pat with
         | P_aux (P_wild,_) ->
            (separate space [expV b e1; string ">>"]) ^^ hardline ^^ expN e2
         | _ ->
            (separate space [expV b e1; string ">>= fun";
                             doc_pat_lem sequential mwords true pat;arrow]) ^^ hardline ^^ expN e2 in
       if aexp_needed then parens (align epp) else epp
    | E_internal_return (e1) ->
       separate space [string "return"; expY e1;]
    | E_sizeof nexp ->
      (match nexp_simp nexp with
        | Nexp_aux (Nexp_constant i, _) -> doc_lit_lem sequential mwords false (L_aux (L_num i, l)) annot
        | _ ->
          raise (Reporting_basic.err_unreachable l
            "pretty-printing non-constant sizeof expressions to Lem not supported"))
    | E_return r ->
      let ret_monad = if sequential then " : MR regstate" else " : MR" in
      let ta =
        if contains_t_pp_var (typ_of full_exp) || contains_t_pp_var (typ_of r)
        then empty
        else separate space
          [string ret_monad;
          parens (doc_typ_lem sequential mwords (typ_of full_exp));
          parens (doc_typ_lem sequential mwords (typ_of r))] in
      align (parens (string "early_return" ^//^ expV true r ^//^ ta))
    | E_constraint _ | E_comment _ | E_comment_struc _ -> empty
    | E_internal_cast _ | E_internal_exp _ | E_sizeof_internal _ | E_internal_exp_user _ ->
      raise (Reporting_basic.err_unreachable l
        "unsupported internal expression encountered while pretty-printing")
  and let_exp sequential mwords early_ret (LB_aux(lb,_)) = match lb with
    | LB_val(pat,e) ->
       prefix 2 1
              (separate space [string "let"; doc_pat_lem sequential mwords true pat; equals])
              (top_exp sequential mwords early_ret false e)

  and doc_fexp sequential mwords early_ret recordtyp (FE_aux(FE_Fexp(id,e),_)) =
    let fname =
      if prefix_recordtype
      then (string (string_of_id recordtyp ^ "_")) ^^ doc_id_lem id
      else doc_id_lem id in
    group (doc_op equals fname (top_exp sequential mwords early_ret true e))

  and doc_case sequential mwords early_ret = function
  | Pat_aux(Pat_exp(pat,e),_) ->
    group (prefix 3 1 (separate space [pipe; doc_pat_lem sequential mwords false pat;arrow])
                  (group (top_exp sequential mwords early_ret false e)))
  | Pat_aux(Pat_when(_,_,_),(l,_)) ->
    raise (Reporting_basic.err_unreachable l
      "guarded pattern expression should have been rewritten before pretty-printing")

  and doc_lexp_deref_lem sequential mwords early_ret ((LEXP_aux(lexp,(l,annot))) as le) = match lexp with
    | LEXP_field (le,id) ->
       parens (separate empty [doc_lexp_deref_lem sequential mwords early_ret le;dot;doc_id_lem id])
    | LEXP_vector(le,e) ->
       parens ((separate space) [string "access";doc_lexp_deref_lem sequential mwords early_ret le;
                                 top_exp sequential mwords early_ret true e])
    | LEXP_id id -> doc_id_lem id
    | LEXP_cast (typ,id) -> doc_id_lem id
    | LEXP_tup lexps -> parens (separate_map comma_sp (doc_lexp_deref_lem sequential mwords early_ret) lexps)
    | _ ->
       raise (Reporting_basic.err_unreachable l ("doc_lexp_deref_lem: Shouldn't happen"))
             (* expose doc_exp_lem and doc_let *)
  in top_exp, let_exp

(*TODO Upcase and downcase type and constructors as needed*)
let doc_type_union_lem sequential mwords (Tu_aux(typ_u,_)) = match typ_u with
  | Tu_ty_id(typ,id) -> separate space [pipe; doc_id_lem_ctor id; string "of";
                                        parens (doc_typ_lem sequential mwords typ)]
  | Tu_id id -> separate space [pipe; doc_id_lem_ctor id]

let rec doc_range_lem (BF_aux(r,_)) = match r with
  | BF_single i -> parens (doc_op comma (doc_int i) (doc_int i))
  | BF_range(i1,i2) -> parens (doc_op comma (doc_int i1) (doc_int i2))
  | BF_concat(ir1,ir2) -> (doc_range ir1) ^^ comma ^^ (doc_range ir2)

let doc_typdef_lem sequential mwords (TD_aux(td, (l, annot))) = match td with
  | TD_abbrev(id,nm,(TypSchm_aux (TypSchm_ts (typq, _), _) as typschm)) ->
     doc_op equals
       (separate space [string "type"; doc_id_lem_type id; doc_typquant_items_lem None typq])
       (doc_typschm_lem sequential mwords false typschm)
  | TD_record(id,nm,typq,fs,_) ->
    let fname fid = if prefix_recordtype
                    then concat [doc_id_lem id;string "_";doc_id_lem_type fid;]
                    else doc_id_lem_type fid in
    let f_pp (typ,fid) =
      concat [fname fid;space;colon;space;doc_typ_lem sequential mwords typ; semi] in
    let rectyp = match typq with
      | TypQ_aux (TypQ_tq qs, _) ->
        let quant_item = function
          | QI_aux (QI_id (KOpt_aux (KOpt_none kid, _)), l)
          | QI_aux (QI_id (KOpt_aux (KOpt_kind (_, kid), _)), l) ->
            [Typ_arg_aux (Typ_arg_nexp (Nexp_aux (Nexp_var kid, l)), l)]
          | _ -> [] in
        let targs = List.concat (List.map quant_item qs) in
        mk_typ (Typ_app (id, targs))
      | TypQ_aux (TypQ_no_forall, _) -> mk_id_typ id in
    let fs_doc = group (separate_map (break 1) f_pp fs) in
    let doc_field (ftyp, fid) =
      let reftyp =
        mk_typ (Typ_app (Id_aux (Id "field_ref", Parse_ast.Unknown),
          [mk_typ_arg (Typ_arg_typ rectyp);
           mk_typ_arg (Typ_arg_typ ftyp)])) in
      let rfannot = doc_tannot_lem sequential mwords false reftyp in
      let get, set =
        string "rec_val" ^^ dot ^^ fname fid,
        anglebars (space ^^ string "rec_val with " ^^
          (doc_op equals (fname fid) (string "v")) ^^ space) in
      let base_ftyp = match annot with
        | Some (env, _, _) -> Env.base_typ_of env ftyp
        | _ -> ftyp in
      let (start, is_inc) =
        try
          let (start, _, ord, _) = vector_typ_args_of base_ftyp in
          match nexp_simp start with
          | Nexp_aux (Nexp_constant i, _) -> (i, is_order_inc ord)
          | _ ->
            raise (Reporting_basic.err_unreachable Parse_ast.Unknown
              ("register " ^ string_of_id id ^ " has non-constant start index " ^ string_of_nexp start))
        with
        | _ -> (0, true) in
      doc_op equals
        (concat [string "let "; parens (concat [doc_id_lem id; underscore; doc_id_lem fid; rfannot])])
        (anglebars (concat [space;
          doc_op equals (string "field_name") (string_lit (doc_id_lem fid)); semi_sp;
          doc_op equals (string "field_start") (string (string_of_int start)); semi_sp;
          doc_op equals (string "field_is_inc") (string (if is_inc then "true" else "false")); semi_sp;
          doc_op equals (string "get_field") (parens (doc_op arrow (string "fun rec_val") get)); semi_sp;
          doc_op equals (string "set_field") (parens (doc_op arrow (string "fun rec_val v") set)); space])) in
    doc_op equals
           (separate space [string "type"; doc_id_lem_type id; doc_typquant_items_lem None typq])
           ((*doc_typquant_lem typq*) (anglebars (space ^^ align fs_doc ^^ space))) ^^ hardline ^^
    if sequential && string_of_id id = "regstate" then empty
    else separate_map hardline doc_field fs
  | TD_variant(id,nm,typq,ar,_) ->
     (match id with
      | Id_aux ((Id "read_kind"),_) -> empty
      | Id_aux ((Id "write_kind"),_) -> empty
      | Id_aux ((Id "barrier_kind"),_) -> empty
      | Id_aux ((Id "trans_kind"),_) -> empty
      | Id_aux ((Id "instruction_kind"),_) -> empty
      (* | Id_aux ((Id "regfp"),_) -> empty
      | Id_aux ((Id "niafp"),_) -> empty
      | Id_aux ((Id "diafp"),_) -> empty *)
      | Id_aux ((Id "option"),_) -> empty
      | _ ->
         let ar_doc = group (separate_map (break 1) (doc_type_union_lem sequential mwords) ar) in
         let typ_pp =

           (doc_op equals)
             (concat [string "type"; space; doc_id_lem_type id; space; doc_typquant_items_lem None typq])
             ((*doc_typquant_lem typq*) ar_doc) in
         let make_id pat id =
           separate space [string "SIA.Id_aux";
                           parens (string "SIA.Id " ^^ string_lit (doc_id id));
                           if pat then underscore else string "SIA.Unknown"] in
         let fromInterpValueF = concat [doc_id_lem_type id;string "FromInterpValue"] in
         let toInterpValueF = concat [doc_id_lem_type id;string "ToInterpValue"] in
         let fromInterpValuePP =
           (prefix 2 1)
             (separate space [string "let rec";fromInterpValueF;string "v";equals;string "match v with"])
             (
               ((separate_map (break 1))
                  (fun (Tu_aux (tu,_)) ->
                    match tu with
                    | Tu_ty_id (ty,cid) ->
                       (separate space)
                         [pipe;string "SI.V_ctor";parens (make_id true cid);underscore;underscore;string "v";
                          arrow;
                          doc_id_lem_ctor cid;
                          parens (string "fromInterpValue v")]
                    | Tu_id cid ->
                       (separate space)
                         [pipe;string "SI.V_ctor";parens (make_id true cid);underscore;underscore;string "v";
                          arrow;
                          doc_id_lem_ctor cid])
                  ar) ^/^

                  ((separate space) [pipe;string "SI.V_tuple [v]";arrow;fromInterpValueF;string "v"]) ^/^

                 let failmessage =
                    (string_lit
                       (concat [string "fromInterpValue";space;doc_id_lem_type id;colon;space;string "unexpected value. ";]))
                    ^^
                      (string " ^ Interp.debug_print_value v") in
                  ((separate space) [pipe;string "v";arrow;string "failwith";parens failmessage]) ^/^
                 string "end") in
         let toInterpValuePP =
           (prefix 2 1)
             (separate space [string "let";toInterpValueF;equals;string "function"])
             (
               ((separate_map (break 1))
                  (fun (Tu_aux (tu,_)) ->
                    match tu with
                    | Tu_ty_id (ty,cid) ->
                       (separate space)
                         [pipe;doc_id_lem_ctor cid;string "v";arrow;
                          string "SI.V_ctor";
                          parens (make_id false cid);
                          parens (string "SIA.T_id " ^^ string_lit (doc_id id));
                          string "SI.C_Union";
                          parens (string "toInterpValue v")]
                    | Tu_id cid ->
                       (separate space)
                         [pipe;doc_id_lem_ctor cid;arrow;
                          string "SI.V_ctor";
                          parens (make_id false cid);
                          parens (string "SIA.T_id " ^^ string_lit (doc_id id));
                          string "SI.C_Union";
                          parens (string "toInterpValue ()")])
                  ar) ^/^
                 string "end") in
         let fromToInterpValuePP =
           ((prefix 2 1)
              (concat [string "instance ";parens (string "ToFromInterpValue " ^^ doc_id_lem_type id)])
              (concat [string "let toInterpValue = ";toInterpValueF;hardline;
                       string "let fromInterpValue = ";fromInterpValueF]))
           ^/^ string "end" in
         typ_pp ^^ hardline ^^ hardline ^^
           if !print_to_from_interp_value then
           toInterpValuePP ^^ hardline ^^ hardline ^^
             fromInterpValuePP ^^ hardline ^^ hardline ^^
               fromToInterpValuePP ^^ hardline
           else empty)
  | TD_enum(id,nm,enums,_) ->
     (match id with
      | Id_aux ((Id "read_kind"),_) -> empty
      | Id_aux ((Id "write_kind"),_) -> empty
      | Id_aux ((Id "barrier_kind"),_) -> empty
      | Id_aux ((Id "trans_kind"),_) -> empty
      | Id_aux ((Id "instruction_kind"),_) -> empty
      | Id_aux ((Id "regfp"),_) -> empty
      | Id_aux ((Id "niafp"),_) -> empty
      | Id_aux ((Id "diafp"),_) -> empty
      | _ ->
         let rec range i j = if i > j then [] else i :: (range (i+1) j) in
         let nats = range 0 in
         let enums_doc = group (separate_map (break 1 ^^ pipe ^^ space) doc_id_lem_ctor enums) in
         let typ_pp = (doc_op equals)
                        (concat [string "type"; space; doc_id_lem_type id;])
                        (enums_doc) in
         let fromInterpValueF = concat [doc_id_lem_type id;string "FromInterpValue"] in
         let toInterpValueF = concat [doc_id_lem_type id;string "ToInterpValue"] in
         let make_id pat id =
           separate space [string "SIA.Id_aux";
                           parens (string "SIA.Id " ^^ string_lit (doc_id id));
                           if pat then underscore else string "SIA.Unknown"] in
         let fromInterpValuePP =
           (prefix 2 1)
             (separate space [string "let rec";fromInterpValueF;string "v";equals;string "match v with"])
             (
               ((separate_map (break 1))
                  (fun (cid) ->
                    (separate space)
                      [pipe;string "SI.V_ctor";parens (make_id true cid);underscore;underscore;string "v";
                       arrow;doc_id_lem_ctor cid]
                  )
                  enums
               ) ^/^
                 (
                   (align
                      ((prefix 3 1)
                         (separate space [pipe;string ("SI.V_lit (SIA.L_aux (SIA.L_num n) _)");arrow])
                         (separate space [string "match";parens(string "natFromInteger n");string "with"] ^/^
                            (
                              ((separate_map (break 1))
                                 (fun (cid,number) ->
                                   (separate space)
                                     [pipe;string (string_of_int number);arrow;doc_id_lem_ctor cid]
                                 )
                                 (List.combine enums (nats ((List.length enums) - 1)))
                              ) ^/^ string "end"
                            )
                         )
                      )
                   )
                 ) ^/^

                  ((separate space) [pipe;string "SI.V_tuple [v]";arrow;fromInterpValueF;string "v"]) ^/^

                   let failmessage =
                     (string_lit
                        (concat [string "fromInterpValue";space;doc_id_lem_type id;colon;space;string "unexpected value. ";]))
                     ^^
                       (string " ^ Interp.debug_print_value v") in
                   ((separate space) [pipe;string "v";arrow;string "failwith";parens failmessage]) ^/^

                     string "end") in
         let toInterpValuePP =
           (prefix 2 1)
             (separate space [string "let";toInterpValueF;equals;string "function"])
             (
               ((separate_map (break 1))
                  (fun (cid,number) ->
                    (separate space)
                      [pipe;doc_id_lem_ctor cid;arrow;
                       string "SI.V_ctor";
                       parens (make_id false cid);
                       parens (string "SIA.T_id " ^^ string_lit (doc_id id));
                       parens (string ("SI.C_Enum " ^ string_of_int number));
                       parens (string "toInterpValue ()")])
                  (List.combine enums (nats ((List.length enums) - 1)))) ^/^
                 string "end") in
         let fromToInterpValuePP =
           ((prefix 2 1)
             (concat [string "instance ";parens (string "ToFromInterpValue " ^^ doc_id_lem_type id)])
             (concat [string "let toInterpValue = ";toInterpValueF;hardline;
                      string "let fromInterpValue = ";fromInterpValueF]))
           ^/^ string "end" in
          typ_pp ^^ hardline ^^ hardline ^^
            if !print_to_from_interp_value 
            then toInterpValuePP ^^ hardline ^^ hardline ^^
              fromInterpValuePP ^^ hardline ^^ hardline ^^
                fromToInterpValuePP ^^ hardline
            else empty)
  | TD_register(id,n1,n2,rs) ->
    match n1, n2 with
    | Nexp_aux(Nexp_constant i1,_),Nexp_aux(Nexp_constant i2,_) ->
       let dir_b = i1 < i2 in
       let dir = (if dir_b then "true" else "false") in
       let dir_suffix = (if dir_b then "_inc" else "_dec") in
       let ord = Ord_aux ((if dir_b then Ord_inc else Ord_dec), Parse_ast.Unknown) in
       let size = if dir_b then i2-i1 +1 else i1-i2 + 1 in
       let vtyp = vector_typ (nconstant i1) (nconstant size) ord bit_typ in
       let tannot = doc_tannot_lem sequential mwords false vtyp in
       let doc_rid (r,id) = parens (separate comma_sp [string_lit (doc_id_lem id);
                                                       doc_range_lem r;]) in
       let doc_rids = group (separate_map (semi ^^ (break 1)) doc_rid rs) in
       let doc_field (fr, fid) =
         let i, j = match fr with
         | BF_aux (BF_single i, _) -> (i, i)
         | BF_aux (BF_range (i, j), _) -> (i, j)
         | _ -> raise (Reporting_basic.err_unreachable l "unsupported field type") in
         let fsize = if dir_b then j-i+1 else i-j+1 in
         let ftyp = vector_typ (nconstant i) (nconstant fsize) ord bit_typ in
         let reftyp =
           mk_typ (Typ_app (Id_aux (Id "field_ref", Parse_ast.Unknown),
             [mk_typ_arg (Typ_arg_typ (mk_id_typ id));
              mk_typ_arg (Typ_arg_typ ftyp)])) in
         let rfannot = doc_tannot_lem sequential mwords false reftyp in
         let id_exp id = E_aux (E_id (mk_id id), simple_annot l vtyp) in
         let get, set =
           E_aux (E_vector_subrange (id_exp "reg", simple_num l i, simple_num l j), simple_annot l ftyp),
           E_aux (E_vector_update_subrange (id_exp "reg", simple_num l i, simple_num l j, id_exp "v"), simple_annot l ftyp) in
           (* "bitvector_subrange" ^ dir_suffix ^ " (" ^ string_of_int i1 ^ ", reg, " ^ string_of_int i ^ ", " ^ string_of_int j ^ ")",
           "bitvector_update_subrange" ^ dir_suffix ^ " (" ^ string_of_int i1 ^ ", reg, " ^ string_of_int i ^ ", " ^ string_of_int j ^ ", v)" in *)
         doc_op equals
           (concat [string "let "; parens (concat [doc_id_lem id; underscore; doc_id_lem fid; rfannot])])
           (concat [
             space; langlebar; string " field_name = \"" ^^ doc_id_lem fid ^^ string "\";"; hardline;
             space; space; space; string (" field_start = " ^ string_of_int i ^ ";"); hardline;
             space; space; space; string (" field_is_inc = " ^ dir ^ ";"); hardline;
             space; space; space; string " get_field = (fun reg -> " ^^ doc_exp_lem sequential mwords false false get ^^ string ");"; hardline;
             space; space; space; string " set_field = (fun reg v -> " ^^ doc_exp_lem sequential mwords false false set ^^ string ") "; ranglebar])
       in
       doc_op equals
         (concat [string "type";space;doc_id_lem id])
         (doc_typ_lem sequential mwords vtyp)
       ^^ hardline ^^
       doc_op equals
         (concat [string "let";space;string "cast_";doc_id_lem id;space;string "reg"])
         (string "reg")
       ^^ hardline ^^
       doc_op equals
         (concat [string "let";space;string "cast_to_";doc_id_lem id;space;string "reg"])
         (string "reg")
       ^^ hardline ^^
       (* if sequential then *)
               (* string " = <|" (*; parens (string "reg" ^^ tannot) *)]) ^^ hardline ^^
           string ("  get_field = (fun reg -> " ^ get ^ ");") ^^ hardline ^^
           string ("  set_field = (fun reg v -> " ^ set ^") |>") *)
           (* doc_op equals
             (concat [string "let set_"; doc_id_lem id; underscore; doc_id_lem fid;
               space; parens (separate comma_sp [parens (string "reg" ^^ tannot); string "v"])]) (string set) *)
         (* in *)
         (* doc_op equals
           (concat [string "let";space;string "build_";doc_id_lem id;space;string "regname"])
           (string "Register" ^^ space ^^
              align (separate space [string "regname"; doc_int size; doc_int i1; dir;
                                     break 0 ^^ brackets (align doc_rids)]))
         ^^ hardline ^^ *)
           separate_map hardline doc_field rs
       ^^ hardline ^^
       (* else *)
         (*let doc_rfield (_,id) =
           (doc_op equals)
             (string "let" ^^ space ^^ doc_id_lem id)
             (string "Register_field" ^^ space ^^ string_lit(doc_id_lem id)) in*)
         doc_op equals
           (concat [string "let";space;string "build_";doc_id_lem id;space;string "regname"])
           (string "Register" ^^ space ^^
              align (separate space [string "regname"; doc_int size; doc_int i1; string dir;
                                     break 0 ^^ brackets (align doc_rids)]))
         (*^^ hardline ^^
           separate_map hardline doc_field rs*)
    | _ -> raise (Reporting_basic.err_unreachable l "register with non-constant indices")


let doc_rec_lem (Rec_aux(r,_)) = match r with
  | Rec_nonrec -> space
  | Rec_rec -> space ^^ string "rec" ^^ space

let doc_tannot_opt_lem sequential mwords (Typ_annot_opt_aux(t,_)) = match t with
  | Typ_annot_opt_some(tq,typ) -> (*doc_typquant_lem tq*) (doc_typ_lem sequential mwords typ)

let doc_fun_body_lem sequential mwords exp =
  let early_ret = contains_early_return exp in
  let doc_exp = doc_exp_lem sequential mwords early_ret false exp in
  if early_ret
  then align (string "catch_early_return" ^//^ parens (doc_exp))
  else doc_exp

let doc_funcl_lem sequential mwords (FCL_aux(FCL_Funcl(id,pat,exp),_)) =
  group (prefix 3 1 ((doc_pat_lem sequential mwords false pat) ^^ space ^^ arrow)
    (doc_fun_body_lem sequential mwords exp))

let get_id = function
  | [] -> failwith "FD_function with empty list"
  | (FCL_aux (FCL_Funcl (id,_,_),_))::_ -> id

module StringSet = Set.Make(String)

let doc_fundef_rhs_lem sequential mwords (FD_aux(FD_function(r, typa, efa, funcls),fannot) as fd) =
  match funcls with
  | [] -> failwith "FD_function with empty function list"
  | [FCL_aux(FCL_Funcl(id,pat,exp),_)] ->
    (prefix 2 1)
      ((separate space)
         [doc_id_lem id;
          (doc_pat_lem sequential mwords true pat);
          equals])
      (doc_fun_body_lem sequential mwords exp)
  | _ ->
    let clauses =
      (separate_map (break 1))
        (fun fcl -> separate space [pipe;doc_funcl_lem sequential mwords fcl]) funcls in
    (prefix 2 1)
      ((separate space) [doc_id_lem (id_of_fundef fd);equals;string "function"])
      (clauses ^/^ string "end")

let doc_mutrec_lem sequential mwords = function
  | [] -> failwith "DEF_internal_mutrec with empty function list"
  | fundefs ->
    string "let rec " ^^
    separate_map (hardline ^^ string "and ")
      (doc_fundef_rhs_lem sequential mwords) fundefs

let rec doc_fundef_lem sequential mwords (FD_aux(FD_function(r, typa, efa, fcls),fannot) as fd) =
  match fcls with
  | [] -> failwith "FD_function with empty function list"
  | FCL_aux (FCL_Funcl(id,_,exp),_) :: _
    when string_of_id id = "execute" (*|| string_of_id id = "initial_analysis"*) ->
    let (_,auxiliary_functions,clauses) =
      List.fold_left
        (fun (already_used_fnames,auxiliary_functions,clauses) funcl ->
          match funcl with
          | FCL_aux (FCL_Funcl (Id_aux (Id _,l),pat,exp),annot) ->
             let ctor, l, argspat, pannot = (match pat with
               | P_aux (P_app (Id_aux (Id ctor,l),argspat),pannot) ->
                 (ctor, l, argspat, pannot)
               | P_aux (P_id (Id_aux (Id ctor,l)), pannot) ->
                 (ctor, l, [], pannot)
               | _ ->
                 raise (Reporting_basic.err_unreachable l
                   "unsupported parameter pattern in function clause")) in
             let rec pick_name_not_clashing_with already_used candidate =
               if StringSet.mem candidate already_used then
                 pick_name_not_clashing_with already_used (candidate ^ "'")
               else candidate in
             let aux_fname = pick_name_not_clashing_with already_used_fnames (string_of_id id ^ "_" ^ ctor) in
             let already_used_fnames = StringSet.add aux_fname already_used_fnames in
             let fcl = FCL_aux (FCL_Funcl (Id_aux (Id aux_fname,l),
                                           P_aux (P_tup argspat,pannot),exp),annot) in
             let auxiliary_functions =
                auxiliary_functions ^^ hardline ^^ hardline ^^
                  doc_fundef_lem sequential mwords (FD_aux (FD_function(r,typa,efa,[fcl]),fannot)) in
             (* Bind complex patterns to names so that we can pass them to the
                auxiliary function *)
             let name_pat idx (P_aux (p,a)) = match p with
               | P_as (pat,_) -> P_aux (p,a) (* already named *)
               | P_lit _ -> P_aux (p,a) (* no need to name a literal *)
               | P_id _ -> P_aux (p,a) (* no need to name an identifier *)
               | _ -> P_aux (P_as (P_aux (p,a), Id_aux (Id ("arg" ^ string_of_int idx),l)),a) in
             let named_argspat = List.mapi name_pat argspat in
             let named_pat = P_aux (P_app (Id_aux (Id ctor,l),named_argspat),pannot) in
             let doc_arg idx (P_aux (p,(l,a))) = match p with
               | P_as (pat,id) -> doc_id_lem id
               | P_lit lit -> doc_lit_lem sequential mwords false lit a
               | P_id id -> doc_id_lem id
               | _ -> string ("arg" ^ string_of_int idx) in
             let clauses =
               clauses ^^ (break 1) ^^
                 (separate space
                    [pipe;doc_pat_lem sequential mwords false named_pat;arrow;
                     string aux_fname;
                     parens (separate comma (List.mapi doc_arg named_argspat))]) in
             (already_used_fnames,auxiliary_functions,clauses)
        ) (StringSet.empty,empty,empty) fcls in

    auxiliary_functions ^^ hardline ^^ hardline ^^
    (prefix 2 1)
      ((separate space) [string "let" ^^ doc_rec_lem r ^^ doc_id_lem id;equals;string "function"])
      (clauses ^/^ string "end")
  | FCL_aux (FCL_Funcl(id,_,exp),_) :: _
    when not (Env.is_extern id (env_of exp)) ->
    string "let" ^^ (doc_rec_lem r) ^^ (doc_fundef_rhs_lem sequential mwords fd)
  | _ -> empty



let doc_dec_lem sequential (DEC_aux (reg, ((l, _) as annot))) =
  match reg with
  | DEC_reg(typ,id) ->
     if sequential then empty
     else
       let env = env_of_annot annot in
       (match typ with
        | Typ_aux (Typ_id idt, _) when Env.is_regtyp idt env ->
          separate space [string "let";doc_id_lem id;equals;
                          string "build_" ^^ string (string_of_id idt);string_lit (doc_id_lem id)] ^/^ hardline
        | _ ->
          let rt = Env.base_typ_of env typ in
          if is_vector_typ rt then
            let (start, size, order, etyp) = vector_typ_args_of rt in
            if is_bit_typ etyp && is_nexp_constant start && is_nexp_constant size then
              let o = if is_order_inc order then "true" else "false" in
              (doc_op equals)
              (string "let" ^^ space ^^ doc_id_lem id)
              (string "Register" ^^ space ^^
                 align (separate space [string_lit(doc_id_lem id);
                                        doc_nexp (size);
                                        doc_nexp (start);
                                        string o;
                                        string "[]"]))
                 ^/^ hardline
            else raise (Reporting_basic.err_unreachable l
              ("can't deal with register type " ^ string_of_typ typ))
          else raise (Reporting_basic.err_unreachable l
            ("can't deal with register type " ^ string_of_typ typ)))
  | DEC_alias(id,alspec) -> empty
  | DEC_typ_alias(typ,id,alspec) -> empty

let doc_spec_lem sequential mwords (VS_aux (valspec,annot)) =
  match valspec with
  | VS_val_spec (typschm,id,None,_) ->
     (* let (TypSchm_aux (TypSchm_ts (tq, typ), _)) = typschm in
     if contains_t_pp_var typ then empty else *)
     separate space [string "val"; doc_id_lem id; string ":";doc_typschm_lem sequential mwords true typschm] ^/^ hardline 
  | VS_val_spec (_,_,Some _,_) -> empty

let rec doc_def_lem sequential mwords def =
  (* let _ = Pretty_print_sail.pp_defs stderr (Defs [def]) in *)
  match def with
  | DEF_spec v_spec -> (empty,doc_spec_lem sequential mwords v_spec)
  | DEF_fixity _ -> (empty,empty)
  | DEF_overload _ -> (empty,empty)
  | DEF_type t_def -> (group (doc_typdef_lem sequential mwords t_def) ^/^ hardline,empty)
  | DEF_reg_dec dec -> (group (doc_dec_lem sequential dec),empty)

  | DEF_default df -> (empty,empty)
  | DEF_fundef f_def -> (empty,group (doc_fundef_lem sequential mwords f_def) ^/^ hardline)
  | DEF_internal_mutrec fundefs ->
     (empty, doc_mutrec_lem sequential mwords fundefs ^/^ hardline)
  | DEF_val lbind -> (empty,group (doc_let_lem sequential mwords false lbind) ^/^ hardline)
  | DEF_scattered sdef -> failwith "doc_def_lem: shoulnd't have DEF_scattered at this point"

  | DEF_kind _ -> (empty,empty)

  | DEF_comm (DC_comm s) -> (empty,comment (string s))
  | DEF_comm (DC_comm_struct d) ->
     let (typdefs,vdefs) = doc_def_lem sequential mwords d in
     (empty,comment (typdefs ^^ hardline ^^ vdefs))


let doc_defs_lem sequential mwords (Defs defs) =
  let (typdefs,valdefs) = List.split (List.map (doc_def_lem sequential mwords) defs) in
  (separate empty typdefs,separate empty valdefs)

let find_regtypes (Defs defs) =
  List.fold_left
    (fun acc def ->
      match def with
      | DEF_type (TD_aux(TD_register (Id_aux (Id tname, _),_,_,_),_)) -> tname :: acc
      | _ -> acc
    ) [] defs

let find_registers (Defs defs) =
  List.fold_left
    (fun acc def ->
      match def with
      | DEF_reg_dec (DEC_aux(DEC_reg (typ, id), annot)) ->
        let env = match annot with
          | (_, Some (env, _, _)) -> env
          | _ -> Env.empty in
        (typ, id, env) :: acc
      | _ -> acc
    ) [] defs

let doc_regstate_lem mwords registers =
  let l = Parse_ast.Unknown in
  let annot = (l, None) in
  let regstate = match registers with
    | [] ->
      TD_abbrev (
        Id_aux (Id "regstate", l),
        Name_sect_aux (Name_sect_none, l),
        TypSchm_aux (TypSchm_ts (TypQ_aux (TypQ_tq [], l), unit_typ), l))
    | _ ->
      TD_record (
        Id_aux (Id "regstate", l),
        Name_sect_aux (Name_sect_none, l),
        TypQ_aux (TypQ_tq [], l),
        List.map (fun (typ, id, env) -> (typ, id)) registers,
        false)
  in
  let initregstate =
    if !Initial_check.opt_undefined_gen then
      let exp = match registers with
        | [] -> E_aux (E_lit (mk_lit L_unit), (l, Some (Env.empty, unit_typ, no_effect)))
        | _ ->
           let initreg (typ, id, env) =
             let annot typ = Some (env, typ, no_effect) in
             let initval = undefined_of_typ mwords l annot typ in
             FE_aux (FE_Fexp (id, initval), (l, annot typ)) in
           E_aux (
             E_record (FES_aux (FES_Fexps (List.map initreg registers, false), annot)),
             (l, Some (Env.empty, mk_id_typ (mk_id "regstate"), no_effect)))
      in
      doc_op equals (string "let initial_regstate") (doc_exp_lem true mwords false false exp)
    else empty
  in
  concat [
    doc_typdef_lem true mwords (TD_aux (regstate, annot)); hardline;
    hardline;
    string "type _M 'a = M regstate 'a"
  ],
  initregstate

let doc_register_refs_lem registers =
  let doc_register_ref (typ, id, env) =
    let idd = doc_id_lem id in
    let field = if prefix_recordtype then string "regstate_" ^^ idd else idd in
    let base_typ = Env.base_typ_of env typ in
    let (start, is_inc) =
      try
        let (start, _, ord, _) = vector_typ_args_of base_typ in
        match nexp_simp start with
        | Nexp_aux (Nexp_constant i, _) -> (i, is_order_inc ord)
        | _ ->
          raise (Reporting_basic.err_unreachable Parse_ast.Unknown
            ("register " ^ string_of_id id ^ " has non-constant start index " ^ string_of_nexp start))
      with
      | _ -> (0, true) in
    concat [string "let "; idd; string " = <|"; hardline;
      string "  reg_name = \""; idd; string "\";"; hardline;
      string "  reg_start = "; string (string_of_int start); string ";"; hardline;
      string "  reg_is_inc = "; string (if is_inc then "true" else "false"); string ";"; hardline;
      string "  read_from = (fun s -> s."; field; string ");"; hardline;
      string "  write_to = (fun s v -> (<| s with "; field; string " = v |>)) |>"] in
  separate_map hardline doc_register_ref registers

let pp_defs_lem sequential mwords (types_file,types_modules) (defs_file,defs_modules) d top_line =
  (* let regtypes = find_regtypes d in *)
  let (typdefs,valdefs) = doc_defs_lem sequential mwords d in
  let regstate_def, initregstate_def = doc_regstate_lem mwords (find_registers d) in
  let register_refs = doc_register_refs_lem (find_registers d) in
  (print types_file)
    (concat
       [string "(*" ^^ (string top_line) ^^ string "*)";hardline;
        (separate_map hardline)
          (fun lib -> separate space [string "open import";string lib]) types_modules;hardline;
        if !print_to_from_interp_value
        then
          concat
            [(separate_map hardline)
               (fun lib -> separate space [string "     import";string lib]) ["Interp";"Interp_ast"];
             string "open import Deep_shallow_convert";
             hardline;
             hardline;
             string "module SI = Interp"; hardline;
             string "module SIA = Interp_ast"; hardline;
             hardline]
        else empty;
        typdefs; hardline;
        hardline;
        if sequential then
          concat [regstate_def; hardline;
          hardline;
          register_refs]
        else
          concat [string "type _M 'a = M 'a"; hardline]
        ]);
  (* (print types_seq_file)
    (concat
       [string "(*" ^^ (string top_line) ^^ string "*)";hardline;
        (separate_map hardline)
          (fun lib -> separate space [string "open import";string lib]) types_seq_modules;hardline;
        if !print_to_from_interp_value
        then
          concat
            [(separate_map hardline)
               (fun lib -> separate space [string "     import";string lib]) ["Interp";"Interp_ast"];
             string "open import Deep_shallow_convert";
             hardline;
             hardline;
             string "module SI = Interp"; hardline;
             string "module SIA = Interp_ast"; hardline;
             hardline]
        else empty;
        typdefs_seq; hardline;
        hardline;
        regstate_def; hardline;
        hardline;
        register_refs]); *)
  (print defs_file)
    (concat
       [string "(*" ^^ (string top_line) ^^ string "*)";hardline;
        (separate_map hardline)
          (fun lib -> separate space [string "open import";string lib]) defs_modules;hardline;
        hardline;
        valdefs;
        hardline;
        initregstate_def]);
  (* (print state_file)
    (concat
       [string "(*" ^^ (string top_line) ^^ string "*)";hardline;
        (separate_map hardline)
          (fun lib -> separate space [string "open import";string lib]) state_modules;hardline;
        hardline;
        valdefs_seq]); *)<|MERGE_RESOLUTION|>--- conflicted
+++ resolved
@@ -153,7 +153,7 @@
   | _ -> false
 
 let doc_nexp_lem nexp =
-  let (Nexp_aux (nexp, l) as full_nexp) = simplify_nexp nexp in
+  let (Nexp_aux (nexp, l) as full_nexp) = nexp_simp nexp in
   match nexp with
   | Nexp_constant i -> string ("ty" ^ string_of_int i)
   | Nexp_var v -> string (string_of_kid (orig_kid v))
@@ -260,13 +260,8 @@
           Typ_arg_aux (Typ_arg_typ elem_typ, _)]) ->
          let tpp = match elem_typ with
            | Typ_aux (Typ_id (Id_aux (Id "bit",_)),_) when mwords ->
-<<<<<<< HEAD
              string "bitvector " ^^ doc_nexp_lem (nexp_simp m)
              (* (match nexp_simp m with
-=======
-             string "bitvector " ^^ doc_nexp_lem m
-             (* (match simplify_nexp m with
->>>>>>> f8107b6b
                | (Nexp_aux(Nexp_constant i,_)) -> string "bitvector ty" ^^ doc_int i
                | (Nexp_aux(Nexp_var _, _)) -> separate space [string "bitvector"; doc_nexp m]
                | _ -> raise (Reporting_basic.err_unreachable l
@@ -317,11 +312,7 @@
       end
     and doc_typ_arg_lem sequential mwords (Typ_arg_aux(t,_)) = match t with
       | Typ_arg_typ t -> app_typ sequential mwords true t
-<<<<<<< HEAD
       | Typ_arg_nexp n -> doc_nexp_lem (nexp_simp n)
-=======
-      | Typ_arg_nexp n -> doc_nexp_lem n
->>>>>>> f8107b6b
       | Typ_arg_order o -> empty
   in typ', atomic_typ
 
@@ -438,18 +429,12 @@
 | Typ_tup ts -> List.fold_left NexpSet.union NexpSet.empty (List.map typeclass_nexps ts)
 | Typ_app (Id_aux (Id "vector",_),
            [_;Typ_arg_aux (Typ_arg_nexp size_nexp,_);
-<<<<<<< HEAD
-            _;Typ_arg_aux (Typ_arg_typ (Typ_aux (Typ_id (Id_aux (Id "bit",_)),_)),_)]) ->
-   if is_nexp_constant (nexp_simp size_nexp) then NexpSet.empty else
-   NexpSet.singleton (nexp_simp (orig_nexp size_nexp))
-=======
             _;Typ_arg_aux (Typ_arg_typ (Typ_aux (Typ_id (Id_aux (Id "bit",_)),_)),_)])
 | Typ_app (Id_aux (Id "itself",_),
            [Typ_arg_aux (Typ_arg_nexp size_nexp,_)]) ->
-   let size_nexp = simplify_nexp size_nexp in
+   let size_nexp = nexp_simp size_nexp in
    if is_nexp_constant size_nexp then NexpSet.empty else
    NexpSet.singleton (orig_nexp size_nexp)
->>>>>>> f8107b6b
 | Typ_app _ -> NexpSet.empty
 | Typ_exist (kids,_,t) -> NexpSet.empty (* todo *)
 
