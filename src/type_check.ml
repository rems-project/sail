--- conflicted
+++ resolved
@@ -107,7 +107,7 @@
     mappings : (typquant * typ * typ) Bindings.t;
     typ_vars : (Ast.l * kind_aux) KBindings.t;
     shadow_vars : int KBindings.t;
-    typ_synonyms : (env -> typ_arg list -> typ_arg) Bindings.t;
+    typ_synonyms : (Ast.l -> env -> typ_arg list -> typ_arg) Bindings.t;
     overloads : (id list) Bindings.t;
     flow : (typ -> typ) Bindings.t;
     enums : IdSet.t Bindings.t;
@@ -365,15 +365,8 @@
   val add_typ_var : l -> kinded_id -> t -> t
   val get_ret_typ : t -> typ option
   val add_ret_typ : typ -> t -> t
-<<<<<<< HEAD
-  val add_typ_synonym : id -> (t -> typ_arg list -> typ_arg) -> t -> t
-  val get_typ_synonym : id -> t -> t -> typ_arg list -> typ_arg
-=======
-  val add_typ_synonym : id -> (l -> t -> typ_arg list -> typ_arg) -> t -> t
-  val get_typ_synonym : id -> t -> l -> t -> typ_arg list -> typ_arg
-  val add_num_def : id -> nexp -> t -> t
-  val get_num_def : id -> t -> nexp
->>>>>>> c43a026c
+  val add_typ_synonym : id -> (Ast.l -> t -> typ_arg list -> typ_arg) -> t -> t
+  val get_typ_synonym : id -> t -> Ast.l -> t -> typ_arg list -> typ_arg
   val add_overloads : id -> id list -> t -> t
   val get_overloads : id -> t -> id list
   val is_extern : id -> t -> string -> bool
@@ -422,37 +415,7 @@
 
   val builtin_typs : typquant Bindings.t
 end = struct
-<<<<<<< HEAD
   type t = env
-=======
-  type t =
-    { top_val_specs : (typquant * typ) Bindings.t;
-      defined_val_specs : IdSet.t;
-      locals : (mut * typ) Bindings.t;
-      union_ids : (typquant * typ) Bindings.t;
-      registers : (effect * effect * typ) Bindings.t;
-      variants : (typquant * type_union list) Bindings.t;
-      mappings : (typquant * typ * typ) Bindings.t;
-      typ_vars : (Ast.l * kind_aux) KBindings.t;
-      typ_synonyms : (Ast.l -> t -> typ_arg list -> typ_arg) Bindings.t;
-      num_defs : nexp Bindings.t;
-      overloads : (id list) Bindings.t;
-      flow : (typ -> typ) Bindings.t;
-      enums : IdSet.t Bindings.t;
-      records : (typquant * (typ * id) list) Bindings.t;
-      accessors : (typquant * typ) Bindings.t;
-      externs : (string -> string option) Bindings.t;
-      casts : id list;
-      allow_casts : bool;
-      allow_bindings : bool;
-      constraints : n_constraint list;
-      default_order : order option;
-      ret_typ : typ option;
-      poly_undefineds : bool;
-      prove : t -> n_constraint -> bool;
-      allow_unknowns : bool;
-    }
->>>>>>> c43a026c
 
   let empty =
     { top_val_specs = Bindings.empty;
@@ -599,7 +562,7 @@
     match aux with
     | Nexp_app (id, args) ->
        (try
-          begin match Bindings.find id env.typ_synonyms env [] with
+          begin match Bindings.find id env.typ_synonyms l env [] with
           | A_aux (A_nexp nexp, _) -> expand_nexp_synonyms env nexp
           | _ -> typ_error env l ("Expected Int when expanding synonym " ^ string_of_id id)
           end
@@ -607,7 +570,7 @@
         | Not_found -> Nexp_aux (Nexp_app (id, List.map (expand_nexp_synonyms env) args), l))
     | Nexp_id id ->
        (try
-          begin match Bindings.find id env.typ_synonyms env [] with
+          begin match Bindings.find id env.typ_synonyms l env [] with
           | A_aux (A_nexp nexp, _) -> expand_nexp_synonyms env nexp
           | _ -> typ_error env l ("Expected Int when expanding synonym " ^ string_of_id id)
           end
@@ -4783,36 +4746,27 @@
   let ncs = List.map (fun nc -> List.fold_left (fun nc (kopt, fresh) -> constraint_subst (kopt_kid kopt) (arg_kopt fresh) nc) nc kopts) ncs in
   let typ_arg = List.fold_left (fun typ_arg (kopt, fresh) -> typ_arg_subst (kopt_kid kopt) (arg_kopt fresh) typ_arg) typ_arg kopts in
   let kopts = List.map snd kopts in
-  let rec subst_args l kopts args =
+  let rec subst_args env l kopts args =
     match kopts, args with
     | kopt :: kopts, A_aux (A_nexp arg, _) :: args when is_nat_kopt kopt ->
-       let typ_arg, ncs = subst_args l kopts args in
+       let typ_arg, ncs = subst_args env l kopts args in
        typ_arg_subst (kopt_kid kopt) (arg_nexp arg) typ_arg,
        List.map (constraint_subst (kopt_kid kopt) (arg_nexp arg)) ncs
     | kopt :: kopts, A_aux (A_typ arg, _) :: args when is_typ_kopt kopt ->
-       let typ_arg, ncs = subst_args l kopts args in
+       let typ_arg, ncs = subst_args env l kopts args in
        typ_arg_subst (kopt_kid kopt) (arg_typ arg) typ_arg, ncs
     | kopt :: kopts, A_aux (A_order arg, _) :: args when is_order_kopt kopt ->
-       let typ_arg, ncs = subst_args l kopts args in
+       let typ_arg, ncs = subst_args env l kopts args in
        typ_arg_subst (kopt_kid kopt) (arg_order arg) typ_arg, ncs
     | kopt :: kopts, A_aux (A_bool arg, _) :: args when is_bool_kopt kopt ->
-       let typ_arg, ncs = subst_args l kopts args in
+       let typ_arg, ncs = subst_args env l kopts args in
        typ_arg_subst (kopt_kid kopt) (arg_bool arg) typ_arg, ncs
     | [], [] -> typ_arg, ncs
-<<<<<<< HEAD
-    | _, A_aux (_, l) :: _ -> typ_error Env.empty l "Synonym applied to bad arguments"
-    | _, _ -> typ_error Env.empty Parse_ast.Unknown "Synonym applied to bad arguments"
-  in
-  fun env args ->
-    let typ_arg, ncs = subst_args kopts args in
-    if List.for_all (prove __POS__ env) ncs
-=======
-    | _, _ -> typ_error l "Synonym applied to bad arguments"
+    | _, _ -> typ_error env l "Synonym applied to bad arguments"
   in
   fun l env args ->
-    let typ_arg, ncs = subst_args l kopts args in
-    if List.for_all (prove env) ncs
->>>>>>> c43a026c
+    let typ_arg, ncs = subst_args env l kopts args in
+    if List.for_all (prove __POS__ env) ncs
     then typ_arg
     else typ_error env Parse_ast.Unknown ("Could not prove constraints " ^ string_of_list ", " string_of_n_constraint ncs
                                       ^ " in type synonym " ^ string_of_typ_arg typ_arg
