--- conflicted
+++ resolved
@@ -1557,43 +1557,6 @@
      Id.compare id1 id2 = 0 && List.for_all2 typ_arg_identical args1 args2
   | _, _ -> false
 
-<<<<<<< HEAD
-let typ_identical env typ1 typ2 =
-  let rec typ_identical' (Typ_aux (typ1, _)) (Typ_aux (typ2, _)) =
-    match typ1, typ2 with
-    | Typ_id v1, Typ_id v2 -> Id.compare v1 v2 = 0
-    | Typ_var kid1, Typ_var kid2 -> Kid.compare kid1 kid2 = 0
-    | Typ_fn (arg_typs1, ret_typ1, eff1), Typ_fn (arg_typs2, ret_typ2, eff2)
-         when List.length arg_typs1 = List.length arg_typs2 ->
-       List.for_all2 typ_identical' arg_typs1 arg_typs2
-       && typ_identical' ret_typ1 ret_typ2
-       && strip_effect eff1 = strip_effect eff2
-    | Typ_bidir (typ1, typ2), Typ_bidir (typ3, typ4) ->
-       typ_identical' typ1 typ3
-       && typ_identical' typ2 typ4
-    | Typ_tup typs1, Typ_tup typs2 ->
-       begin
-         try List.for_all2 typ_identical' typs1 typs2 with
-         | Invalid_argument _ -> false
-       end
-    | Typ_app (f1, args1), Typ_app (f2, args2) ->
-       begin
-         try Id.compare f1 f2 = 0 && List.for_all2 typ_arg_identical args1 args2 with
-         | Invalid_argument _ -> false
-       end
-    | Typ_exist (kopts1, nc1, typ1), Typ_exist (kopts2, nc2, typ2) when List.length kopts1 = List.length kopts2 ->
-       List.for_all2 (fun k1 k2 -> KOpt.compare k1 k2 = 0) kopts1 kopts2 && nc_identical nc1 nc2 && typ_identical' typ1 typ2
-    | Typ_regex str1, Typ_regex str2 -> str1 = str2
-    | _, _ -> false
-  and typ_arg_identical (A_aux (arg1, _)) (A_aux (arg2, _)) =
-    match arg1, arg2 with
-    | A_nexp n1, A_nexp n2 -> nexp_identical n1 n2
-    | A_typ typ1, A_typ typ2 -> typ_identical' typ1 typ2
-    | A_order ord1, A_order ord2 -> ord_identical ord1 ord2
-    | _, _ -> false
-  in
-  typ_identical' (Env.expand_synonyms env typ1) (Env.expand_synonyms env typ2)
-=======
 and typ_arg_identical (A_aux (arg1, _)) (A_aux (arg2, _)) =
   match arg1, arg2 with
   | A_nexp n1, A_nexp n2 -> nexp_identical n1 n2
@@ -1626,11 +1589,11 @@
      end
   | Typ_exist (kopts1, nc1, typ1), Typ_exist (kopts2, nc2, typ2) when List.length kopts1 = List.length kopts2 ->
      List.for_all2 (fun k1 k2 -> KOpt.compare k1 k2 = 0) kopts1 kopts2 && nc_identical nc1 nc2 && typ_identical typ1 typ2
+  | Typ_regex str1, Typ_regex str2 -> str1 = str2
   | _, _ -> false
 
 let expanded_typ_identical env typ1 typ2 =
   typ_identical (Env.expand_synonyms env typ1) (Env.expand_synonyms env typ2)
->>>>>>> dd26b5e4
 
 exception Unification_error of l * string;;
 
@@ -2032,7 +1995,7 @@
   counter := 0;
   let typ2 = relabel (Env.expand_synonyms env typ2) in
   typ_debug (lazy ("Alpha equivalence for " ^ string_of_typ typ1 ^ " and " ^ string_of_typ typ2));
-  if typ_identical typ1 typ2
+  if expanded_typ_identical env typ1 typ2
   then (typ_debug (lazy "alpha-equivalent"); true)
   else (typ_debug (lazy "Not alpha-equivalent"); false)
 
@@ -4627,16 +4590,6 @@
     | _ ->
        typ_error env l "Mapping definition must have a bi-directional mapping type"
   in
-<<<<<<< HEAD
-=======
-  begin match tannot_opt with
-  | Typ_annot_opt_aux (Typ_annot_opt_none, _) -> ()
-  | Typ_annot_opt_aux (Typ_annot_opt_some (annot_typq, annot_typ), l) ->
-     if expanded_typ_identical env typ annot_typ then ()
-     else typ_error env l (string_of_bind (quant, typ) ^ " and " ^ string_of_bind (annot_typq, annot_typ) ^ " do not match between mapping and val spec")
-  end;
-  typ_debug (lazy ("Checking mapdef " ^ string_of_id id ^ " has type " ^ string_of_bind (quant, typ)));
->>>>>>> dd26b5e4
   let vs_def, env =
     if not have_val_spec then
       [mk_val_spec env quant (Env.expand_synonyms env typ) id], Env.add_val_spec id (quant, typ) env
