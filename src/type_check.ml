--- conflicted
+++ resolved
@@ -109,11 +109,10 @@
     shadow_vars : int KBindings.t;
     typ_synonyms : (Ast.l -> env -> typ_arg list -> typ_arg) Bindings.t;
     overloads : (id list) Bindings.t;
-    flow : (typ -> typ) Bindings.t;
     enums : IdSet.t Bindings.t;
     records : (typquant * (typ * id) list) Bindings.t;
     accessors : (typquant * typ) Bindings.t;
-    externs : (string -> string option) Bindings.t;
+    externs : (string * string) list Bindings.t;
     casts : id list;
     allow_casts : bool;
     allow_bindings : bool;
@@ -412,36 +411,7 @@
 
   val builtin_typs : typquant Bindings.t
 end = struct
-<<<<<<< HEAD
-  type t =
-    { top_val_specs : (typquant * typ) Bindings.t;
-      defined_val_specs : IdSet.t;
-      locals : (mut * typ) Bindings.t;
-      union_ids : (typquant * typ) Bindings.t;
-      registers : (effect * effect * typ) Bindings.t;
-      variants : (typquant * type_union list) Bindings.t;
-      mappings : (typquant * typ * typ) Bindings.t;
-      typ_vars : (Ast.l * kind_aux) KBindings.t;
-      typ_synonyms : (t -> typ_arg list -> typ_arg) Bindings.t;
-      num_defs : nexp Bindings.t;
-      overloads : (id list) Bindings.t;
-      enums : IdSet.t Bindings.t;
-      records : (typquant * (typ * id) list) Bindings.t;
-      accessors : (typquant * typ) Bindings.t;
-      externs : (string * string) list Bindings.t;
-      casts : id list;
-      allow_casts : bool;
-      allow_bindings : bool;
-      constraints : n_constraint list;
-      default_order : order option;
-      ret_typ : typ option;
-      poly_undefineds : bool;
-      prove : t -> n_constraint -> bool;
-      allow_unknowns : bool;
-    }
-=======
   type t = env
->>>>>>> 24fc9898
 
   let empty =
     { top_val_specs = Bindings.empty;
@@ -1039,22 +1009,7 @@
   let get_variant id env =
     match Bindings.find_opt id env.variants with
     | Some (typq, tus) -> typq, tus
-<<<<<<< HEAD
-    | None -> typ_error (id_loc id) ("union " ^ string_of_id id ^ " not found")
-=======
     | None -> typ_error env (id_loc id) ("union " ^ string_of_id id ^ " not found")
-  let get_flow id env =
-    try Bindings.find id env.flow with
-    | Not_found -> fun typ -> typ
-
-  let add_flow id f env =
-    typ_print (lazy (adding ^ "flow constraints for " ^ string_of_id id));
-    { env with flow = Bindings.add id (fun typ -> f (get_flow id env typ)) env.flow }
-
-  let remove_flow id env =
-    typ_print (lazy ("Removing flow constraints for " ^ string_of_id id));
-    { env with flow = Bindings.remove id env.flow }
->>>>>>> 24fc9898
 
   let is_register id env =
     Bindings.mem id env.registers
@@ -3316,13 +3271,8 @@
   | LEXP_id v ->
      begin match Env.lookup_id ~raw:true v env with
      | Local (Immutable, _) | Enum _ ->
-<<<<<<< HEAD
-        typ_error l ("Cannot modify let-bound constant or enumeration constructor " ^ string_of_id v)
+        typ_error env l ("Cannot modify let-bound constant or enumeration constructor " ^ string_of_id v)
      | Local (Mutable, vtyp) -> subtyp l env typ vtyp; annot_lexp (LEXP_id v) typ, env
-=======
-        typ_error env l ("Cannot modify let-bound constant or enumeration constructor " ^ string_of_id v)
-     | Local (Mutable, vtyp) -> subtyp l env typ vtyp; annot_lexp (LEXP_id v) typ, Env.remove_flow v env
->>>>>>> 24fc9898
      | Register (_, weff, vtyp) -> subtyp l env typ vtyp; annot_lexp_effect (LEXP_id v) typ weff, env
      | Unbound -> annot_lexp (LEXP_id v) typ, Env.add_local v (Mutable, typ) env
      end
@@ -4591,11 +4541,7 @@
     | Typ_aux (Typ_fn (_,_,eff),_) -> eff
     | _ -> no_effect
   in
-<<<<<<< HEAD
-  DEF_spec (VS_aux (VS_val_spec (TypSchm_aux (TypSchm_ts (typq, typ), Parse_ast.Unknown), id, [], false), (Parse_ast.Unknown, Some ((env,typ,eff),None))))
-=======
-  DEF_spec (VS_aux (VS_val_spec (TypSchm_aux (TypSchm_ts (typq, typ), Parse_ast.Unknown), id, (fun _ -> None), false), (Parse_ast.Unknown, mk_tannot env typ eff)))
->>>>>>> 24fc9898
+  DEF_spec (VS_aux (VS_val_spec (TypSchm_aux (TypSchm_ts (typq, typ), Parse_ast.Unknown), id, [], false), (Parse_ast.Unknown, mk_tannot env typ eff)))
 
 let check_tannotopt env typq ret_typ = function
   | Typ_annot_opt_aux (Typ_annot_opt_none, _) -> ()
