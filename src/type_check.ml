--- conflicted
+++ resolved
@@ -4267,13 +4267,8 @@
          else
            (typq, typ)
        in
-<<<<<<< HEAD
        let vs = VS_val_spec (TypSchm_aux (TypSchm_ts (typq, typ), ts_l), id, exts, is_cast) in
-       (vs, id, typq, typ, env)
-=======
-       let vs = VS_val_spec (TypSchm_aux (TypSchm_ts (typq, typ), ts_l), id, ext_opt, is_cast) in
        (vs, id, typq', typ', env)
->>>>>>> 4f45f462
   in
   let eff =
     match typ with
