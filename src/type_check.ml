(**************************************************************************)
(*     Sail                                                               *)
(*                                                                        *)
(*  Copyright (c) 2013-2017                                               *)
(*    Kathyrn Gray                                                        *)
(*    Shaked Flur                                                         *)
(*    Stephen Kell                                                        *)
(*    Gabriel Kerneis                                                     *)
(*    Robert Norton-Wright                                                *)
(*    Christopher Pulte                                                   *)
(*    Peter Sewell                                                        *)
(*    Alasdair Armstrong                                                  *)
(*    Brian Campbell                                                      *)
(*    Thomas Bauereiss                                                    *)
(*    Anthony Fox                                                         *)
(*    Jon French                                                          *)
(*    Dominic Mulligan                                                    *)
(*    Stephen Kell                                                        *)
(*    Mark Wassell                                                        *)
(*                                                                        *)
(*  All rights reserved.                                                  *)
(*                                                                        *)
(*  This software was developed by the University of Cambridge Computer   *)
(*  Laboratory as part of the Rigorous Engineering of Mainstream Systems  *)
(*  (REMS) project, funded by EPSRC grant EP/K008528/1.                   *)
(*                                                                        *)
(*  Redistribution and use in source and binary forms, with or without    *)
(*  modification, are permitted provided that the following conditions    *)
(*  are met:                                                              *)
(*  1. Redistributions of source code must retain the above copyright     *)
(*     notice, this list of conditions and the following disclaimer.      *)
(*  2. Redistributions in binary form must reproduce the above copyright  *)
(*     notice, this list of conditions and the following disclaimer in    *)
(*     the documentation and/or other materials provided with the         *)
(*     distribution.                                                      *)
(*                                                                        *)
(*  THIS SOFTWARE IS PROVIDED BY THE AUTHOR AND CONTRIBUTORS ``AS IS''    *)
(*  AND ANY EXPRESS OR IMPLIED WARRANTIES, INCLUDING, BUT NOT LIMITED     *)
(*  TO, THE IMPLIED WARRANTIES OF MERCHANTABILITY AND FITNESS FOR A       *)
(*  PARTICULAR PURPOSE ARE DISCLAIMED.  IN NO EVENT SHALL THE AUTHOR OR   *)
(*  CONTRIBUTORS BE LIABLE FOR ANY DIRECT, INDIRECT, INCIDENTAL,          *)
(*  SPECIAL, EXEMPLARY, OR CONSEQUENTIAL DAMAGES (INCLUDING, BUT NOT      *)
(*  LIMITED TO, PROCUREMENT OF SUBSTITUTE GOODS OR SERVICES; LOSS OF      *)
(*  USE, DATA, OR PROFITS; OR BUSINESS INTERRUPTION) HOWEVER CAUSED AND   *)
(*  ON ANY THEORY OF LIABILITY, WHETHER IN CONTRACT, STRICT LIABILITY,    *)
(*  OR TORT (INCLUDING NEGLIGENCE OR OTHERWISE) ARISING IN ANY WAY OUT    *)
(*  OF THE USE OF THIS SOFTWARE, EVEN IF ADVISED OF THE POSSIBILITY OF    *)
(*  SUCH DAMAGE.                                                          *)
(**************************************************************************)

open Ast
open Util
open Ast_util
open Lazy

module Big_int = Nat_big_num

(* opt_tc_debug controls the verbosity of the type checker. 0 is
   silent, 1 prints a tree of the type derivation and 2 is like 1 but
   with much more debug information. *)
let opt_tc_debug = ref 0

(* opt_no_effects turns of the effect checking. This can break
   re-writer passes, so it should only be used for debugging. *)
let opt_no_effects = ref false

(* opt_no_lexp_bounds_check turns of the bounds checking in vector
   assignments in l-expressions *)
let opt_no_lexp_bounds_check = ref false

(* opt_expand_valspec expands typedefs in valspecs during type check.
   We prefer not to do it for latex output but it is otherwise a good idea. *)
let opt_expand_valspec = ref true

(* Linearize cases involving power where we would otherwise require
   the SMT solver to use non-linear arithmetic. *)
let opt_smt_linearize = ref false

(* Allow use of div and mod when rewriting nexps *)
let opt_smt_div = ref false

let depth = ref 0

let rec indent n = match n with
  | 0 -> ""
  | n -> "|   " ^ indent (n - 1)

(* Lazily evaluate debugging message. This can make a big performance
   difference; for example, repeated calls to string_of_exp can be costly for
   deeply nested expressions, e.g. with long sequences of monadic binds. *)
let typ_debug ?level:(level=1) m = if !opt_tc_debug > level then prerr_endline (indent !depth ^ Lazy.force m) else ()

let typ_print m = if !opt_tc_debug > 0 then prerr_endline (indent !depth ^ Lazy.force m) else ()

type type_error =
  (* First parameter is the error that caused us to start doing type
     coercions, the second is the errors encountered by all possible
     coercions *)
  | Err_no_casts of unit exp * typ * typ * type_error * type_error list
  | Err_no_overloading of id * (id * type_error) list
  | Err_unresolved_quants of id * quant_item list * (mut * typ) Bindings.t * n_constraint list
  | Err_subtype of typ * typ * n_constraint list * Ast.l KBindings.t
  | Err_no_num_ident of id
  | Err_other of string
  | Err_because of type_error * Parse_ast.l * type_error
  | Err_mapping of type_error * type_error

type env =
  { top_val_specs : (typquant * typ) Bindings.t;
    defined_val_specs : IdSet.t;
    locals : (mut * typ) Bindings.t;
    top_letbinds : IdSet.t;
    union_ids : (typquant * typ) Bindings.t;
    registers : (effect * effect * typ) Bindings.t;
    variants : (typquant * type_union list) Bindings.t;
    mappings : IdSet.t;
    typ_vars : (Ast.l * kind_aux) KBindings.t;
    shadow_vars : int KBindings.t;
    typ_synonyms : (typquant * typ_arg) Bindings.t;
    overloads : (id list) Bindings.t;
    enums : IdSet.t Bindings.t;
    records : (typquant * (typ * id) list) Bindings.t;
    accessors : (typquant * typ) Bindings.t;
    externs : (string * string) list Bindings.t;
    casts : id list;
    allow_casts : bool;
    allow_bindings : bool;
    constraints : n_constraint list;
    default_order : order option;
    ret_typ : typ option;
    poly_undefineds : bool;
    prove : (env -> n_constraint -> bool) option;
    allow_mapping_builtins : bool;
    backwards_mapping : bool;
  }

exception Type_error of env * l * type_error;;

let typ_error env l m = raise (Type_error (env, l, Err_other m))

let typ_raise env l err = raise (Type_error (env, l, err))

let deinfix = function
  | Id_aux (Id v, l) -> Id_aux (Operator v, l)
  | Id_aux (Operator v, l) -> Id_aux (Operator v, l)

let field_name rec_id id =
  match rec_id, id with
  | Id_aux (Id r, _), Id_aux (Id v, l) -> Id_aux (Id (r ^ "." ^ v), l)
  | _, _ -> assert false

let string_of_bind (typquant, typ) = string_of_typquant typquant ^ ". " ^ string_of_typ typ

let orig_kid (Kid_aux (Var v, l) as kid) =
  try
    let i = String.rindex v '#' in
    if i >= 3 && String.sub v 0 3 = "'fv" then
      Kid_aux (Var ("'" ^ String.sub v (i + 1) (String.length v - i - 1)), l)
    else kid
  with
  | Not_found -> kid

let is_list (Typ_aux (typ_aux, _)) =
  match typ_aux with
  | Typ_app (f, [A_aux (A_typ typ, _)])
       when string_of_id f = "list" -> Some typ
  | _ -> None

let is_atom (Typ_aux (typ_aux, _)) =
  match typ_aux with
  | Typ_app (f, [_]) when string_of_id f = "atom" -> true
  | _ -> false

let is_atom_bool (Typ_aux (typ_aux, _)) =
  match typ_aux with
  | Typ_app (f, [_]) when string_of_id f = "atom_bool" -> true
  | _ -> false

let rec strip_id = function
  | Id_aux (Id x, _) -> Id_aux (Id x, Parse_ast.Unknown)
  | Id_aux (Operator x, _) -> Id_aux (Operator x, Parse_ast.Unknown)
and strip_kid = function
  | Kid_aux (Var x, _) -> Kid_aux (Var x, Parse_ast.Unknown)
and strip_base_effect = function
  | BE_aux (eff, _) -> BE_aux (eff, Parse_ast.Unknown)
and strip_effect = function
  | Effect_aux (Effect_set effects, _) -> Effect_aux (Effect_set (List.map strip_base_effect effects), Parse_ast.Unknown)
and strip_nexp_aux = function
  | Nexp_id id -> Nexp_id (strip_id id)
  | Nexp_var kid -> Nexp_var (strip_kid kid)
  | Nexp_constant n -> Nexp_constant n
  | Nexp_app (id, nexps) -> Nexp_app (id, List.map strip_nexp nexps)
  | Nexp_times (nexp1, nexp2) -> Nexp_times (strip_nexp nexp1, strip_nexp nexp2)
  | Nexp_sum (nexp1, nexp2) -> Nexp_sum (strip_nexp nexp1, strip_nexp nexp2)
  | Nexp_minus (nexp1, nexp2) -> Nexp_minus (strip_nexp nexp1, strip_nexp nexp2)
  | Nexp_exp nexp -> Nexp_exp (strip_nexp nexp)
  | Nexp_neg nexp -> Nexp_neg (strip_nexp nexp)
and strip_nexp = function
  | Nexp_aux (nexp_aux, _) -> Nexp_aux (strip_nexp_aux nexp_aux, Parse_ast.Unknown)
and strip_n_constraint_aux = function
  | NC_equal (nexp1, nexp2) -> NC_equal (strip_nexp nexp1, strip_nexp nexp2)
  | NC_bounded_ge (nexp1, nexp2) -> NC_bounded_ge (strip_nexp nexp1, strip_nexp nexp2)
  | NC_bounded_gt (nexp1, nexp2) -> NC_bounded_gt (strip_nexp nexp1, strip_nexp nexp2)
  | NC_bounded_le (nexp1, nexp2) -> NC_bounded_le (strip_nexp nexp1, strip_nexp nexp2)
  | NC_bounded_lt (nexp1, nexp2) -> NC_bounded_lt (strip_nexp nexp1, strip_nexp nexp2)
  | NC_not_equal (nexp1, nexp2) -> NC_not_equal (strip_nexp nexp1, strip_nexp nexp2)
  | NC_set (kid, nums) -> NC_set (strip_kid kid, nums)
  | NC_or (nc1, nc2) -> NC_or (strip_n_constraint nc1, strip_n_constraint nc2)
  | NC_and (nc1, nc2) -> NC_and (strip_n_constraint nc1, strip_n_constraint nc2)
  | NC_var kid -> NC_var (strip_kid kid)
  | NC_app (id, args) -> NC_app (strip_id id, List.map strip_typ_arg args)
  | NC_true -> NC_true
  | NC_false -> NC_false
and strip_n_constraint = function
  | NC_aux (nc_aux, _) -> NC_aux (strip_n_constraint_aux nc_aux, Parse_ast.Unknown)
and strip_typ_arg = function
  | A_aux (typ_arg_aux, _) -> A_aux (strip_typ_arg_aux typ_arg_aux, Parse_ast.Unknown)
and strip_typ_arg_aux = function
  | A_nexp nexp -> A_nexp (strip_nexp nexp)
  | A_typ typ -> A_typ (strip_typ typ)
  | A_order ord -> A_order (strip_order ord)
  | A_bool nc -> A_bool (strip_n_constraint nc)
and strip_order = function
  | Ord_aux (ord_aux, _) -> Ord_aux (strip_order_aux ord_aux, Parse_ast.Unknown)
and strip_order_aux = function
  | Ord_var kid -> Ord_var (strip_kid kid)
  | Ord_inc -> Ord_inc
  | Ord_dec -> Ord_dec
and strip_typ_aux : typ_aux -> typ_aux = function
  | Typ_id id -> Typ_id (strip_id id)
  | Typ_var kid -> Typ_var (strip_kid kid)
  | Typ_fn (arg_typs, ret_typ, effect) -> Typ_fn (List.map strip_typ arg_typs, strip_typ ret_typ, strip_effect effect)
  | Typ_bidir (typ1, typ2) -> Typ_bidir (strip_typ typ1, strip_typ typ2)
  | Typ_tup typs -> Typ_tup (List.map strip_typ typs)
  | Typ_regex str -> Typ_regex str
  | Typ_exist (kopts, constr, typ) ->
     Typ_exist ((List.map strip_kinded_id kopts), strip_n_constraint constr, strip_typ typ)
  | Typ_app (id, args) -> Typ_app (strip_id id, List.map strip_typ_arg args)
and strip_typ : typ -> typ = function
  | Typ_aux (typ_aux, _) -> Typ_aux (strip_typ_aux typ_aux, Parse_ast.Unknown)
and strip_typq = function TypQ_aux (typq_aux, l) -> TypQ_aux (strip_typq_aux typq_aux, Parse_ast.Unknown)
and strip_typq_aux = function
  | TypQ_no_forall -> TypQ_no_forall
  | TypQ_tq quants -> TypQ_tq (List.map strip_quant_item quants)
and strip_quant_item = function
  | QI_aux (qi_aux, _) -> QI_aux (strip_qi_aux qi_aux, Parse_ast.Unknown)
and strip_qi_aux = function
  | QI_id kinded_id -> QI_id (strip_kinded_id kinded_id)
  | QI_constant kopts -> QI_constant (List.map strip_kinded_id kopts)
  | QI_constraint constr -> QI_constraint (strip_n_constraint constr)
and strip_kinded_id = function
  | KOpt_aux (kinded_id_aux, _) -> KOpt_aux (strip_kinded_id_aux kinded_id_aux, Parse_ast.Unknown)
and strip_kinded_id_aux = function
  | KOpt_kind (kind, kid) -> KOpt_kind (strip_kind kind, strip_kid kid)
and strip_kind = function
  | K_aux (k_aux, _) -> K_aux (k_aux, Parse_ast.Unknown)

let rec typ_constraints (Typ_aux (typ_aux, l)) =
  match typ_aux with
  | Typ_id _ -> []
  | Typ_var _ -> []
  | Typ_regex _ -> []
  | Typ_tup typs -> List.concat (List.map typ_constraints typs)
  | Typ_app (f, args) -> List.concat (List.map typ_arg_nexps args)
  | Typ_exist (kids, nc, typ) -> typ_constraints typ
  | Typ_fn (arg_typs, ret_typ, _) ->
     List.concat (List.map typ_constraints arg_typs) @ typ_constraints ret_typ
  | Typ_bidir (typ1, typ2) ->
     typ_constraints typ1 @ typ_constraints typ2
and typ_arg_nexps (A_aux (typ_arg_aux, l)) =
  match typ_arg_aux with
  | A_nexp n -> []
  | A_typ typ -> typ_constraints typ
  | A_bool nc -> [nc]
  | A_order ord -> []

let rec typ_nexps (Typ_aux (typ_aux, l)) =
  match typ_aux with
  | Typ_id _ -> []
  | Typ_var _ -> []
  | Typ_regex _ -> []
  | Typ_tup typs -> List.concat (List.map typ_nexps typs)
  | Typ_app (f, args) -> List.concat (List.map typ_arg_nexps args)
  | Typ_exist (kids, nc, typ) -> typ_nexps typ
  | Typ_fn (arg_typs, ret_typ, _) ->
     List.concat (List.map typ_nexps arg_typs) @ typ_nexps ret_typ
  | Typ_bidir (typ1, typ2) ->
     typ_nexps typ1 @ typ_nexps typ2
and typ_arg_nexps (A_aux (typ_arg_aux, l)) =
  match typ_arg_aux with
  | A_nexp n -> [n]
  | A_typ typ -> typ_nexps typ
  | A_bool nc -> constraint_nexps nc
  | A_order ord -> []
and constraint_nexps (NC_aux (nc_aux, l)) =
  match nc_aux with
  | NC_equal (n1, n2) | NC_bounded_ge (n1, n2) | NC_bounded_le (n1, n2) | NC_bounded_gt (n1, n2) | NC_bounded_lt (n1, n2) | NC_not_equal (n1, n2) ->
     [n1; n2]
  | NC_set _ | NC_true | NC_false | NC_var _ -> []
  | NC_or (nc1, nc2) | NC_and (nc1, nc2) -> constraint_nexps nc1 @ constraint_nexps nc2
  | NC_app (_, args) -> List.concat (List.map typ_arg_nexps args)

(* Return a KidSet containing all the type variables appearing in
   nexp, where nexp occurs underneath a Nexp_exp, i.e. 2^nexp *)
let rec nexp_power_variables (Nexp_aux (aux, _)) =
  match aux with
  | Nexp_times (n1, n2) | Nexp_sum (n1, n2) | Nexp_minus (n1, n2) ->
     KidSet.union (nexp_power_variables n1) (nexp_power_variables n2)
  | Nexp_neg n ->
     nexp_power_variables n
  | Nexp_id _ | Nexp_var _ | Nexp_constant _ ->
     KidSet.empty
  | Nexp_app (_, ns) ->
     List.fold_left KidSet.union KidSet.empty (List.map nexp_power_variables ns)
  | Nexp_exp n ->
     tyvars_of_nexp n

let constraint_power_variables nc =
  List.fold_left KidSet.union KidSet.empty (List.map nexp_power_variables (constraint_nexps nc))

let rec name_pat (P_aux (aux, _)) =
  match aux with
  | P_id id | P_as (_, id) -> Some ("_" ^ string_of_id id)
  | P_typ (_, pat) | P_var (pat, _) -> name_pat pat
  | _ -> None

let ex_counter = ref 0

let fresh_existential k =
  let fresh = Kid_aux (Var ("'ex" ^ string_of_int !ex_counter ^ "#"), Parse_ast.Unknown) in
  incr ex_counter; mk_kopt k fresh

let named_existential k = function
  | Some n -> mk_kopt k (mk_kid n)
  | None -> fresh_existential k

let destruct_exist_plain ?name:(name=None) typ =
  match typ with
  | Typ_aux (Typ_exist ([kopt], nc, typ), _) ->
     let kid, fresh = kopt_kid kopt, named_existential (unaux_kind (kopt_kind kopt)) name in
     let nc = constraint_subst kid (arg_kopt fresh) nc in
     let typ = typ_subst kid (arg_kopt fresh) typ in
     Some ([fresh], nc, typ)
  | Typ_aux (Typ_exist (kopts, nc, typ), _) ->
     let add_num i = match name with Some n -> Some (n ^ string_of_int i) | None -> None in 
     let fresh_kopts =
       List.mapi (fun i kopt -> (kopt_kid kopt, named_existential (unaux_kind (kopt_kind kopt)) (add_num i))) kopts
     in
     let nc = List.fold_left (fun nc (kid, fresh) -> constraint_subst kid (arg_kopt fresh) nc) nc fresh_kopts in
     let typ = List.fold_left (fun typ (kid, fresh) -> typ_subst kid (arg_kopt fresh) typ) typ fresh_kopts in
     Some (List.map snd fresh_kopts, nc, typ)
  | _ -> None

(** Destructure and canonicalise a numeric type into a list of type
   variables, a constraint on those type variables, and an
   N-expression that represents that numeric type in the
   environment. For example:
   - {'n, 'n <= 10. atom('n)} => ['n], 'n <= 10, 'n
   - int => ['n], true, 'n (where x is fresh)
   - atom('n) => [], true, 'n
**)
let destruct_numeric ?name:(name=None) typ =
  match destruct_exist_plain ~name:name typ, typ with
  | Some (kids, nc, Typ_aux (Typ_app (id, [A_aux (A_nexp nexp, _)]), _)), _ when string_of_id id = "atom" ->
     Some (List.map kopt_kid kids, nc, nexp)
  | None, Typ_aux (Typ_app (id, [A_aux (A_nexp nexp, _)]), _) when string_of_id id = "atom" ->
     Some ([], nc_true, nexp)
  | None, Typ_aux (Typ_app (id, [A_aux (A_nexp lo, _); A_aux (A_nexp hi, _)]), _) when string_of_id id = "range" ->
     let kid = kopt_kid (named_existential K_int name) in
     Some ([kid], nc_and (nc_lteq lo (nvar kid)) (nc_lteq (nvar kid) hi), nvar kid)
  | None, Typ_aux (Typ_id id, _) when string_of_id id = "nat" ->
     let kid = kopt_kid (named_existential K_int name) in
     Some ([kid], nc_lteq (nint 0) (nvar kid), nvar kid)
  | None, Typ_aux (Typ_id id, _) when string_of_id id = "int" ->
     let kid = kopt_kid (named_existential K_int name) in
     Some ([kid], nc_true, nvar kid)
  | _, _ -> None

let destruct_boolean ?name:(name=None) = function
  | Typ_aux (Typ_id (Id_aux (Id "bool", _)), _) ->
     let kid = kopt_kid (fresh_existential K_bool) in
     Some (kid, nc_var kid)
  | _ -> None

let destruct_exist ?name:(name=None) typ =
  match destruct_numeric ~name:name typ with
  | Some (kids, nc, nexp) -> Some (List.map (mk_kopt K_int) kids, nc, atom_typ nexp)
  | None ->
     match destruct_boolean ~name:name typ with
     | Some (kid, nc) -> Some ([mk_kopt K_bool kid], nc_true, atom_bool_typ nc)
     | None -> destruct_exist_plain ~name:name typ

let adding = Util.("Adding " |> darkgray |> clear)

(**************************************************************************)
(* 1. Environment                                                         *)
(**************************************************************************)

module Env : sig
  type t = env
  val add_val_spec : id -> typquant * typ -> t -> t
  val update_val_spec : id -> typquant * typ -> t -> t
  val define_val_spec : id -> t -> t
  val get_val_spec : id -> t -> typquant * typ
  val get_val_spec_orig : id -> t -> typquant * typ
  val is_union_constructor : id -> t -> bool
  val is_singleton_union_constructor : id -> t -> bool
  val is_mapping : id -> t -> bool
  val add_record : id -> typquant -> (typ * id) list -> t -> t
  val is_record : id -> t -> bool
  val get_record : id -> t -> typquant * (typ * id) list
  val get_accessor_fn : id -> id -> t -> typquant * typ
  val get_accessor : id -> id -> t -> typquant * typ * typ * effect
  val add_local : id -> mut * typ -> t -> t
  val get_locals : t -> (mut * typ) Bindings.t
  val add_toplevel_lets : IdSet.t -> t -> t
  val get_toplevel_lets : t -> IdSet.t
  val add_variant : id -> typquant * type_union list -> t -> t
  val add_scattered_variant : id -> typquant -> t -> t
  val add_variant_clause : id -> type_union -> t -> t
  val get_variant : id -> t -> typquant * type_union list
  val add_union_id : id -> typquant * typ -> t -> t
  val get_union_id  : id -> t -> typquant * typ
  val is_register : id -> t -> bool
  val get_register : id -> t -> effect * effect * typ
  val add_register : id -> effect -> effect -> typ -> t -> t
  val is_mutable : id -> t -> bool
  val get_constraints : t -> n_constraint list
  val add_constraint : n_constraint -> t -> t
  val get_typ_var : kid -> t -> kind_aux
  val get_typ_var_loc : kid -> t -> Ast.l
  val get_typ_vars : t -> kind_aux KBindings.t
  val get_typ_var_locs : t -> Ast.l KBindings.t
  val add_typ_var_shadow : l -> kinded_id -> t -> t * kid option
  val add_typ_var : l -> kinded_id -> t -> t
  val get_ret_typ : t -> typ option
  val add_ret_typ : typ -> t -> t
  val add_typ_synonym : id -> typquant -> typ_arg -> t -> t
  val get_typ_synonym : id -> t -> Ast.l -> t -> typ_arg list -> typ_arg
  val add_overloads : id -> id list -> t -> t
  val get_overloads : id -> t -> id list
  val is_extern : id -> t -> string -> bool
  val add_extern : id -> (string * string) list -> t -> t
  val get_extern : id -> t -> string -> string
  val get_default_order : t -> order
  val set_default_order : order_aux -> t -> t
  val set_default_order_inc : t -> t
  val set_default_order_dec : t -> t
  val add_enum : id -> id list -> t -> t
  val get_enum : id -> t -> id list
  val is_enum : id -> t -> bool
  val get_casts : t -> id list
  val allow_casts : t -> bool
  val no_casts : t -> t
  val enable_casts : t -> t
  val add_cast : id -> t -> t
  val allow_polymorphic_undefineds : t -> t
  val polymorphic_undefineds : t -> bool
  val lookup_id : ?raw:bool -> id -> t -> typ lvar
  val fresh_kid : ?kid:kid -> t -> kid
  val expand_synonyms : t -> typ -> typ
  val expand_nexp_synonyms : t -> nexp -> nexp
  val expand_constraint_synonyms : t -> n_constraint -> n_constraint
  val base_typ_of : t -> typ -> typ
  val allow_mapping_builtins : t -> bool
  val set_allow_mapping_builtins : bool -> t -> t
  val is_backwards_mapping : t -> bool
  val set_backwards_mapping : t -> t

  val no_bindings : t -> t

  (* Well formedness-checks *)
  val wf_typ : ?exs:KidSet.t -> t -> typ -> unit
  val wf_nexp : ?exs:KidSet.t -> t -> nexp -> unit
  val wf_constraint : ?exs:KidSet.t -> t -> n_constraint -> unit

  (* Some of the code in the environment needs to use the smt solver,
     which is defined below. To break the circularity this would cause
     (as the prove code depends on the environment), we add a
     reference to the prover to the initial environment. *)
  val set_prover : (t -> n_constraint -> bool) option -> t -> t

  (* This must not be exported, initial_env sets up a correct initial
     environment. *)
  val empty : t

  val pattern_completeness_ctx : t -> Pattern_completeness.ctx

  val builtin_typs : typquant Bindings.t
end = struct
  type t = env

  let empty =
    { top_val_specs = Bindings.empty;
      defined_val_specs = IdSet.empty;
      locals = Bindings.empty;
      top_letbinds = IdSet.empty;
      union_ids = Bindings.empty;
      registers = Bindings.empty;
      variants = Bindings.empty;
      mappings = IdSet.empty;
      typ_vars = KBindings.empty;
      shadow_vars = KBindings.empty;
      typ_synonyms = Bindings.empty;
      overloads = Bindings.empty;
      enums = Bindings.empty;
      records = Bindings.empty;
      accessors = Bindings.empty;
      externs = Bindings.empty;
      casts = [];
      allow_bindings = true;
      allow_casts = true;
      constraints = [];
      default_order = None;
      ret_typ = None;
      poly_undefineds = false;
      prove = None;
      allow_mapping_builtins = false;
      backwards_mapping = false;
    }

  let set_prover f env = { env with prove = f }

  let allow_mapping_builtins env = env.allow_mapping_builtins
  let set_allow_mapping_builtins b env = { env with allow_mapping_builtins = b }

  let is_backwards_mapping env = env.backwards_mapping
  let set_backwards_mapping env = { env with backwards_mapping = true }

  let get_typ_var kid env =
    try snd (KBindings.find kid env.typ_vars) with
    | Not_found -> typ_error env (kid_loc kid) ("No type variable " ^ string_of_kid kid)

  let get_typ_var_loc kid env =
    try fst (KBindings.find kid env.typ_vars) with
    | Not_found -> typ_error env (kid_loc kid) ("No type variable " ^ string_of_kid kid)

  let get_typ_vars env = KBindings.map snd env.typ_vars
  let get_typ_var_locs env = KBindings.map fst env.typ_vars

  let k_counter = ref 0
  let k_name () = let kid = mk_kid ("k#" ^ string_of_int !k_counter) in incr k_counter; kid

  let kinds_typq kinds = mk_typquant (List.map (fun k -> mk_qi_id k (k_name ())) kinds)

  let builtin_typs =
    List.fold_left (fun m (name, kinds) -> Bindings.add (mk_id name) (kinds_typq kinds) m) Bindings.empty
      [ ("range", [K_int; K_int]);
        ("atom", [K_int]);
        ("implicit", [K_int]);
        ("vector", [K_int; K_order; K_type]);
        ("bitvector", [K_int; K_order]);
        ("register", [K_type]);
        ("bit", []);
        ("unit", []);
        ("int", []);
        ("nat", []);
        ("bool", []);
        ("real", []);
        ("list", [K_type]);
        ("string", []);
        ("itself", [K_int]);
        ("atom_bool", [K_bool])
      ]

  let builtin_mappings =
    List.fold_left (fun m (name, typ) -> Bindings.add (mk_id name) typ m) Bindings.empty
      [
        ("int", Typ_bidir(int_typ, string_typ));
        ("nat", Typ_bidir(nat_typ, string_typ));
      ]

  let bound_typ_id env id =
    Bindings.mem id env.typ_synonyms
    || Bindings.mem id env.variants
    || Bindings.mem id env.records
    || Bindings.mem id env.enums
    || Bindings.mem id builtin_typs

  let get_overloads id env =
    try Bindings.find id env.overloads with
    | Not_found -> []

  let add_overloads id ids env =
    typ_print (lazy (adding ^ "overloads for " ^ string_of_id id ^ " [" ^ string_of_list ", " string_of_id ids ^ "]"));
    let existing = try Bindings.find id env.overloads with Not_found -> [] in
    { env with overloads = Bindings.add id (existing @ ids) env.overloads }

  let rec infer_kind env id =
    if Bindings.mem id builtin_typs then
      Bindings.find id builtin_typs
    else if Bindings.mem id env.variants then
      fst (Bindings.find id env.variants)
    else if Bindings.mem id env.records then
      fst (Bindings.find id env.records)
    else if Bindings.mem id env.enums then
      mk_typquant []
    else if Bindings.mem id env.typ_synonyms then
      typ_error env (id_loc id) ("Cannot infer kind of type synonym " ^ string_of_id id)
    else
      typ_error env (id_loc id) ("Cannot infer kind of " ^  string_of_id id)

  let check_args_typquant id env args typq =
    let kopts, ncs = quant_split typq in
    let rec subst_args kopts args =
      match kopts, args with
      | kopt :: kopts, (A_aux (A_nexp _, _) as arg) :: args when is_int_kopt kopt ->
         List.map (constraint_subst (kopt_kid kopt) arg) (subst_args kopts args)
      | kopt :: kopts, A_aux (A_typ arg, _) :: args when is_typ_kopt kopt ->
         subst_args kopts args
      | kopt :: kopts, A_aux (A_order arg, _) :: args when is_order_kopt kopt ->
         subst_args kopts args
      | kopt :: kopts, A_aux (A_bool arg, _) :: args when is_bool_kopt kopt ->
         subst_args kopts args
      | [], [] -> ncs
      | _, A_aux (_, l) :: _ -> typ_error env l ("Error when processing type quantifer arguments " ^ string_of_typquant typq)
      | _, _ -> typ_error env Parse_ast.Unknown ("Error when processing type quantifer arguments " ^ string_of_typquant typq)
    in
    let ncs = subst_args kopts args in
    if (match env.prove with Some prover -> List.for_all (prover env) ncs | None -> false)
    then ()
    else typ_error env (id_loc id) ("Could not prove " ^ string_of_list ", " string_of_n_constraint ncs ^ " for type constructor " ^ string_of_id id)

  let add_typ_synonym id typq arg env =
    if Bindings.mem id env.typ_synonyms then
      typ_error env (id_loc id) ("Type synonym " ^ string_of_id id ^ " already exists")
    else
      begin
        typ_print (lazy (adding ^ "type synonym " ^ string_of_id id));
        { env with typ_synonyms = Bindings.add id (typq, arg) env.typ_synonyms }
      end

  let mk_synonym typq typ_arg =
    let kopts, ncs = quant_split typq in
    let kopts = List.map (fun kopt -> kopt, fresh_existential (unaux_kind (kopt_kind kopt))) kopts in
    let ncs = List.map (fun nc -> List.fold_left (fun nc (kopt, fresh) -> constraint_subst (kopt_kid kopt) (arg_kopt fresh) nc) nc kopts) ncs in
    let typ_arg = List.fold_left (fun typ_arg (kopt, fresh) -> typ_arg_subst (kopt_kid kopt) (arg_kopt fresh) typ_arg) typ_arg kopts in
    let kopts = List.map snd kopts in
    let rec subst_args env l kopts args =
      match kopts, args with
      | kopt :: kopts, A_aux (A_nexp arg, _) :: args when is_int_kopt kopt ->
         let typ_arg, ncs = subst_args env l kopts args in
         typ_arg_subst (kopt_kid kopt) (arg_nexp arg) typ_arg,
         List.map (constraint_subst (kopt_kid kopt) (arg_nexp arg)) ncs
      | kopt :: kopts, A_aux (A_typ arg, _) :: args when is_typ_kopt kopt ->
         let typ_arg, ncs = subst_args env l kopts args in
         typ_arg_subst (kopt_kid kopt) (arg_typ arg) typ_arg, ncs
      | kopt :: kopts, A_aux (A_order arg, _) :: args when is_order_kopt kopt ->
         let typ_arg, ncs = subst_args env l kopts args in
         typ_arg_subst (kopt_kid kopt) (arg_order arg) typ_arg, ncs
      | kopt :: kopts, A_aux (A_bool arg, _) :: args when is_bool_kopt kopt ->
         let typ_arg, ncs = subst_args env l kopts args in
         typ_arg_subst (kopt_kid kopt) (arg_bool arg) typ_arg, ncs
      | [], [] -> typ_arg, ncs
      | _, _ -> typ_error env l "Synonym applied to bad arguments"
    in
    fun l env args ->
    let typ_arg, ncs = subst_args env l kopts args in
    if (match env.prove with Some prover -> List.for_all (prover env) ncs | None -> false)
    then typ_arg
    else typ_error env l ("Could not prove constraints " ^ string_of_list ", " string_of_n_constraint ncs
                          ^ " in type synonym " ^ string_of_typ_arg typ_arg
                          ^ " with " ^ Util.string_of_list ", " string_of_n_constraint env.constraints)

  let get_typ_synonym id env =
    match Bindings.find_opt id env.typ_synonyms with
    | Some (typq, arg) -> mk_synonym typq arg
    | None -> raise Not_found

  let rec expand_constraint_synonyms env (NC_aux (aux, l) as nc) =
    typ_debug ~level:2 (lazy ("Expanding " ^ string_of_n_constraint nc));
    match aux with
    | NC_or (nc1, nc2) -> NC_aux (NC_or (expand_constraint_synonyms env nc1, expand_constraint_synonyms env nc2), l)
    | NC_and (nc1, nc2) -> NC_aux (NC_and (expand_constraint_synonyms env nc1, expand_constraint_synonyms env nc2), l)
    | NC_equal (n1, n2) -> NC_aux (NC_equal (expand_nexp_synonyms env n1, expand_nexp_synonyms env n2), l)
    | NC_not_equal (n1, n2) -> NC_aux (NC_not_equal (expand_nexp_synonyms env n1, expand_nexp_synonyms env n2), l)
    | NC_bounded_le (n1, n2) -> NC_aux (NC_bounded_le (expand_nexp_synonyms env n1, expand_nexp_synonyms env n2), l)
    | NC_bounded_lt (n1, n2) -> NC_aux (NC_bounded_lt (expand_nexp_synonyms env n1, expand_nexp_synonyms env n2), l)
    | NC_bounded_ge (n1, n2) -> NC_aux (NC_bounded_ge (expand_nexp_synonyms env n1, expand_nexp_synonyms env n2), l)
    | NC_bounded_gt (n1, n2) -> NC_aux (NC_bounded_gt (expand_nexp_synonyms env n1, expand_nexp_synonyms env n2), l)
    | NC_app (id, args) ->
       (try
          begin match get_typ_synonym id env l env args with
          | A_aux (A_bool nc, _) -> expand_constraint_synonyms env nc
          | arg -> typ_error env l ("Expected Bool when expanding synonym " ^ string_of_id id ^ " got " ^ string_of_typ_arg arg)
          end
        with Not_found -> NC_aux (NC_app (id, List.map (expand_synonyms_arg env) args), l))
    | NC_true | NC_false | NC_var _ | NC_set _ -> nc

  and expand_nexp_synonyms env (Nexp_aux (aux, l) as nexp) =
    typ_debug ~level:2 (lazy ("Expanding " ^ string_of_nexp nexp));
    match aux with
    | Nexp_app (id, args) ->
       (try
          begin match get_typ_synonym id env l env [] with
          | A_aux (A_nexp nexp, _) -> expand_nexp_synonyms env nexp
          | _ -> typ_error env l ("Expected Int when expanding synonym " ^ string_of_id id)
          end
        with
        | Not_found -> Nexp_aux (Nexp_app (id, List.map (expand_nexp_synonyms env) args), l))
    | Nexp_id id ->
       (try
          begin match get_typ_synonym id env l env [] with
          | A_aux (A_nexp nexp, _) -> expand_nexp_synonyms env nexp
          | _ -> typ_error env l ("Expected Int when expanding synonym " ^ string_of_id id)
          end
        with Not_found -> nexp)
    | Nexp_times (nexp1, nexp2) -> Nexp_aux (Nexp_times (expand_nexp_synonyms env nexp1, expand_nexp_synonyms env nexp2), l)
    | Nexp_sum (nexp1, nexp2) -> Nexp_aux (Nexp_sum (expand_nexp_synonyms env nexp1, expand_nexp_synonyms env nexp2), l)
    | Nexp_minus (nexp1, nexp2) -> Nexp_aux (Nexp_minus (expand_nexp_synonyms env nexp1, expand_nexp_synonyms env nexp2), l)
    | Nexp_exp nexp -> Nexp_aux (Nexp_exp (expand_nexp_synonyms env nexp), l)
    | Nexp_neg nexp -> Nexp_aux (Nexp_neg (expand_nexp_synonyms env nexp), l)
    | Nexp_var kid -> Nexp_aux (Nexp_var kid, l)
    | Nexp_constant n -> Nexp_aux (Nexp_constant n, l)

  and expand_synonyms env (Typ_aux (typ, l) as t) =
    match typ with
    | Typ_tup typs -> Typ_aux (Typ_tup (List.map (expand_synonyms env) typs), l)
    | Typ_fn (arg_typs, ret_typ, effs) -> Typ_aux (Typ_fn (List.map (expand_synonyms env) arg_typs, expand_synonyms env ret_typ, effs), l)
    | Typ_bidir (typ1, typ2) -> Typ_aux (Typ_bidir (expand_synonyms env typ1, expand_synonyms env typ2), l)
    | Typ_app (id, args) ->
       (try
          begin match get_typ_synonym id env l env args with
          | A_aux (A_typ typ, _) -> expand_synonyms env typ
          | _ -> typ_error env l ("Expected Type when expanding synonym " ^ string_of_id id)
          end
        with
        | Not_found -> Typ_aux (Typ_app (id, List.map (expand_synonyms_arg env) args), l))
    | Typ_id id ->
       (try
          begin match get_typ_synonym id env l env [] with
          | A_aux (A_typ typ, _) -> expand_synonyms env typ
          | _ -> typ_error env l ("Expected Type when expanding synonym " ^ string_of_id id)
          end
        with
        | Not_found -> Typ_aux (Typ_id id, l))
    | Typ_exist (kopts, nc, typ) ->
       (* When expanding an existential synonym we need to take care
          to add the type variables and constraints to the
          environment, so we can check constraints attached to type
          synonyms within the existential. Furthermore, we must take
          care to avoid clobbering any existing type variables in
          scope while doing this. *)
       let rebindings = ref [] in

       let rename_kopt (KOpt_aux (KOpt_kind (k, kid), l) as kopt) =
         if KBindings.mem kid env.typ_vars then
           KOpt_aux (KOpt_kind (k, prepend_kid "syn#" kid), l)
         else kopt
       in
       let add_typ_var env (KOpt_aux (KOpt_kind (k, kid), l) as kopt) =
         try
           let (l, _) = KBindings.find kid env.typ_vars in
           rebindings := kid :: !rebindings;
           { env with typ_vars = KBindings.add (prepend_kid "syn#" kid) (l, unaux_kind k) env.typ_vars }
         with
         | Not_found ->
            { env with typ_vars = KBindings.add kid (l, unaux_kind k) env.typ_vars }
       in

       let env = List.fold_left add_typ_var env kopts in
       let kopts = List.map rename_kopt kopts in
       let nc = List.fold_left (fun nc kid -> constraint_subst kid (arg_nexp (nvar (prepend_kid "syn#" kid))) nc) nc !rebindings in
       let typ = List.fold_left (fun typ kid -> typ_subst kid (arg_nexp (nvar (prepend_kid "syn#" kid))) typ) typ !rebindings in
       let env = { env with constraints = nc :: env.constraints } in
       Typ_aux (Typ_exist (kopts, nc, expand_synonyms env typ), l)
    | Typ_regex str -> Typ_aux (Typ_regex str, l)
    | Typ_var v -> Typ_aux (Typ_var v, l)
  and expand_synonyms_arg env (A_aux (typ_arg, l)) =
    match typ_arg with
    | A_typ typ -> A_aux (A_typ (expand_synonyms env typ), l)
    | A_bool nc -> A_aux (A_bool (expand_constraint_synonyms env nc), l)
    | A_nexp nexp -> A_aux (A_nexp (expand_nexp_synonyms env nexp), l)
    | arg -> A_aux (arg, l)

  (** Map over all nexps in a type - excluding those in existential constraints **)
  let rec map_nexps f (Typ_aux (typ_aux, l) as typ) =
    match typ_aux with
    | Typ_id _ | Typ_var _ | Typ_regex _ -> typ
    | Typ_fn (arg_typs, ret_typ, effect) -> Typ_aux (Typ_fn (List.map (map_nexps f) arg_typs, map_nexps f ret_typ, effect), l)
    | Typ_bidir (typ1, typ2) -> Typ_aux (Typ_bidir (map_nexps f typ1, map_nexps f typ2), l)
    | Typ_tup typs -> Typ_aux (Typ_tup (List.map (map_nexps f) typs), l)
    | Typ_exist (kids, nc, typ) -> Typ_aux (Typ_exist (kids, nc, map_nexps f typ), l)
    | Typ_app (id, args) -> Typ_aux (Typ_app (id, List.map (map_nexps_arg f) args), l)
  and map_nexps_arg f (A_aux (arg_aux, l) as arg) =
    match arg_aux with
    | A_order _ | A_typ _ | A_bool _ -> arg
    | A_nexp n -> A_aux (A_nexp (f n), l)

  let wf_debug str f x exs =
    typ_debug ~level:2 (lazy ("wf_" ^ str ^ ": " ^ f x ^ " exs: " ^ Util.string_of_list ", " string_of_kid (KidSet.elements exs)))

  (* Check if a type, order, n-expression or constraint is
     well-formed. Throws a type error if the type is badly formed. *)
  let rec wf_typ ?exs:(exs=KidSet.empty) env typ =
    wf_debug "typ" string_of_typ typ exs;
    let (Typ_aux (typ_aux, l)) = expand_synonyms env typ in
    match typ_aux with
    | Typ_id id when bound_typ_id env id ->
       let typq = infer_kind env id in
       if quant_kopts typq != []
       then typ_error env l ("Type constructor " ^ string_of_id id ^ " expected " ^ string_of_typquant typq)
       else ()
    | Typ_id id -> typ_error env l ("Undefined type " ^ string_of_id id)
    | Typ_regex _ -> ()
    | Typ_var kid -> begin
      match KBindings.find kid env.typ_vars with
      | (_, K_type) -> ()
      | (_, k) -> typ_error env l ("Kind identifier " ^ string_of_kid kid ^ " in type " ^ string_of_typ typ
                               ^ " is " ^ string_of_kind_aux k ^ " rather than Type")
      | exception Not_found ->
         typ_error env l ("Unbound kind identifier " ^ string_of_kid kid ^ " in type " ^ string_of_typ typ)
    end
    | Typ_fn (arg_typs, ret_typ, effs) -> List.iter (wf_typ ~exs:exs env) arg_typs; wf_typ ~exs:exs env ret_typ
    | Typ_bidir (typ1, typ2) when strip_typ typ1 = strip_typ typ2 ->
       typ_error env l "Bidirectional types cannot be the same on both sides"
    | Typ_bidir (typ1, typ2) -> wf_typ ~exs:exs env typ1; wf_typ ~exs:exs env typ2
    | Typ_tup typs -> List.iter (wf_typ ~exs:exs env) typs
    | Typ_app (id, [A_aux (A_nexp _, _) as arg]) when string_of_id id = "implicit" ->
       wf_typ_arg ~exs:exs env arg
    | Typ_app (id, args) when bound_typ_id env id ->
       List.iter (wf_typ_arg ~exs:exs env) args;
       check_args_typquant id env args (infer_kind env id)
    | Typ_app (id, _) -> typ_error env l ("Undefined type " ^ string_of_id id)
    | Typ_exist ([], _, _) -> typ_error env l ("Existential must have some type variables")
    | Typ_exist (kopts, nc, typ) when KidSet.is_empty exs ->
       wf_constraint ~exs:(KidSet.of_list (List.map kopt_kid kopts)) env nc;
       wf_typ ~exs:(KidSet.of_list (List.map kopt_kid kopts)) { env with constraints = nc :: env.constraints } typ
    | Typ_exist (_, _, _) -> typ_error env l ("Nested existentials are not allowed")
  and wf_typ_arg ?exs:(exs=KidSet.empty) env (A_aux (typ_arg_aux, _)) =
    match typ_arg_aux with
    | A_nexp nexp -> wf_nexp ~exs:exs env nexp
    | A_typ typ -> wf_typ ~exs:exs env typ
    | A_order ord -> wf_order env ord
    | A_bool nc -> wf_constraint ~exs:exs env nc
  and wf_nexp ?exs:(exs=KidSet.empty) env nexp =
    wf_debug "nexp" string_of_nexp nexp exs;
    let Nexp_aux (nexp_aux, l) = expand_nexp_synonyms env nexp in
    match nexp_aux with
    | Nexp_id id -> typ_error env l ("Undefined synonym " ^ string_of_id id)
    | Nexp_var kid when KidSet.mem kid exs -> ()
    | Nexp_var kid ->
       begin match get_typ_var kid env with
       | K_int -> ()
       | kind -> typ_error env l ("Constraint is badly formed, "
                              ^ string_of_kid kid ^ " has kind "
                              ^ string_of_kind_aux kind ^ " but should have kind Int")
       end
    | Nexp_constant _ -> ()
    | Nexp_app (id, nexps) ->
       List.iter (fun n -> wf_nexp ~exs:exs env n) nexps
    | Nexp_times (nexp1, nexp2) -> wf_nexp ~exs:exs env nexp1; wf_nexp ~exs:exs env nexp2
    | Nexp_sum (nexp1, nexp2) -> wf_nexp ~exs:exs env nexp1; wf_nexp ~exs:exs env nexp2
    | Nexp_minus (nexp1, nexp2) -> wf_nexp ~exs:exs env nexp1; wf_nexp ~exs:exs env nexp2
    | Nexp_exp nexp -> wf_nexp ~exs:exs env nexp (* MAYBE: Could put restrictions on what is allowed here *)
    | Nexp_neg nexp -> wf_nexp ~exs:exs env nexp
  and wf_order env (Ord_aux (ord_aux, l) as ord) =
    match ord_aux with
    | Ord_var kid ->
       begin match get_typ_var kid env with
       | K_order -> ()
       | kind -> typ_error env l ("Order is badly formed, "
                              ^ string_of_kid kid ^ " has kind "
                              ^ string_of_kind_aux kind ^ " but should have kind Order")
       end
    | Ord_inc | Ord_dec -> ()
  and wf_constraint ?exs:(exs=KidSet.empty) env (NC_aux (nc_aux, l) as nc) =
    wf_debug "constraint" string_of_n_constraint nc exs;
    match nc_aux with
    | NC_equal (n1, n2) -> wf_nexp ~exs:exs env n1; wf_nexp ~exs:exs env n2
    | NC_not_equal (n1, n2) -> wf_nexp ~exs:exs env n1; wf_nexp ~exs:exs env n2
    | NC_bounded_ge (n1, n2) -> wf_nexp ~exs:exs env n1; wf_nexp ~exs:exs env n2
    | NC_bounded_gt (n1, n2) -> wf_nexp ~exs:exs env n1; wf_nexp ~exs:exs env n2
    | NC_bounded_le (n1, n2) -> wf_nexp ~exs:exs env n1; wf_nexp ~exs:exs env n2
    | NC_bounded_lt (n1, n2) -> wf_nexp ~exs:exs env n1; wf_nexp ~exs:exs env n2
    | NC_set (kid, _) when KidSet.mem kid exs -> ()
    | NC_set (kid, _) ->
       begin match get_typ_var kid env with
       | K_int -> ()
       | kind -> typ_error env l ("Set constraint is badly formed, "
                              ^ string_of_kid kid ^ " has kind "
                              ^ string_of_kind_aux kind ^ " but should have kind Int")
       end
    | NC_or (nc1, nc2) -> wf_constraint ~exs:exs env nc1; wf_constraint ~exs:exs env nc2
    | NC_and (nc1, nc2) -> wf_constraint ~exs:exs env nc1; wf_constraint ~exs:exs env nc2
    | NC_app (id, args) -> List.iter (wf_typ_arg ~exs:exs env) args
    | NC_var kid when KidSet.mem kid exs -> ()
    | NC_var kid ->
       begin match get_typ_var kid env with
       | K_bool -> ()
       | kind -> typ_error env l (string_of_kid kid ^ " has kind "
                              ^ string_of_kind_aux kind ^ " but should have kind Bool")
       end
    | NC_true | NC_false -> ()

  let counter = ref 0

  let fresh_kid ?kid:(kid=mk_kid "") env =
    let suffix = if Kid.compare kid (mk_kid "") = 0 then "#" else "#" ^ string_of_id (id_of_kid kid) in
    let fresh = Kid_aux (Var ("'fv" ^ string_of_int !counter ^ suffix), Parse_ast.Unknown) in
    incr counter; fresh

  let freshen_kid env kid (typq, typ) =
    let fresh = fresh_kid ~kid:kid env in
    if KidSet.mem kid (KidSet.of_list (List.map kopt_kid (quant_kopts typq))) then
      (typquant_subst_kid kid fresh typq, subst_kid typ_subst kid fresh typ)
    else
      (typq, typ)

  let freshen_bind env bind =
    List.fold_left (fun bind (kid, _) -> freshen_kid env kid bind) bind (KBindings.bindings env.typ_vars)

  let get_val_spec_orig id env =
    try
      Bindings.find id env.top_val_specs
    with
    | Not_found -> typ_error env (id_loc id) ("No type signature found for " ^ string_of_id id)

  let get_val_spec id env =
    try
      let bind = Bindings.find id env.top_val_specs in
      typ_debug (lazy ("get_val_spec: Env has " ^ string_of_list ", " (fun (kid, (_, k)) -> string_of_kid kid ^ " => " ^ string_of_kind_aux k) (KBindings.bindings env.typ_vars)));
      let bind' = List.fold_left (fun bind (kid, _) -> freshen_kid env kid bind) bind (KBindings.bindings env.typ_vars) in
      typ_debug (lazy ("get_val_spec: freshened to " ^ string_of_bind bind'));
      bind'
    with
    | Not_found -> typ_error env (id_loc id) ("No val spec found for " ^ string_of_id id)

  let add_union_id id bind env =
    typ_print (lazy (adding ^ "union identifier " ^ string_of_id id ^ " : " ^ string_of_bind bind));
    { env with union_ids = Bindings.add id bind env.union_ids }

  let get_union_id id env =
    try
      let bind = Bindings.find id env.union_ids in
      List.fold_left (fun bind (kid, _) -> freshen_kid env kid bind) bind (KBindings.bindings env.typ_vars)
    with
    | Not_found -> typ_error env (id_loc id) ("No union constructor found for " ^ string_of_id id)

  let rec valid_implicits env start = function
    | Typ_aux (Typ_app (Id_aux (Id "implicit", _), [A_aux (A_nexp (Nexp_aux (Nexp_var v, _)), _)]), l) :: rest ->
       if start then
         valid_implicits env true rest
       else
         typ_error env l "Arguments are invalid, implicit arguments must come before all other arguments"
    | Typ_aux (Typ_app (Id_aux (Id "implicit", _), [A_aux (A_nexp _, l)]), _) :: rest ->
       typ_error env l "Implicit argument must contain a single type variable"
    | _ :: rest -> valid_implicits env false rest
    | [] -> ()

  let rec update_val_spec id (typq, typ) env =
    begin match expand_synonyms env typ with
    | Typ_aux (Typ_fn (arg_typs, ret_typ, effect), l) ->
       valid_implicits env true arg_typs;

       (* We perform some canonicalisation for function types where existentials appear on the left, so
          ({'n, 'n >= 2, int('n)}, foo) -> bar
          would become
          forall 'n, 'n >= 2. (int('n), foo) -> bar
          this enforces the invariant that all things on the left of functions are 'base types' (i.e. without existentials)
        *)
       let base_args = List.map (fun typ -> destruct_exist (expand_synonyms env typ)) arg_typs in
       let existential_arg typq = function
         | None -> typq
         | Some (exs, nc, _) ->
            List.fold_left (fun typq kopt -> quant_add (mk_qi_kopt kopt) typq) (quant_add (mk_qi_nc nc) typq) exs
       in
       let typq = List.fold_left existential_arg typq base_args in
       let arg_typs = List.map2 (fun typ -> function Some (_, _, typ) -> typ | None -> typ) arg_typs base_args in
       let typ = Typ_aux (Typ_fn (arg_typs, ret_typ, effect), l) in
       let val_type, mappings =
         match ret_typ with
         | Typ_aux (Typ_bidir _, _) -> "mapping family", IdSet.add id env.mappings
         | _ -> "val", env.mappings
       in
       typ_print (lazy (adding ^ val_type ^ " " ^ string_of_id id ^ " : " ^ string_of_bind (typq, typ)));
       { env with mappings = mappings; top_val_specs = Bindings.add id (typq, typ) env.top_val_specs }

    | Typ_aux (Typ_bidir (typ1, typ2), l) ->
       typ_print (lazy (adding ^ "mapping " ^ string_of_id id ^ " : " ^ string_of_bind (typq, typ)));
       { env with
         mappings = IdSet.add id env.mappings;
         top_val_specs = Bindings.add id (typq, mapping_family_typ [] typ1 typ2) env.top_val_specs }

    | _ -> typ_error env (id_loc id) "val definition must have a mapping or function type"
    end

  and add_val_spec id (bind_typq, bind_typ) env =
    if not (Bindings.mem id env.top_val_specs)
    then update_val_spec id (bind_typq, bind_typ) env
    else env

  let define_val_spec id env =
    if IdSet.mem id env.defined_val_specs
    then typ_error env (id_loc id) ("Function " ^ string_of_id id ^ " has already been declared")
    else { env with defined_val_specs = IdSet.add id env.defined_val_specs }

  let is_union_constructor id env =
    let is_ctor id (Tu_aux (tu, _)) = match tu with
      | Tu_ty_id (_, ctor_id) when Id.compare id ctor_id = 0 -> true
      | _ -> false
    in
    let type_unions = List.concat (List.map (fun (_, (_, tus)) -> tus) (Bindings.bindings env.variants)) in
    List.exists (is_ctor id) type_unions

  let is_singleton_union_constructor id env =
    let is_ctor id (Tu_aux (tu, _)) = match tu with
      | Tu_ty_id (_, ctor_id) when Id.compare id ctor_id = 0 -> true
      | _ -> false
    in
    let type_unions = List.map (fun (_, (_, tus)) -> tus) (Bindings.bindings env.variants) in
    match List.find (List.exists (is_ctor id)) type_unions with
    | l -> List.length l = 1
    | exception Not_found -> false

  let is_mapping id env = IdSet.mem id env.mappings

  let add_enum id ids env =
    if bound_typ_id env id
    then typ_error env (id_loc id) ("Cannot create enum " ^ string_of_id id ^ ", type name is already bound")
    else
      begin
        typ_print (lazy (adding ^ "enum " ^ string_of_id id));
        { env with enums = Bindings.add id (IdSet.of_list ids) env.enums }
      end

  let get_enum id env =
    try IdSet.elements (Bindings.find id env.enums)
    with
    | Not_found -> typ_error env (id_loc id) ("Enumeration " ^ string_of_id id ^ " does not exist")

  let is_enum id env = Bindings.mem id env.enums
                 
  let is_record id env = Bindings.mem id env.records

  let get_record id env = Bindings.find id env.records

  let add_record id typq fields env =
    if bound_typ_id env id
    then typ_error env (id_loc id) ("Cannot create record " ^ string_of_id id ^ ", type name is already bound")
    else
      begin
        typ_print (lazy (adding ^ "record " ^ string_of_id id));
        let rec record_typ_args = function
          | [] -> []
          | ((QI_aux (QI_id kopt, _)) :: qis) when is_int_kopt kopt ->
             mk_typ_arg (A_nexp (nvar (kopt_kid kopt))) :: record_typ_args qis
          | ((QI_aux (QI_id kopt, _)) :: qis) when is_typ_kopt kopt ->
             mk_typ_arg (A_typ (mk_typ (Typ_var (kopt_kid kopt)))) :: record_typ_args qis
          | ((QI_aux (QI_id kopt, _)) :: qis) when is_order_kopt kopt ->
             mk_typ_arg (A_order (mk_ord (Ord_var (kopt_kid kopt)))) :: record_typ_args qis
          | (_ :: qis) -> record_typ_args qis
        in
        let rectyp = match record_typ_args (quant_items typq) with
          | [] -> mk_id_typ id
          | args -> mk_typ (Typ_app (id, args))
        in
        let fold_accessors accs (typ, fid) =
          let acc_typ = mk_typ (Typ_fn ([rectyp], typ, Effect_aux (Effect_set [], Parse_ast.Unknown))) in
          typ_print (lazy (indent 1 ^ adding ^ "accessor " ^ string_of_id id ^ "." ^ string_of_id fid ^ " :: " ^ string_of_bind (typq, acc_typ)));
          Bindings.add (field_name id fid) (typq, acc_typ) accs
        in
        { env with records = Bindings.add id (typq, fields) env.records;
                   accessors = List.fold_left fold_accessors env.accessors fields }
      end

  let get_accessor_fn rec_id id env =
    let freshen_bind bind = List.fold_left (fun bind (kid, _) -> freshen_kid env kid bind) bind (KBindings.bindings env.typ_vars) in
    try freshen_bind (Bindings.find (field_name rec_id id) env.accessors)
    with
    | Not_found -> typ_error env (id_loc id) ("No accessor found for " ^ string_of_id (field_name rec_id id))

  let get_accessor rec_id id env =
    match get_accessor_fn rec_id id env with
    (* All accessors should have a single argument (the record itself) *)
    | (typq, Typ_aux (Typ_fn ([rec_typ], field_typ, effect), _)) ->
       (typq, rec_typ, field_typ, effect)
    | _ -> typ_error env (id_loc id) ("Accessor with non-function type found for " ^ string_of_id (field_name rec_id id))

  let is_mutable id env =
    try
      let (mut, _) = Bindings.find id env.locals in
      match mut with
      | Mutable -> true
      | Immutable -> false
    with
    | Not_found -> false

  let string_of_mtyp (mut, typ) = match mut with
    | Immutable -> string_of_typ typ
    | Mutable -> "ref<" ^ string_of_typ typ ^ ">"

  let add_local id mtyp env =
    if not env.allow_bindings then typ_error env (id_loc id) "Bindings are not allowed in this context" else ();
    wf_typ env (snd mtyp);
    if Bindings.mem id env.top_val_specs then
      typ_error env (id_loc id) ("Local variable " ^ string_of_id id ^ " is already bound as a function name")
    else ();
    typ_print (lazy (adding ^ "local binding " ^ string_of_id id ^ " : " ^ string_of_mtyp mtyp));
    { env with locals = Bindings.add id mtyp env.locals;
               top_letbinds = IdSet.remove id env.top_letbinds }

  let add_toplevel_lets ids env =
    { env with top_letbinds = IdSet.union ids env.top_letbinds }

  let get_toplevel_lets env = env.top_letbinds

  let add_variant id variant env =
    typ_print (lazy (adding ^ "variant " ^ string_of_id id));
    { env with variants = Bindings.add id variant env.variants }

  let add_scattered_variant id typq env =
    typ_print (lazy (adding ^ "scattered variant " ^ string_of_id id));
    { env with variants = Bindings.add id (typq, []) env.variants }

  let add_variant_clause id tu env =
    match Bindings.find_opt id env.variants with
    | Some (typq, tus) -> { env with variants = Bindings.add id (typq, tus @ [tu]) env.variants }
    | None -> typ_error env (id_loc id) ("scattered union " ^ string_of_id id ^ " not found")

  let get_variant id env =
    match Bindings.find_opt id env.variants with
    | Some (typq, tus) -> typq, tus
    | None -> typ_error env (id_loc id) ("union " ^ string_of_id id ^ " not found")

  let is_register id env =
    Bindings.mem id env.registers

  let get_register id env =
    try Bindings.find id env.registers with
    | Not_found -> typ_error env (id_loc id) ("No register binding found for " ^ string_of_id id)

  let is_extern id env backend =
    try not (Ast_util.extern_assoc backend (Bindings.find id env.externs) = None) with
    | Not_found -> false
    (* Bindings.mem id env.externs *)

  let add_extern id ext env =
    { env with externs = Bindings.add id ext env.externs }

  let get_extern id env backend =
    try
      match Ast_util.extern_assoc backend (Bindings.find id env.externs) with
      | Some ext -> ext
      | None -> typ_error env (id_loc id) ("No extern binding found for " ^ string_of_id id)
    with
    | Not_found -> typ_error env (id_loc id) ("No extern binding found for " ^ string_of_id id)

  let get_casts env = env.casts

  let add_register id reff weff typ env =
    wf_typ env typ;
    if Bindings.mem id env.registers
    then typ_error env (id_loc id) ("Register " ^ string_of_id id ^ " is already bound")
    else
      begin
        typ_print (lazy (adding ^ "register binding " ^ string_of_id id ^ " :: " ^ string_of_typ typ));
        { env with registers = Bindings.add id (reff, weff, typ) env.registers }
      end

  let get_locals env = env.locals

  let lookup_id ?raw:(raw=false) id env =
    try
      let (mut, typ) = Bindings.find id env.locals in
      Local (mut, typ)
    with
    | Not_found ->
    try
      let reff, weff, typ = Bindings.find id env.registers in
      Register (reff, weff, typ)
    with
    | Not_found ->
    try
      let (enum, _) = List.find (fun (enum, ctors) -> IdSet.mem id ctors) (Bindings.bindings env.enums) in
      Enum (mk_typ (Typ_id enum))
    with
    | Not_found -> Unbound

  let add_typ_var_shadow l (KOpt_aux (KOpt_kind (K_aux (k, _), v), _)) env =
    if KBindings.mem v env.typ_vars then begin
        let n = match KBindings.find_opt v env.shadow_vars with Some n -> n | None -> 0 in
        let s_l, s_k = KBindings.find v env.typ_vars in
        let s_v = Kid_aux (Var (string_of_kid v ^ "#" ^ string_of_int n), l) in
        typ_print (lazy (Printf.sprintf "%stype variable (shadowing %s) %s : %s" adding (string_of_kid s_v) (string_of_kid v) (string_of_kind_aux k)));
        { env with
          constraints = List.map (constraint_subst v (arg_kopt (mk_kopt s_k s_v))) env.constraints;
          typ_vars = KBindings.add v (l, k) (KBindings.add s_v (s_l, s_k) env.typ_vars);
          locals = Bindings.map (fun (mut, typ) -> mut, typ_subst v (arg_kopt (mk_kopt s_k s_v)) typ) env.locals;
          shadow_vars = KBindings.add v (n + 1) env.shadow_vars
        }, Some s_v
      end
    else begin
        typ_print (lazy (adding ^ "type variable " ^ string_of_kid v ^ " : " ^ string_of_kind_aux k));
        { env with typ_vars = KBindings.add v (l, k) env.typ_vars }, None
      end

  let add_typ_var l kopt env = fst (add_typ_var_shadow l kopt env)

  let get_constraints env = env.constraints

  let add_constraint constr env =
    wf_constraint env constr;
    let (NC_aux (nc_aux, l) as constr) = constraint_simp (expand_constraint_synonyms env constr) in
    let power_vars = constraint_power_variables constr in
    if KidSet.cardinal power_vars > 1 && !opt_smt_linearize then
      typ_error env l ("Cannot add constraint " ^ string_of_n_constraint constr
                       ^ " where more than two variables appear within an exponential")
    else if KidSet.cardinal power_vars = 1 && !opt_smt_linearize then
      let v = KidSet.choose power_vars in
      let constrs = List.fold_left nc_and nc_true (get_constraints env) in
      begin match Constraint.solve_all_smt l constrs v with
      | Some solutions ->
         typ_print (lazy (Util.("Linearizing " |> red |> clear) ^ string_of_n_constraint constr
                          ^ " for " ^ string_of_kid v ^ " in " ^ Util.string_of_list ", " Big_int.to_string solutions));
         let linearized =
           List.fold_left
             (fun c s -> nc_or c (nc_and (nc_eq (nvar v) (nconstant s)) (constraint_subst v (arg_nexp (nconstant s)) constr)))
             nc_false solutions
         in
         typ_print (lazy (adding ^ "constraint " ^ string_of_n_constraint linearized));
         { env with constraints = linearized :: env.constraints }
      | None ->
         typ_error env l ("Type variable " ^ string_of_kid v
                          ^ " must have a finite number of solutions to add " ^ string_of_n_constraint constr)
      end
    else
      match nc_aux with
      | NC_true -> env
      | _ ->
         typ_print (lazy (adding ^ "constraint " ^ string_of_n_constraint constr));
         { env with constraints = constr :: env.constraints }

  let get_ret_typ env = env.ret_typ

  let add_ret_typ typ env = { env with ret_typ = Some typ }

  let allow_casts env = env.allow_casts

  let no_casts env = { env with allow_casts = false }
  let enable_casts env = { env with allow_casts = true }

  let no_bindings env = { env with allow_bindings = false }

  let add_cast cast env =
    typ_print (lazy (adding ^ "cast " ^ string_of_id cast));
    { env with casts = cast :: env.casts }

  let get_default_order env =
    match env.default_order with
    | None -> typ_error env Parse_ast.Unknown ("No default order has been set")
    | Some ord -> ord

  let set_default_order o env =
    match env.default_order with
    | None -> { env with default_order = Some (Ord_aux (o, Parse_ast.Unknown)) }
    | Some _ -> typ_error env Parse_ast.Unknown ("Cannot change default order once already set")

  let set_default_order_inc = set_default_order Ord_inc
  let set_default_order_dec = set_default_order Ord_dec

  let base_typ_of env typ =
    let rec aux (Typ_aux (t,a)) =
      let rewrap t = Typ_aux (t,a) in
      match t with
      | Typ_fn (arg_typs, ret_typ, eff) ->
        rewrap (Typ_fn (List.map aux arg_typs, aux ret_typ, eff))
      | Typ_tup ts ->
        rewrap (Typ_tup (List.map aux ts))
      | Typ_app (r, [A_aux (A_typ rtyp,_)]) when string_of_id r = "register" ->
        aux rtyp
      | Typ_app (id, targs) ->
        rewrap (Typ_app (id, List.map aux_arg targs))
      | t -> rewrap t
    and aux_arg (A_aux (targ,a)) =
      let rewrap targ = A_aux (targ,a) in
      match targ with
      | A_typ typ -> rewrap (A_typ (aux typ))
      | targ -> rewrap targ in
    aux (expand_synonyms env typ)

  let allow_polymorphic_undefineds env =
    { env with poly_undefineds = true }

  let polymorphic_undefineds env = env.poly_undefineds

  let pattern_completeness_ctx env =
    { Pattern_completeness.lookup_id = (fun id -> lookup_id id env);
      Pattern_completeness.enums = env.enums;
      Pattern_completeness.variants = Bindings.map (fun (_, tus) -> IdSet.of_list (List.map type_union_id tus)) env.variants
    }
end

let add_typquant l (quant : typquant) (env : Env.t) : Env.t =
  let rec add_quant_item env = function
    | QI_aux (qi, _) -> add_quant_item_aux env qi
  and add_quant_item_aux env = function
    | QI_constraint constr -> Env.add_constraint constr env
    | QI_constant _ -> env
    | QI_id kopt -> Env.add_typ_var l kopt env
  in
  match quant with
  | TypQ_aux (TypQ_no_forall, _) -> env
  | TypQ_aux (TypQ_tq quants, _) -> List.fold_left add_quant_item env quants

let expand_bind_synonyms l env (typq, typ) =
  typq, Env.expand_synonyms (add_typquant l typq env) typ

let wf_typschm env (TypSchm_aux (TypSchm_ts (typq, typ), l)) =
  let env = add_typquant l typq env in
  Env.wf_typ env typ

(* Create vectors with the default order from the environment *)

let default_order_error_string =
  "No default Order (if you have set a default Order, move it earlier in the specification)"

let dvector_typ env n typ = vector_typ n (Env.get_default_order env) typ
let bits_typ env n = bitvector_typ n (Env.get_default_order env)

let add_existential l kopts nc env =
  let env = List.fold_left (fun env kopt -> Env.add_typ_var l kopt env) env kopts in
  Env.add_constraint nc env

let add_typ_vars l kopts env = List.fold_left (fun env kopt -> Env.add_typ_var l kopt env) env kopts

let is_exist = function
  | Typ_aux (Typ_exist (_, _, _), _) -> true
  | _ -> false

let exist_typ constr typ =
  let fresh = fresh_existential K_int in
  mk_typ (Typ_exist ([fresh], constr (kopt_kid fresh), typ (kopt_kid fresh)))

let bind_numeric l typ env =
  match destruct_numeric (Env.expand_synonyms env typ) with
  | Some (kids, nc, nexp) ->
     nexp, add_existential l (List.map (mk_kopt K_int) kids) nc env
  | None -> typ_error env l ("Expected " ^ string_of_typ typ ^ " to be numeric")

(** Pull an (potentially)-existentially qualified type into the global
   typing environment **)
let bind_existential l name typ env =
  match destruct_exist ~name:name (Env.expand_synonyms env typ) with
  | Some (kids, nc, typ) -> typ, add_existential l kids nc env
  | None -> typ, env

let bind_tuple_existentials l name (Typ_aux (aux, annot) as typ) env =
  match aux with
  | Typ_tup typs ->
     let typs, env =
       List.fold_right (fun typ (typs, env) -> let typ, env = bind_existential l name typ env in typ :: typs, env) typs ([], env)
     in
     Typ_aux (Typ_tup typs, annot), env
  | _ -> typ, env

let destruct_range env typ =
  let kopts, constr, (Typ_aux (typ_aux, _)) =
    Util.option_default ([], nc_true, typ) (destruct_exist (Env.expand_synonyms env typ))
  in
  match typ_aux with
    | Typ_app (f, [A_aux (A_nexp n, _)])
         when string_of_id f = "atom" || string_of_id f = "implicit" -> Some (List.map kopt_kid kopts, constr, n, n)
    | Typ_app (f, [A_aux (A_nexp n1, _); A_aux (A_nexp n2, _)])
         when string_of_id f = "range" -> Some (List.map kopt_kid kopts, constr, n1, n2)
    | _ -> None

let destruct_vector env typ =
  let destruct_vector' = function
    | Typ_aux (Typ_app (id, [A_aux (A_nexp n1, _);
                             A_aux (A_order o, _);
                             A_aux (A_typ vtyp, _)]
                       ), _) when string_of_id id = "vector" -> Some (nexp_simp n1, o, vtyp)
    | typ -> None
  in
  destruct_vector' (Env.expand_synonyms env typ)

let destruct_bitvector env typ =
  let destruct_bitvector' = function
    | Typ_aux (Typ_app (id, [A_aux (A_nexp n1, _);
                             A_aux (A_order o, _)]
                       ), _) when string_of_id id = "bitvector" -> Some (nexp_simp n1, o)
    | typ -> None
  in
  destruct_bitvector' (Env.expand_synonyms env typ)

let rec is_typ_monomorphic (Typ_aux (typ, l)) =
  match typ with
  | Typ_id _ | Typ_regex _ -> true
  | Typ_tup typs -> List.for_all is_typ_monomorphic typs
  | Typ_app (id, args) -> List.for_all is_typ_arg_monomorphic args
  | Typ_fn (arg_typs, ret_typ, _) -> List.for_all is_typ_monomorphic arg_typs && is_typ_monomorphic ret_typ
  | Typ_bidir (typ1, typ2) -> is_typ_monomorphic typ1 && is_typ_monomorphic typ2
  | Typ_exist _ | Typ_var _ -> false
and is_typ_arg_monomorphic (A_aux (arg, _)) =
  match arg with
  | A_nexp _ -> true
  | A_typ typ -> is_typ_monomorphic typ
  | A_bool _ -> true
  | A_order (Ord_aux (Ord_dec, _)) | A_order (Ord_aux (Ord_inc, _)) -> true
  | A_order (Ord_aux (Ord_var _, _)) -> false

(**************************************************************************)
(* 2. Subtyping and constraint solving                                    *)
(**************************************************************************)

type ('a, 'b) filter =
  | Keep of 'a
  | Remove of 'b

let rec filter_keep = function
  | Keep x :: xs -> x :: filter_keep xs
  | Remove _ :: xs -> filter_keep xs
  | [] -> []

let rec filter_remove = function
  | Keep _ :: xs -> filter_remove xs
  | Remove x :: xs -> x :: filter_remove xs
  | [] -> []

let filter_split f g xs =
  let xs = List.map f xs in
  filter_keep xs, g (filter_remove xs)

let rec simp_typ (Typ_aux (typ_aux, l)) = Typ_aux (simp_typ_aux typ_aux, l)
and simp_typ_aux = function
  | Typ_exist (kids1, nc1, Typ_aux (Typ_exist (kids2, nc2, typ), _)) ->
     simp_typ_aux (Typ_exist (kids1 @ kids2, nc_and nc1 nc2, typ))

  (* This removes redundant boolean variables in existentials, such
     that {('p: Bool) ('q:Bool) ('r: Bool), nc('r). bool('p & 'q & 'r)}
     would become {('s:Bool) ('r: Bool), nc('r). bool('s & 'r)},
     wherein all the redundant boolean variables have been combined
     into a single one. Making this simplification allows us to avoid
     having to pass large numbers of pointless variables to SMT if we
     ever bind this existential. *)
  | Typ_exist (vars, nc, Typ_aux (Typ_app (Id_aux (Id "atom_bool", _), [A_aux (A_bool b, _)]), _)) ->
     let kids = KidSet.of_list (List.map kopt_kid vars) in
     let constrained = tyvars_of_constraint nc in
     let conjs = constraint_conj b in
     let is_redundant = function
       | NC_aux (NC_var v, _) when KidSet.mem v kids && not (KidSet.mem v constrained) -> Remove v
       | nc -> Keep nc
     in
     let conjs, redundant = filter_split is_redundant KidSet.of_list conjs in
     begin match conjs with
     | [] -> Typ_id (mk_id "bool")
     | conj :: conjs when KidSet.is_empty redundant ->
        Typ_exist (vars, nc, atom_bool_typ (List.fold_left nc_and conj conjs))
     | conjs ->
        let vars = List.filter (fun v -> not (KidSet.mem (kopt_kid v) redundant)) vars in
        let var = fresh_existential K_bool in
        Typ_exist (var :: vars, nc, atom_bool_typ (List.fold_left nc_and (nc_var (kopt_kid var)) conjs))
     end

  | typ_aux -> typ_aux

(* Here's how the constraint generation works for subtyping

X(b,c...) --> {a. Y(a,b,c...)} \subseteq {a. Z(a,b,c...)}

this is equivalent to

\forall b c. X(b,c) --> \forall a. Y(a,b,c) --> Z(a,b,c)

\forall b c. X(b,c) --> \forall a. !Y(a,b,c) \/ !Z^-1(a,b,c)

\forall b c. X(b,c) --> !\exists a. Y(a,b,c) /\ Z^-1(a,b,c)

\forall b c. !X(b,c) \/ !\exists a. Y(a,b,c) /\ Z^-1(a,b,c)

!\exists b c. X(b,c) /\ \exists a. Y(a,b,c) /\ Z^-1(a,b,c)

!\exists a b c. X(b,c) /\ Y(a,b,c) /\ Z^-1(a,b,c)

which is then a problem we can feed to the constraint solver expecting unsat.
 *)

let prove_smt env (NC_aux (_, l) as nc) =
  let ncs = Env.get_constraints env in
  match Constraint.call_smt l (List.fold_left nc_and (nc_not nc) ncs) with
  | Constraint.Unsat -> typ_debug (lazy "unsat"); true
  | Constraint.Sat -> typ_debug (lazy "sat"); false
  | Constraint.Unknown ->
     (* Work around versions of z3 that are confused by 2^n in
        constraints, even when such constraints are irrelevant *)
     let ncs' = List.concat (List.map constraint_conj ncs) in
     let ncs' = List.filter (fun nc -> KidSet.is_empty (constraint_power_variables nc)) ncs' in
     match Constraint.call_smt l (List.fold_left nc_and (nc_not nc) ncs') with
     | Constraint.Unsat -> typ_debug (lazy "unsat"); true
     | Constraint.Sat | Constraint.Unknown -> typ_debug (lazy "sat/unknown"); false

let solve_unique env (Nexp_aux (_, l) as nexp) =
  typ_print (lazy (Util.("Solve " |> red |> clear) ^ string_of_list ", " string_of_n_constraint (Env.get_constraints env)
                   ^ " |- " ^ string_of_nexp nexp ^ " = ?"));
  match nexp with
  | Nexp_aux (Nexp_constant n,_) -> Some n
  | _ ->
    let env = Env.add_typ_var Parse_ast.Unknown (mk_kopt K_int (mk_kid "solve#")) env in
    let vars = Env.get_typ_vars env in
    let vars = KBindings.filter (fun _ k -> match k with K_int | K_bool -> true | _ -> false) vars in
    let constr = List.fold_left nc_and (nc_eq (nvar (mk_kid "solve#")) nexp) (Env.get_constraints env) in
    Constraint.solve_unique_smt l constr (mk_kid "solve#")

let debug_pos (file, line, _, _) =
  "(" ^ file ^ "/" ^ string_of_int line ^ ") "

let prove pos env nc =
  typ_print (lazy (Util.("Prove " |> red |> clear) ^ string_of_list ", " string_of_n_constraint (Env.get_constraints env) ^ " |- " ^ string_of_n_constraint nc));
  let (NC_aux (nc_aux, _) as nc) = constraint_simp (Env.expand_constraint_synonyms env nc) in
  if !Constraint.opt_smt_verbose then
    prerr_endline (Util.("Prove " |> red |> clear) ^ debug_pos pos ^ string_of_list ", " string_of_n_constraint (Env.get_constraints env) ^ " |- " ^ string_of_n_constraint nc)
  else ();
  match nc_aux with
  | NC_true -> true
  | _ -> prove_smt env nc

(**************************************************************************)
(* 3. Unification                                                         *)
(**************************************************************************)

let rec nexp_frees ?exs:(exs=KidSet.empty) (Nexp_aux (nexp, l)) =
  match nexp with
  | Nexp_id _ -> KidSet.empty
  | Nexp_var kid -> KidSet.singleton kid
  | Nexp_constant _ -> KidSet.empty
  | Nexp_times (n1, n2) -> KidSet.union (nexp_frees ~exs:exs n1) (nexp_frees ~exs:exs n2)
  | Nexp_sum (n1, n2) -> KidSet.union (nexp_frees ~exs:exs n1) (nexp_frees ~exs:exs n2)
  | Nexp_minus (n1, n2) -> KidSet.union (nexp_frees ~exs:exs n1) (nexp_frees ~exs:exs n2)
  | Nexp_app (id, ns) -> List.fold_left KidSet.union KidSet.empty (List.map (fun n -> nexp_frees ~exs:exs n) ns)
  | Nexp_exp n -> nexp_frees ~exs:exs n
  | Nexp_neg n -> nexp_frees ~exs:exs n

let rec nexp_identical (Nexp_aux (nexp1, _)) (Nexp_aux (nexp2, _)) =
  match nexp1, nexp2 with
  | Nexp_id v1, Nexp_id v2 -> Id.compare v1 v2 = 0
  | Nexp_var kid1, Nexp_var kid2 -> Kid.compare kid1 kid2 = 0
  | Nexp_constant c1, Nexp_constant c2 -> Big_int.equal c1 c2
  | Nexp_times (n1a, n1b), Nexp_times (n2a, n2b) -> nexp_identical n1a n2a && nexp_identical n1b n2b
  | Nexp_sum (n1a, n1b), Nexp_sum (n2a, n2b) -> nexp_identical n1a n2a && nexp_identical n1b n2b
  | Nexp_minus (n1a, n1b), Nexp_minus (n2a, n2b) -> nexp_identical n1a n2a && nexp_identical n1b n2b
  | Nexp_exp n1, Nexp_exp n2 -> nexp_identical n1 n2
  | Nexp_neg n1, Nexp_neg n2 -> nexp_identical n1 n2
  | Nexp_app (f1, args1), Nexp_app (f2, args2) when List.length args1 = List.length args2 ->
     Id.compare f1 f2 = 0 && List.for_all2 nexp_identical args1 args2
  | _, _ -> false

let ord_identical (Ord_aux (ord1, _)) (Ord_aux (ord2, _)) =
  match ord1, ord2 with
  | Ord_var kid1, Ord_var kid2 -> Kid.compare kid1 kid2 = 0
  | Ord_inc, Ord_inc -> true
  | Ord_dec, Ord_dec -> true
  | _, _ -> false

let rec nc_identical (NC_aux (nc1, _)) (NC_aux (nc2, _)) =
  match nc1, nc2 with
  | NC_equal (n1a, n1b), NC_equal (n2a, n2b) -> nexp_identical n1a n2a && nexp_identical n1b n2b
  | NC_not_equal (n1a, n1b), NC_not_equal (n2a, n2b) -> nexp_identical n1a n2a && nexp_identical n1b n2b
  | NC_bounded_ge (n1a, n1b), NC_bounded_ge (n2a, n2b) -> nexp_identical n1a n2a && nexp_identical n1b n2b
  | NC_bounded_gt (n1a, n1b), NC_bounded_gt (n2a, n2b) -> nexp_identical n1a n2a && nexp_identical n1b n2b
  | NC_bounded_le (n1a, n1b), NC_bounded_le (n2a, n2b) -> nexp_identical n1a n2a && nexp_identical n1b n2b
  | NC_bounded_lt (n1a, n1b), NC_bounded_lt (n2a, n2b) -> nexp_identical n1a n2a && nexp_identical n1b n2b
  | NC_or (nc1a, nc1b), NC_or (nc2a, nc2b) -> nc_identical nc1a nc2a && nc_identical nc1b nc2b
  | NC_and (nc1a, nc1b), NC_and (nc2a, nc2b) -> nc_identical nc1a nc2a && nc_identical nc1b nc2b
  | NC_true, NC_true -> true
  | NC_false, NC_false -> true
  | NC_set (kid1, ints1), NC_set (kid2, ints2) when List.length ints1 = List.length ints2 ->
     Kid.compare kid1 kid2 = 0 && List.for_all2 (fun i1 i2 -> i1 = i2) ints1 ints2
  | NC_var kid1, NC_var kid2 -> Kid.compare kid1 kid2 = 0
  | NC_app (id1, args1), NC_app (id2, args2) when List.length args1 = List.length args2 ->
     Id.compare id1 id2 = 0 && List.for_all2 typ_arg_identical args1 args2
  | _, _ -> false

and typ_arg_identical (A_aux (arg1, _)) (A_aux (arg2, _)) =
  match arg1, arg2 with
  | A_nexp n1, A_nexp n2 -> nexp_identical n1 n2
  | A_typ typ1, A_typ typ2 -> typ_identical typ1 typ2
  | A_order ord1, A_order ord2 -> ord_identical ord1 ord2
  | A_bool nc1, A_bool nc2 -> nc_identical nc1 nc2
  | _, _ -> false

and typ_identical (Typ_aux (typ1, _)) (Typ_aux (typ2, _)) =
  match typ1, typ2 with
  | Typ_id v1, Typ_id v2 -> Id.compare v1 v2 = 0
  | Typ_var kid1, Typ_var kid2 -> Kid.compare kid1 kid2 = 0
  | Typ_fn (arg_typs1, ret_typ1, eff1), Typ_fn (arg_typs2, ret_typ2, eff2)
       when List.length arg_typs1 = List.length arg_typs2 ->
     List.for_all2 typ_identical arg_typs1 arg_typs2
     && typ_identical ret_typ1 ret_typ2
     && strip_effect eff1 = strip_effect eff2
  | Typ_bidir (typ1, typ2), Typ_bidir (typ3, typ4) ->
     typ_identical typ1 typ3
     && typ_identical typ2 typ4
  | Typ_tup typs1, Typ_tup typs2 ->
     begin
       try List.for_all2 typ_identical typs1 typs2 with
       | Invalid_argument _ -> false
     end
  | Typ_app (f1, args1), Typ_app (f2, args2) ->
     begin
       try Id.compare f1 f2 = 0 && List.for_all2 typ_arg_identical args1 args2 with
       | Invalid_argument _ -> false
     end
  | Typ_exist (kopts1, nc1, typ1), Typ_exist (kopts2, nc2, typ2) when List.length kopts1 = List.length kopts2 ->
     List.for_all2 (fun k1 k2 -> KOpt.compare k1 k2 = 0) kopts1 kopts2 && nc_identical nc1 nc2 && typ_identical typ1 typ2
  | Typ_regex str1, Typ_regex str2 -> str1 = str2
  | _, _ -> false

let expanded_typ_identical env typ1 typ2 =
  typ_identical (Env.expand_synonyms env typ1) (Env.expand_synonyms env typ2)

exception Unification_error of l * string;;

let unify_error l str = raise (Unification_error (l, str))

let merge_unifiers l kid uvar1 uvar2 =
  match uvar1, uvar2 with
  | Some (A_aux (A_nexp n1, _)), Some (A_aux (A_nexp n2, _)) ->
     if nexp_identical n1 n2 then
       Some (arg_nexp n1)
     else
       unify_error l ("Multiple non-identical unifiers for " ^ string_of_kid kid
                      ^ ": " ^ string_of_nexp n1 ^ " and " ^ string_of_nexp n2)
  | Some _, Some _ -> unify_error l "Multiple non-identical non-nexp unifiers"
  | None, Some u2 -> Some u2
  | Some u1, None -> Some u1
  | None, None -> None

let merge_uvars l unifiers1 unifiers2 =
  KBindings.merge (merge_unifiers l) unifiers1 unifiers2

let rec unify_typ l env goals (Typ_aux (aux1, _) as typ1) (Typ_aux (aux2, _) as typ2) =
  typ_debug (lazy (Util.("Unify type " |> magenta |> clear) ^ string_of_typ typ1 ^ " and " ^ string_of_typ typ2
                   ^ " goals " ^ string_of_list ", " string_of_kid (KidSet.elements goals)));
  match aux1, aux2 with
  | Typ_var v, _ when KidSet.mem v goals -> KBindings.singleton v (arg_typ typ2)

  (* We need special cases for unifying range(n, m), nat, and int vs atom('n) *)
  | Typ_id int, Typ_app (atom, [A_aux (A_nexp n, _)]) when string_of_id int = "int" -> KBindings.empty

  | Typ_id nat, Typ_app (atom, [A_aux (A_nexp n, _)]) when string_of_id nat = "nat" ->
     if prove __POS__ env (nc_gteq n (nint 0)) then KBindings.empty
     else unify_error l (string_of_typ typ2 ^ " must be a natural number")

  | Typ_app (range, [A_aux (A_nexp n1, _); A_aux (A_nexp n2, _)]),
    Typ_app (atom, [A_aux (A_nexp m, _)])
       when string_of_id range = "range" && string_of_id atom = "atom" ->
     let n1, n2 = nexp_simp n1, nexp_simp n2 in
     begin match n1, n2 with
     | Nexp_aux (Nexp_constant c1, _), Nexp_aux (Nexp_constant c2, _) ->
        if prove __POS__ env (nc_and (nc_lteq n1 m) (nc_lteq m n2)) then KBindings.empty
        else unify_error l (string_of_typ typ1 ^ " is not contained within " ^ string_of_typ typ1)
     | _, _ ->
        merge_uvars l (unify_nexp l env goals n1 m) (unify_nexp l env goals n2 m)
     end

  | Typ_app (id1, args1), Typ_app (id2, args2) when List.length args1 = List.length args2 && Id.compare id1 id2 = 0 ->
     List.fold_left (merge_uvars l) KBindings.empty (List.map2 (unify_typ_arg l env goals) args1 args2)

  | Typ_app (id1, []), Typ_id id2 when Id.compare id1 id2 = 0 -> KBindings.empty
  | Typ_id id1, Typ_app (id2, []) when Id.compare id1 id2 = 0 -> KBindings.empty
  | Typ_id id1, Typ_id id2 when Id.compare id1 id2 = 0 -> KBindings.empty

  | Typ_tup typs1, Typ_tup typs2 when List.length typs1 = List.length typs2 ->
     List.fold_left (merge_uvars l) KBindings.empty (List.map2 (unify_typ l env goals) typs1 typs2)

  | _, _ -> unify_error l ("Could not unify " ^ string_of_typ typ1 ^ " and " ^ string_of_typ typ2)

and unify_typ_arg l env goals (A_aux (aux1, _) as typ_arg1) (A_aux (aux2, _) as typ_arg2) =
  match aux1, aux2 with
  | A_typ typ1, A_typ typ2 -> unify_typ l env goals typ1 typ2
  | A_nexp nexp1, A_nexp nexp2 -> unify_nexp l env goals nexp1 nexp2
  | A_order ord1, A_order ord2 -> unify_order l goals ord1 ord2
  | A_bool nc1, A_bool nc2 -> unify_constraint l env goals nc1 nc2
  | _, _ -> unify_error l ("Could not unify type arguments " ^ string_of_typ_arg typ_arg1 ^ " and " ^ string_of_typ_arg typ_arg2)

and unify_constraint l env goals (NC_aux (aux1, _) as nc1) (NC_aux (aux2, _) as nc2) =
  typ_debug (lazy (Util.("Unify constraint " |> magenta |> clear) ^ string_of_n_constraint nc1 ^ " and " ^ string_of_n_constraint nc2));
  match aux1, aux2 with
  | NC_var v, _ when KidSet.mem v goals -> KBindings.singleton v (arg_bool nc2)
  | NC_var v, NC_var v' when Kid.compare v v' = 0 -> KBindings.empty
  | NC_and (nc1a, nc2a), NC_and (nc1b, nc2b) ->
     begin
       try
         let conjs1 = List.sort NC.compare (constraint_conj nc1) in
         let conjs2 = List.sort NC.compare (constraint_conj nc2) in
         let unify_merge uv nc1 nc2 = merge_uvars l uv (unify_constraint l env goals nc1 nc2) in
         List.fold_left2 unify_merge KBindings.empty conjs1 conjs2
       with
       | _ -> merge_uvars l (unify_constraint l env goals nc1a nc1b) (unify_constraint l env goals nc2a nc2b)
     end
  | NC_or (nc1a, nc2a), NC_or (nc1b, nc2b) ->
     merge_uvars l (unify_constraint l env goals nc1a nc1b) (unify_constraint l env goals nc2a nc2b)
  | NC_app (f1, args1), NC_app (f2, args2) when Id.compare f1 f2 = 0 && List.length args1 = List.length args2 ->
     List.fold_left (merge_uvars l) KBindings.empty (List.map2 (unify_typ_arg l env goals) args1 args2)
  | NC_equal (n1a, n2a), NC_equal (n1b, n2b) ->
     merge_uvars l (unify_nexp l env goals n1a n1b) (unify_nexp l env goals n2a n2b)
  | NC_not_equal (n1a, n2a), NC_not_equal (n1b, n2b) ->
     merge_uvars l (unify_nexp l env goals n1a n1b) (unify_nexp l env goals n2a n2b)
  | NC_bounded_ge (n1a, n2a), NC_bounded_ge (n1b, n2b) ->
     merge_uvars l (unify_nexp l env goals n1a n1b) (unify_nexp l env goals n2a n2b)
  | NC_bounded_gt (n1a, n2a), NC_bounded_gt (n1b, n2b) ->
     merge_uvars l (unify_nexp l env goals n1a n1b) (unify_nexp l env goals n2a n2b)
  | NC_bounded_le (n1a, n2a), NC_bounded_le (n1b, n2b) ->
     merge_uvars l (unify_nexp l env goals n1a n1b) (unify_nexp l env goals n2a n2b)
  | NC_bounded_lt (n1a, n2a), NC_bounded_lt (n1b, n2b) ->
     merge_uvars l (unify_nexp l env goals n1a n1b) (unify_nexp l env goals n2a n2b)
  | NC_true, NC_true -> KBindings.empty
  | NC_false, NC_false -> KBindings.empty
  | _, _ -> unify_error l ("Could not unify constraints " ^ string_of_n_constraint nc1 ^ " and " ^ string_of_n_constraint nc2)

and unify_order l goals (Ord_aux (aux1, _) as ord1) (Ord_aux (aux2, _) as ord2) =
  typ_print (lazy (Util.("Unify order " |> magenta |> clear) ^ string_of_order ord1 ^ " and " ^ string_of_order ord2));
  match aux1, aux2 with
  | Ord_var v, _ when KidSet.mem v goals -> KBindings.singleton v (arg_order ord2)
  | Ord_inc, Ord_inc -> KBindings.empty
  | Ord_dec, Ord_dec -> KBindings.empty
  | _, _ -> unify_error l ("Could not unify " ^ string_of_order ord1 ^ " and " ^ string_of_order ord2)

and unify_nexp l env goals (Nexp_aux (nexp_aux1, _) as nexp1) (Nexp_aux (nexp_aux2, _) as nexp2) =
  typ_debug (lazy (Util.("Unify nexp " |> magenta |> clear) ^ string_of_nexp nexp1 ^ " and " ^ string_of_nexp nexp2
                   ^ " goals " ^ string_of_list ", " string_of_kid (KidSet.elements goals)));
  if KidSet.is_empty (KidSet.inter (nexp_frees nexp1) goals)
  then
    begin
      if prove __POS__ env (NC_aux (NC_equal (nexp1, nexp2), Parse_ast.Unknown))
      then KBindings.empty
      else unify_error l ("Nexp " ^ string_of_nexp nexp1 ^ " and " ^ string_of_nexp nexp2 ^ " are not equal")
    end
  else
    match nexp_aux1 with
    | Nexp_id v -> unify_error l "Unimplemented Nexp_id in unify nexp"
    | Nexp_var kid when KidSet.mem kid goals -> KBindings.singleton kid (arg_nexp nexp2)
    | Nexp_constant c1 ->
       begin
         match nexp_aux2 with
         | Nexp_constant c2 -> if c1 = c2 then KBindings.empty else unify_error l "Constants are not the same"
         | _ -> unify_error l "Unification error"
       end
    | Nexp_sum (n1a, n1b) ->
       if KidSet.is_empty (nexp_frees n1b)
       then unify_nexp l env goals n1a (nminus nexp2 n1b)
       else
         if KidSet.is_empty (nexp_frees n1a)
         then unify_nexp l env goals n1b (nminus nexp2 n1a)
         else begin
           match nexp_aux2 with
           | Nexp_sum (n2a, n2b) ->
              if KidSet.is_empty (nexp_frees n2a)
              then unify_nexp l env goals n2b (nminus nexp1 n2a)
              else
                if KidSet.is_empty (nexp_frees n2a)
                then unify_nexp l env goals n2a (nminus nexp1 n2b)
                else merge_uvars l (unify_nexp l env goals n1a n2a) (unify_nexp l env goals n1b n2b)
           | _ -> unify_error l ("Both sides of Int expression " ^ string_of_nexp nexp1
                               ^ " contain free type variables so it cannot be unified with " ^ string_of_nexp nexp2)
         end
    | Nexp_minus (n1a, n1b) ->
       if KidSet.is_empty (nexp_frees n1b)
       then unify_nexp l env goals n1a (nsum nexp2 n1b)
       else unify_error l ("Cannot unify minus Int expression " ^ string_of_nexp nexp1 ^ " with " ^ string_of_nexp nexp2)
    | Nexp_times (n1a, n1b) ->
       (* If we have SMT operations div and mod, then we can use the
          property that

          mod(m, C) = 0 && C != 0 --> (C * n = m <--> n = m / C)

          to help us unify multiplications and divisions. *)
       let valid n c = prove __POS__ env (nc_eq (napp (mk_id "mod") [n; c]) (nint 0)) && prove __POS__ env (nc_neq c (nint 0)) in
       (*if KidSet.is_empty (nexp_frees n1b) && valid nexp2 n1b then
         unify_nexp l env goals n1a (napp (mk_id "div") [nexp2; n1b])
       else if KidSet.is_empty (nexp_frees n1a) && valid nexp2 n1a then
         unify_nexp l env goals n1b (napp (mk_id "div") [nexp2; n1a]) *)
       if KidSet.is_empty (nexp_frees n1a) then
         begin
           match nexp_aux2 with
           | Nexp_times (n2a, n2b) when prove __POS__ env (NC_aux (NC_equal (n1a, n2a), Parse_ast.Unknown)) ->
              unify_nexp l env goals n1b n2b
           | Nexp_constant c2 ->
              begin
                match n1a with
                | Nexp_aux (Nexp_constant c1,_) when Big_int.equal (Big_int.modulus c2 c1) Big_int.zero ->
                   unify_nexp l env goals n1b (nconstant (Big_int.div c2 c1))
                | _ -> unify_error l ("Cannot unify Int expression " ^ string_of_nexp nexp1 ^ " with " ^ string_of_nexp nexp2)
              end
           | Nexp_var kid when (not (KidSet.mem kid goals)) && valid nexp2 n1a && !opt_smt_div ->
              unify_nexp l env goals n1b (napp (mk_id "div") [nexp2; n1a])
           | _ -> unify_error l ("Cannot unify Int expression " ^ string_of_nexp nexp1 ^ " with " ^ string_of_nexp nexp2)
         end
       else if KidSet.is_empty (nexp_frees n1b) then
         begin
           match nexp_aux2 with
           | Nexp_times (n2a, n2b) when prove __POS__ env (NC_aux (NC_equal (n1b, n2b), Parse_ast.Unknown)) ->
              unify_nexp l env goals n1a n2a
           | Nexp_var kid when (not (KidSet.mem kid goals)) && valid nexp2 n1b && !opt_smt_div ->
              unify_nexp l env goals n1a (napp (mk_id "div") [nexp2; n1b])
           | _ -> unify_error l ("Cannot unify Int expression " ^ string_of_nexp nexp1 ^ " with " ^ string_of_nexp nexp2)
         end
       else unify_error l ("Cannot unify Int expression " ^ string_of_nexp nexp1 ^ " with " ^ string_of_nexp nexp2)
    | _ -> unify_error l ("Cannot unify Int expression " ^ string_of_nexp nexp1 ^ " with " ^ string_of_nexp nexp2)

let unify l env goals typ1 typ2 =
  typ_print (lazy (Util.("Unify " |> magenta |> clear) ^ string_of_typ typ1 ^ " and " ^ string_of_typ typ2
                   ^ " for " ^ Util.string_of_list ", " string_of_kid (KidSet.elements goals)));
  let typ1, typ2 = Env.expand_synonyms env typ1, Env.expand_synonyms env typ2 in
  if not (KidSet.is_empty (KidSet.inter goals (tyvars_of_typ typ2))) then
    typ_error env l ("Occurs check failed: " ^ string_of_typ typ2 ^ " contains "
                 ^ Util.string_of_list ", " string_of_kid (KidSet.elements goals))
  else
    unify_typ l env goals typ1 typ2

let subst_unifiers unifiers typ =
  List.fold_left (fun typ (v, arg) -> typ_subst v arg typ) typ (KBindings.bindings unifiers)

let subst_unifiers_typ_arg unifiers typ_arg =
  List.fold_left (fun typ_arg (v, arg) -> typ_arg_subst v arg typ_arg) typ_arg (KBindings.bindings unifiers)

let instantiate_quant env (v, arg) (QI_aux (aux, l) as qi) =
  match aux with
  | QI_id kopt when Kid.compare (kopt_kid kopt) v = 0 ->
     typ_debug (lazy ("Instantiated " ^ string_of_quant_item qi));
     None
  | QI_id _ -> Some qi
  | QI_constant kopts ->
     let kopts =
       Util.map_filter (fun kopt ->
           if Kid.compare (kopt_kid kopt) v = 0 then
             begin match arg with
             | A_aux (A_nexp nexp, _) ->
                if is_nexp_constant (Env.expand_nexp_synonyms env nexp) then None else Some kopt
             | _ -> Some kopt
             end
           else
             Some kopt
         ) kopts in
     begin match kopts with
     | [] -> None
     | _ -> Some (QI_aux (QI_constant kopts, l))
     end
  | QI_constraint nc -> Some (QI_aux (QI_constraint (constraint_subst v arg nc), l))

let instantiate_quants env quants unifier =
  List.map (instantiate_quant env unifier) quants |> Util.option_these

(* During typechecking, we can run into the following issue, where we
   have a function like

   val and_bool : forall ('p : Bool) ('q : Bool). (bool('p), bool('q)) -> bool('p & 'q)

   and we want to check something like Q & P <= bool(X & Y)

   where Q => bool(Y) & P => bool(X)

   if we instantiate using the return type (which is usually good)
   we'll run into the situtation where we have to check bool(Y)
   subtype bool(X) because the quantifiers will get instantiated in
   the wrong order, despite the expression being otherwise well-typed
   the trick here is to recognise that we shouldn't unify on goals in
   certain ambiguous positions in types. In this case with and_bool,
   they'll be unambigiously unified with the argument types so it's
   better to just not bother with the return type.
*)
let rec ambiguous_vars' (Typ_aux (aux, _)) =
  match aux with
  | Typ_app (_, args) -> List.fold_left KidSet.union KidSet.empty (List.map ambiguous_arg_vars args)
  | _ -> KidSet.empty

and ambiguous_arg_vars (A_aux (aux, _)) =
  match aux with
  | A_bool nc -> ambiguous_nc_vars nc
  | A_nexp nexp -> ambiguous_nexp_vars nexp
  | _ -> KidSet.empty

and ambiguous_nc_vars (NC_aux (aux, _)) =
  match aux with
  | NC_and (nc1, nc2) -> KidSet.union (tyvars_of_constraint nc1) (tyvars_of_constraint nc2)
  | NC_bounded_le (n1, n2) -> KidSet.union (tyvars_of_nexp n1) (tyvars_of_nexp n2)
  | NC_bounded_lt (n1, n2) -> KidSet.union (tyvars_of_nexp n1) (tyvars_of_nexp n2)
  | NC_bounded_ge (n1, n2) -> KidSet.union (tyvars_of_nexp n1) (tyvars_of_nexp n2)
  | NC_bounded_gt (n1, n2) -> KidSet.union (tyvars_of_nexp n1) (tyvars_of_nexp n2)
  | NC_equal (n1, n2) | NC_not_equal (n1, n2) ->
     KidSet.union (ambiguous_nexp_vars n1) (ambiguous_nexp_vars n2)
  | _ -> KidSet.empty

and ambiguous_nexp_vars (Nexp_aux (aux, _)) =
  match aux with
  | Nexp_sum (nexp1, nexp2) -> KidSet.union (tyvars_of_nexp nexp1) (tyvars_of_nexp nexp2)
  | _ -> KidSet.empty

let ambiguous_vars typ =
  let vars = ambiguous_vars' typ in
  if KidSet.cardinal vars > 1 then vars else KidSet.empty

(**************************************************************************)
(* 3.5. Subtyping with existentials                                       *)
(**************************************************************************)

let destruct_atom_nexp env typ =
  match Env.expand_synonyms env typ with
  | Typ_aux (Typ_app (f, [A_aux (A_nexp n, _)]), _)
       when string_of_id f = "atom" || string_of_id f = "implicit" -> Some n
  | Typ_aux (Typ_app (f, [A_aux (A_nexp n, _); A_aux (A_nexp m, _)]), _)
       when string_of_id f = "range" && nexp_identical n m -> Some n
  | _ -> None

let destruct_atom_kid env typ =
  match Env.expand_synonyms env typ with
  | Typ_aux (Typ_app (f, [A_aux (A_nexp (Nexp_aux (Nexp_var kid, _)), _)]), _)
       when string_of_id f = "atom" -> Some kid
  | Typ_aux (Typ_app (f, [A_aux (A_nexp (Nexp_aux (Nexp_var kid1, _)), _);
                          A_aux (A_nexp (Nexp_aux (Nexp_var kid2, _)), _)]), _)
       when string_of_id f = "range" && Kid.compare kid1 kid2 = 0 -> Some kid1
  | _ -> None

let destruct_atom_bool env typ =
  match Env.expand_synonyms env typ with
  | Typ_aux (Typ_app (f, [A_aux (A_bool nc, _)]), _) when string_of_id f = "atom_bool" ->
     Some nc
  | _ -> None

(* The kid_order function takes a set of Int-kinded kids, and returns
   a list of those kids in the order they appear in a type, as well as
   a set containing all the kids that did not occur in the type. We
   only care about Int-kinded kids because those are the only type
   that can appear in an existential. *)

let rec kid_order_nexp kind_map (Nexp_aux (aux, l) as nexp) =
  match aux with
  | Nexp_var kid when KBindings.mem kid kind_map ->
     ([mk_kopt (unaux_kind (KBindings.find kid kind_map)) kid], KBindings.remove kid kind_map)
  | Nexp_var _ | Nexp_id _ | Nexp_constant _ -> ([], kind_map)
  | Nexp_exp nexp | Nexp_neg nexp -> kid_order_nexp kind_map nexp
  | Nexp_times (nexp1, nexp2) | Nexp_sum (nexp1, nexp2) | Nexp_minus (nexp1, nexp2) ->
     let (ord, kids) = kid_order_nexp kind_map nexp1 in
     let (ord', kids) = kid_order_nexp kids nexp2 in
     (ord @ ord', kids)
  | Nexp_app (id, nexps) ->
     List.fold_left (fun (ord, kids) nexp -> let (ord', kids) = kid_order_nexp kids nexp in (ord @ ord', kids)) ([], kind_map) nexps

let rec kid_order kind_map (Typ_aux (aux, l) as typ) =
  match aux with
  | Typ_var kid when KBindings.mem kid kind_map ->
     ([mk_kopt (unaux_kind (KBindings.find kid kind_map)) kid], KBindings.remove kid kind_map)
  | Typ_id _ | Typ_var _ | Typ_regex _ -> ([], kind_map)
  | Typ_tup typs ->
     List.fold_left (fun (ord, kids) typ -> let (ord', kids) = kid_order kids typ in (ord @ ord', kids)) ([], kind_map) typs
  | Typ_app (_, args) ->
     List.fold_left (fun (ord, kids) arg -> let (ord', kids) = kid_order_arg kids arg in (ord @ ord', kids)) ([], kind_map) args
  | Typ_fn _ | Typ_bidir _ | Typ_exist _ -> typ_error Env.empty l ("Existential or function type cannot appear within existential type: " ^ string_of_typ typ)
and kid_order_arg kind_map (A_aux (aux, l) as arg) =
  match aux with
  | A_typ typ -> kid_order kind_map typ
  | A_nexp nexp -> kid_order_nexp kind_map nexp
  | A_bool nc -> kid_order_constraint kind_map nc
  | A_order _ -> ([], kind_map)
and kid_order_constraint kind_map (NC_aux (aux, l) as nc) =
  match aux with
  | NC_var kid | NC_set (kid, _) when KBindings.mem kid kind_map ->
     ([mk_kopt (unaux_kind (KBindings.find kid kind_map)) kid], KBindings.remove kid kind_map)
  | NC_var _ | NC_set _ -> ([], kind_map)
  | NC_true | NC_false -> ([], kind_map)
  | NC_equal (n1, n2) | NC_not_equal (n1, n2)
  | NC_bounded_le (n1, n2) | NC_bounded_ge (n1, n2)
  | NC_bounded_lt (n1, n2) | NC_bounded_gt (n1, n2) ->
     let ord1, kind_map = kid_order_nexp kind_map n1 in
     let ord2, kind_map = kid_order_nexp kind_map n2 in
     (ord1 @ ord2, kind_map)
  | NC_app (_, args) ->
     List.fold_left (fun (ord, kind_map) arg -> let  ord', kind_map = kid_order_arg kind_map arg in (ord @ ord', kind_map))
                    ([], kind_map) args
  | NC_and (nc1, nc2) | NC_or (nc1, nc2) ->
     let ord1, kind_map = kid_order_constraint kind_map nc1 in
     let ord2, kind_map = kid_order_constraint kind_map nc2 in
     (ord1 @ ord2, kind_map)

let rec alpha_equivalent env typ1 typ2 =
  let counter = ref 0 in
  let new_kid () = let kid = mk_kid ("alpha#" ^ string_of_int !counter) in (incr counter; kid) in

  let rec relabel (Typ_aux (aux, l) as typ) =
    let relabelled_aux =
      match aux with
      | Typ_id _ | Typ_var _ | Typ_regex _ -> aux
      | Typ_fn (arg_typs, ret_typ, eff) -> Typ_fn (List.map relabel arg_typs, relabel ret_typ, eff)
      | Typ_bidir (typ1, typ2) -> Typ_bidir (relabel typ1, relabel typ2)
      | Typ_tup typs -> Typ_tup (List.map relabel typs)
      | Typ_exist (kopts, nc, typ) ->
         let kind_map = List.fold_left (fun m kopt -> KBindings.add (kopt_kid kopt) (kopt_kind kopt) m) KBindings.empty kopts in
         let (kopts1, kind_map) = kid_order_constraint kind_map nc in
         let (kopts2, _) = kid_order kind_map typ in
         let kopts = kopts1 @ kopts2 in
         let kopts = List.map (fun kopt -> (kopt_kid kopt, mk_kopt (unaux_kind (kopt_kind kopt)) (new_kid ()))) kopts in
         let nc = List.fold_left (fun nc (kid, nk) -> constraint_subst kid (arg_kopt nk) nc) nc kopts in
         let typ = List.fold_left (fun nc (kid, nk) -> typ_subst kid (arg_kopt nk) nc) typ kopts in
         let kopts = List.map snd kopts in
         Typ_exist (kopts, nc, typ)
      | Typ_app (id, args) ->
         Typ_app (id, List.map relabel_arg args)
    in
    Typ_aux (relabelled_aux, l)
  and relabel_arg (A_aux (aux, l) as arg) =
    (* FIXME relabel constraint *)
    match aux with
    | A_nexp _ | A_order _ | A_bool _ -> arg
    | A_typ typ -> A_aux (A_typ (relabel typ), l)
  in

  let typ1 = relabel (Env.expand_synonyms env typ1) in
  counter := 0;
  let typ2 = relabel (Env.expand_synonyms env typ2) in
  typ_debug (lazy ("Alpha equivalence for " ^ string_of_typ typ1 ^ " and " ^ string_of_typ typ2));
  if expanded_typ_identical env typ1 typ2
  then (typ_debug (lazy "alpha-equivalent"); true)
  else (typ_debug (lazy "Not alpha-equivalent"); false)

let unwrap_exist env typ =
  match destruct_exist (Env.expand_synonyms env typ) with
  | Some (kids, nc, typ) -> (kids, nc, typ)
  | None -> ([], nc_true, typ)

let unifier_constraint env (v, arg) =
  match arg with
  | A_aux (A_nexp nexp, _) -> Env.add_constraint (nc_eq (nvar v) nexp) env
  | _ -> env

let canonicalize env typ =
  let typ = Env.expand_synonyms env typ in
  let rec canon (Typ_aux (aux, l)) =
    match aux with
    | Typ_var v -> Typ_aux (Typ_var v, l)
    | Typ_regex str -> Typ_aux (Typ_regex str, l)
    | Typ_id id when string_of_id id = "int" ->
       exist_typ (fun _ -> nc_true) (fun v -> atom_typ (nvar v))
    | Typ_id id -> Typ_aux (Typ_id id, l)
    | Typ_app (id, [A_aux (A_nexp lo, _); A_aux (A_nexp hi, _)]) when string_of_id id = "range" ->
       exist_typ (fun v -> nc_and (nc_lteq lo (nvar v)) (nc_lteq (nvar v) hi)) (fun v -> atom_typ (nvar v))
    | Typ_app (id, args) ->
       Typ_aux (Typ_app (id, List.map canon_arg args), l)
    | Typ_tup typs ->
       let typs = List.map canon typs in
       let fold_exist (kids, nc, typs) typ =
         match destruct_exist typ with
         | Some (kids', nc', typ') -> (kids @ kids', nc_and nc nc', typs @ [typ'])
         | None -> (kids, nc, typs @ [typ])
       in
       let kids, nc, typs = List.fold_left fold_exist ([], nc_true, []) typs in
       if kids = [] then
         Typ_aux (Typ_tup typs, l)
       else
         Typ_aux (Typ_exist (kids, nc, Typ_aux (Typ_tup typs, l)), l)
    | Typ_exist (kids, nc, typ) ->
       begin match destruct_exist (canon typ) with
       | Some (kids', nc', typ') ->
          Typ_aux (Typ_exist (kids @ kids', nc_and nc nc', typ'), l)
       | None -> Typ_aux (Typ_exist (kids, nc, typ), l)
       end
    | Typ_fn _ | Typ_bidir _ -> raise (Reporting.err_unreachable l __POS__ "Function type passed to Type_check.canonicalize")
  and canon_arg (A_aux (aux, l)) =
    A_aux ((match aux with
            | A_typ typ -> A_typ (canon typ)
            | arg -> arg),
           l)
  in
  canon typ

let rec subtyp l env typ1 typ2 =
  let (Typ_aux (typ_aux1, _) as typ1) = Env.expand_synonyms env typ1 in
  let (Typ_aux (typ_aux2, _) as typ2) = Env.expand_synonyms env typ2 in
  typ_print (lazy (("Subtype " |> Util.green |> Util.clear) ^ string_of_typ typ1 ^ " and " ^ string_of_typ typ2));
  match destruct_numeric typ1, destruct_numeric typ2 with
  (* Ensure alpha equivalent types are always subtypes of one another
     - this ensures that we can always re-check inferred types. *)
  | _, _ when alpha_equivalent env typ1 typ2 -> ()
  (* Special cases for two numeric (atom) types *)
  | Some (kids1, nc1, nexp1), Some ([], _, nexp2) ->
     let env = add_existential l (List.map (mk_kopt K_int) kids1) nc1 env in
     if prove __POS__ env (nc_eq nexp1 nexp2) then () else typ_raise env l (Err_subtype (typ1, typ2, Env.get_constraints env, Env.get_typ_var_locs env))
  | Some (kids1, nc1, nexp1), Some (kids2, nc2, nexp2) ->
     let env = add_existential l (List.map (mk_kopt K_int) kids1) nc1 env in
     let env = add_typ_vars l (List.map (mk_kopt K_int) (KidSet.elements (KidSet.inter (nexp_frees nexp2) (KidSet.of_list kids2)))) env in
     let kids2 = KidSet.elements (KidSet.diff (KidSet.of_list kids2) (nexp_frees nexp2)) in
     if not (kids2 = []) then typ_error env l ("Universally quantified constraint generated: " ^ Util.string_of_list ", " string_of_kid kids2) else ();
     let vars = KBindings.filter (fun _ k -> match k with K_int | K_bool -> true | _ -> false) (Env.get_typ_vars env) in
     begin match Constraint.call_smt l (nc_eq nexp1 nexp2) with
     | Constraint.Sat ->
        let env = Env.add_constraint (nc_eq nexp1 nexp2) env in
        if prove __POS__ env nc2 then
          ()
        else
          typ_raise env l (Err_subtype (typ1, typ2, Env.get_constraints env, Env.get_typ_var_locs env))
     | _ ->
        typ_error env l ("Constraint " ^ string_of_n_constraint (nc_eq nexp1 nexp2) ^ " is not satisfiable")
     end
  | _, _ ->
  match typ_aux1, typ_aux2 with
  | Typ_app (id1, _), Typ_id id2 when string_of_id id1 = "atom_bool" && string_of_id id2 = "bool" ->
     typ_debug (lazy "Boolean subtype");
     ()

  | Typ_tup typs1, Typ_tup typs2 when List.length typs1 = List.length typs2 ->
     List.iter2 (subtyp l env) typs1 typs2

  | Typ_app (id1, args1), Typ_app (id2, args2) when Id.compare id1 id2 = 0 && List.length args1 = List.length args2 ->
     List.iter2 (subtyp_arg l env) args1 args2

  | Typ_id id1, Typ_id id2 when Id.compare id1 id2 = 0 -> ()
  | Typ_id id1, Typ_app (id2, []) when Id.compare id1 id2 = 0 -> ()
  | Typ_app (id1, []), Typ_id id2 when Id.compare id1 id2 = 0 -> ()

  | Typ_regex _, Typ_id id when string_of_id id = "string" -> ()

  | _, _ ->
  match destruct_exist_plain typ1, destruct_exist (canonicalize env typ2) with
  | Some (kopts, nc, typ1), _ ->
     let env = add_existential l kopts nc env in subtyp l env typ1 typ2
  | None, Some (kopts, nc, typ2) ->
     typ_debug (lazy "Subtype check with unification");
     let typ1, env = bind_existential l None (canonicalize env typ1) env in
     let env = add_typ_vars l kopts env in
     let kids' = KidSet.elements (KidSet.diff (KidSet.of_list (List.map kopt_kid kopts)) (tyvars_of_typ typ2)) in
     if not (kids' = []) then typ_error env l "Universally quantified constraint generated" else ();
     let unifiers =
       try unify l env (KidSet.diff (tyvars_of_typ typ2) (tyvars_of_typ typ1)) typ2 typ1 with
       | Unification_error (_, m) -> typ_error env l m
     in
     let nc = List.fold_left (fun nc (kid, uvar) -> constraint_subst kid uvar nc) nc (KBindings.bindings unifiers) in
     let env = List.fold_left unifier_constraint env (KBindings.bindings unifiers) in
     if prove __POS__ env nc then ()
     else typ_raise env l (Err_subtype (typ1, typ2, Env.get_constraints env, Env.get_typ_var_locs env))
  | None, None -> typ_raise env l (Err_subtype (typ1, typ2, Env.get_constraints env, Env.get_typ_var_locs env))

and subtyp_arg l env (A_aux (aux1, _) as arg1) (A_aux (aux2, _) as arg2) =
  typ_print (lazy (("Subtype arg " |> Util.green |> Util.clear) ^ string_of_typ_arg arg1 ^ " and " ^ string_of_typ_arg arg2));
  match aux1, aux2 with
  | A_nexp n1, A_nexp n2 when prove __POS__ env (nc_eq n1 n2) -> ()
  | A_typ typ1, A_typ typ2 -> subtyp l env typ1 typ2
  | A_order ord1, A_order ord2 when ord_identical ord1 ord2 -> ()
  | A_bool nc1, A_bool nc2 when prove __POS__ env (nc_and (nc_or (nc_not nc1) nc2) (nc_or (nc_not nc2) nc1)) -> ()
  | _, _ -> typ_error env l "Mismatched argument types in subtype check"

let typ_equality l env typ1 typ2 =
  subtyp l env typ1 typ2; subtyp l env typ2 typ1

let subtype_check env typ1 typ2 =
  try subtyp Parse_ast.Unknown env typ1 typ2; true with
  | Type_error _ -> false

(**************************************************************************)
(* 4. Removing sizeof expressions                                         *)
(**************************************************************************)

exception No_simple_rewrite;;

let rec move_to_front p ys = function
  | x :: xs when p x -> x :: (ys @ xs)
  | x :: xs -> move_to_front p (x :: ys) xs
  | [] -> ys

let rec rewrite_sizeof' env (Nexp_aux (aux, l) as nexp) =
  let mk_exp exp = mk_exp ~loc:l exp in
  match aux with
  | Nexp_var v ->
     (* Use a simple heuristic to find the most likely local we can
        use, and move it to the front of the list. *)
     let str = string_of_kid v in
     let likely =
       try let n = if str.[1] = '_' then 2 else 1 in String.sub str n (String.length str - n) with
       | Invalid_argument _ -> str
     in
     let locals = Env.get_locals env |> Bindings.bindings in
     let locals = move_to_front (fun local -> likely = string_of_id (fst local)) [] locals in
     let same_size (local, (_, Typ_aux (aux, _))) =
       match aux with
       | Typ_app (id, [A_aux (A_nexp (Nexp_aux (Nexp_var v', _)), _)])
            when string_of_id id = "atom" && Kid.compare v v' = 0 -> true

       | Typ_app (id, [A_aux (A_nexp n, _)]) when string_of_id id = "atom" ->
          prove __POS__ env (nc_eq (nvar v) n)

       | Typ_app (id, [A_aux (A_nexp (Nexp_aux (Nexp_var v', _)), _); _]) when string_of_id id = "bitvector" ->
          Kid.compare v v' = 0

       | _ ->
          false
     in
     begin match List.find_opt same_size locals with
     | Some (id, (_, typ)) -> mk_exp (E_app (mk_id "__size", [mk_exp (E_id id)]))
     | None -> raise No_simple_rewrite
     end

  | Nexp_constant c ->
     mk_lit_exp (L_num c)

  | Nexp_neg nexp ->
     let exp = rewrite_sizeof' env nexp in
     mk_exp (E_app (mk_id "negate_atom", [exp]))

  | Nexp_sum (nexp1, nexp2) ->
     let exp1 = rewrite_sizeof' env nexp1 in
     let exp2 = rewrite_sizeof' env nexp2 in
     mk_exp (E_app (mk_id "add_atom", [exp1; exp2]))

  | Nexp_minus (nexp1, nexp2) ->
     let exp1 = rewrite_sizeof' env nexp1 in
     let exp2 = rewrite_sizeof' env nexp2 in
     mk_exp (E_app (mk_id "sub_atom", [exp1; exp2]))

  | Nexp_times (nexp1, nexp2) ->
     let exp1 = rewrite_sizeof' env nexp1 in
     let exp2 = rewrite_sizeof' env nexp2 in
     mk_exp (E_app (mk_id "mult_atom", [exp1; exp2]))

  | Nexp_exp nexp ->
     let exp = rewrite_sizeof' env nexp in
     mk_exp (E_app (mk_id "pow2", [exp]))

  (* SMT solver div/mod is euclidian, so we must use those versions of
     div and mod in lib/smt.sail *)
  | Nexp_app (id, [nexp1; nexp2]) when string_of_id id = "div" ->
     let exp1 = rewrite_sizeof' env nexp1 in
     let exp2 = rewrite_sizeof' env nexp2 in
     mk_exp (E_app (mk_id "ediv_int", [exp1; exp2]))

  | Nexp_app (id, [nexp1; nexp2]) when string_of_id id = "mod" ->
     let exp1 = rewrite_sizeof' env nexp1 in
     let exp2 = rewrite_sizeof' env nexp2 in
     mk_exp (E_app (mk_id "emod_int", [exp1; exp2]))

  | Nexp_app _ | Nexp_id _ ->
     typ_error env l ("Cannot re-write sizeof(" ^ string_of_nexp nexp ^ ")")

let rewrite_sizeof l env nexp =
  try rewrite_sizeof' env nexp with
  | No_simple_rewrite ->
     let locals = Env.get_locals env |> Bindings.bindings in
     let same_size (local, (_, Typ_aux (aux, _))) =
       match aux with
       | Typ_app (id, [A_aux (A_nexp n, _)]) when string_of_id id = "atom" ->
          prove __POS__ env (nc_eq nexp n)
       | _ -> false
     in
     begin match List.find_opt same_size locals with
     | Some (id, (_, typ)) -> mk_exp (E_app (mk_id "__size", [mk_exp (E_id id)]))
     | None -> typ_error env l ("Cannot re-write sizeof(" ^ string_of_nexp nexp ^ ")")
     end

let rec rewrite_nc env (NC_aux (nc_aux, l)) = mk_exp ~loc:l (rewrite_nc_aux l env nc_aux)
and rewrite_nc_aux l env =
  let mk_exp exp = mk_exp ~loc:l exp in
  function
  | NC_bounded_ge (n1, n2) -> E_app_infix (mk_exp (E_sizeof n1), mk_id ">=", mk_exp (E_sizeof n2))
  | NC_bounded_gt (n1, n2) -> E_app_infix (mk_exp (E_sizeof n1), mk_id ">", mk_exp (E_sizeof n2))
  | NC_bounded_le (n1, n2) -> E_app_infix (mk_exp (E_sizeof n1), mk_id "<=", mk_exp (E_sizeof n2))
  | NC_bounded_lt (n1, n2) -> E_app_infix (mk_exp (E_sizeof n1), mk_id "<", mk_exp (E_sizeof n2))
  | NC_equal (n1, n2) -> E_app_infix (mk_exp (E_sizeof n1), mk_id "==", mk_exp (E_sizeof n2))
  | NC_not_equal (n1, n2) -> E_app_infix (mk_exp (E_sizeof n1), mk_id "!=", mk_exp (E_sizeof n2))
  | NC_and (nc1, nc2) -> E_app_infix (rewrite_nc env nc1, mk_id "&", rewrite_nc env nc2)
  | NC_or (nc1, nc2) -> E_app_infix (rewrite_nc env nc1, mk_id "|", rewrite_nc env nc2)
  | NC_false -> E_lit (mk_lit L_false)
  | NC_true -> E_lit (mk_lit L_true)
  | NC_set (kid, []) -> E_lit (mk_lit (L_false))
  | NC_set (kid, int :: ints) ->
     let kid_eq kid int = nc_eq (nvar kid) (nconstant int) in
     unaux_exp (rewrite_nc env (List.fold_left (fun nc int -> nc_or nc (kid_eq kid int)) (kid_eq kid int) ints))
  | NC_app (f, [A_aux (A_bool nc, _)]) when string_of_id f = "not" ->
     E_app (mk_id "not_bool", [rewrite_nc env nc])
  | NC_app (f, args) ->
     unaux_exp (rewrite_nc env (Env.expand_constraint_synonyms env (mk_nc (NC_app (f, args)))))
  | NC_var v ->
     (* Would be better to translate change E_sizeof to take a kid, then rewrite to E_sizeof *)
     E_id (id_of_kid v)


(**************************************************************************)
(* 5. Type checking expressions                                           *)
(**************************************************************************)

(* The type checker produces a fully annoted AST - tannot is the type
   of these type annotations.  The extra typ option is the expected type,
   that is, the type that the AST node was checked against, if there was one. *)
type tannot' = {
    env : Env.t;
    typ : typ;
    effect : effect;
    expected : typ option;
    instantiation : typ_arg KBindings.t option
  }

type tannot = tannot' option

let mk_tannot env typ effect : tannot =
  Some {
      env = env;
      typ = Env.expand_synonyms env typ;
      effect = effect;
      expected = None;
      instantiation = None
    }

let mk_expected_tannot env typ effect expected : tannot =
  Some {
      env = env;
      typ = Env.expand_synonyms env typ;
      effect = effect;
      expected = expected;
      instantiation = None
    }

let empty_tannot = None

let is_empty_tannot = function
  | None -> true
  | Some _ -> false

let destruct_tannot tannot = Util.option_map (fun t -> (t.env, t.typ, t.effect)) tannot

let string_of_tannot tannot =
  match destruct_tannot tannot with
  | Some (_, typ, eff) ->
     "Some (_, " ^ string_of_typ typ ^ ", " ^ string_of_effect eff ^ ")"
  | None -> "None"

let replace_typ typ = function
  | Some t -> Some { t with typ = typ }
  | None -> None

let replace_env env = function
  | Some t -> Some { t with env = env }
  | None -> None

(* Helpers for implicit arguments in infer_funapp' *)
let is_not_implicit (Typ_aux (aux, _)) =
  match aux with
  | Typ_app (id, [A_aux (A_nexp (Nexp_aux (Nexp_var impl, _)), _)]) when string_of_id id = "implicit" -> false
  | _ -> true

let implicit_to_int (Typ_aux (aux, l)) =
  match aux with
  | Typ_app (id, args) when string_of_id id = "implicit" -> Typ_aux (Typ_app (mk_id "atom", args), l)
  | _ -> Typ_aux (aux, l)

let rec get_implicits typs =
  match typs with
  | Typ_aux (Typ_app (id, [A_aux (A_nexp (Nexp_aux (Nexp_var impl, _)), _)]), _) :: typs when string_of_id id = "implicit" ->
     impl :: get_implicits typs
  | _ :: typs -> get_implicits typs
  | [] -> []

let infer_lit env (L_aux (lit_aux, l) as lit) =
  match lit_aux with
  | L_unit -> unit_typ
  | L_zero -> bit_typ
  | L_one -> bit_typ
  | L_num n -> atom_typ (nconstant n)
  | L_true -> atom_bool_typ nc_true
  | L_false -> atom_bool_typ nc_false
  | L_string _ -> string_typ
  | L_real _ -> real_typ
  | L_bin str ->
     begin
       match Env.get_default_order env with
       | Ord_aux (Ord_inc, _) | Ord_aux (Ord_dec, _) ->
          bits_typ env (nint (String.length str))
       | Ord_aux (Ord_var _, _) -> typ_error env l default_order_error_string
     end
  | L_hex str ->
     begin
       match Env.get_default_order env with
       | Ord_aux (Ord_inc, _) | Ord_aux (Ord_dec, _) ->
          bits_typ env (nint (String.length str * 4))
       | Ord_aux (Ord_var _, _) -> typ_error env l default_order_error_string
     end
  | L_undef -> typ_error env l "Cannot infer the type of undefined"

let is_nat_kid kid = function
  | KOpt_aux (KOpt_kind (K_aux (K_int, _), kid'), _) -> Kid.compare kid kid' = 0
  | _ -> false

let is_order_kid kid = function
  | KOpt_aux (KOpt_kind (K_aux (K_order, _), kid'), _) -> Kid.compare kid kid' = 0
  | _ -> false

let is_typ_kid kid = function
  | KOpt_aux (KOpt_kind (K_aux (K_type, _), kid'), _) -> Kid.compare kid kid' = 0
  | _ -> false

let instantiate_simple_equations =
  let rec find_eqs kid (NC_aux (nc,_)) = 
    match nc with
    | NC_equal (Nexp_aux (Nexp_var kid',_), nexp)
        when Kid.compare kid kid' == 0 &&
          not (KidSet.mem kid (nexp_frees nexp)) ->
       [arg_nexp nexp]
    | NC_and (nexp1, nexp2) ->
       find_eqs kid nexp1 @ find_eqs kid nexp2
    | _ -> []
  in
  let rec find_eqs_quant kid (QI_aux (qi,_)) =
    match qi with
    | QI_id _ | QI_constant _ -> []
    | QI_constraint nc -> find_eqs kid nc
  in
  let rec inst_from_eq = function
    | [] -> KBindings.empty
    | (QI_aux (QI_id kinded_kid, _) as quant) :: quants ->
       let kid = kopt_kid kinded_kid in
       let insts_tl = inst_from_eq quants in
       begin
         match List.concat (List.map (find_eqs_quant kid) quants) with
         | [] -> insts_tl
         | h::_ -> KBindings.add kid h insts_tl
       end
    | quant :: quants ->
       inst_from_eq quants
in inst_from_eq

type destructed_vector =
  | Destruct_vector of nexp * order * typ
  | Destruct_bitvector of nexp * order

let destruct_any_vector_typ l env typ =
  let destruct_any_vector_typ' l = function
    | Typ_aux (Typ_app (id, [A_aux (A_nexp n1, _);
                             A_aux (A_order o, _)]
                       ), _) when string_of_id id = "bitvector" -> Destruct_bitvector (n1, o)
    | Typ_aux (Typ_app (id, [A_aux (A_nexp n1, _);
                             A_aux (A_order o, _);
                             A_aux (A_typ vtyp, _)]
                       ), _) when string_of_id id = "vector" -> Destruct_vector (n1, o, vtyp)
    | typ -> typ_error env l ("Expected vector or bitvector type, got " ^ string_of_typ typ)
  in
  destruct_any_vector_typ' l (Env.expand_synonyms env typ)

let destruct_vector_typ l env typ =
  let destruct_vector_typ' l = function
    | Typ_aux (Typ_app (id, [A_aux (A_nexp n1, _);
                             A_aux (A_order o, _);
                             A_aux (A_typ vtyp, _)]
                       ), _) when string_of_id id = "vector" -> n1, o, vtyp
    | typ -> typ_error env l ("Expected vector type, got " ^ string_of_typ typ)
  in
  destruct_vector_typ' l (Env.expand_synonyms env typ)

let destruct_bitvector_typ l env typ =
  let destruct_bitvector_typ' l = function
    | Typ_aux (Typ_app (id, [A_aux (A_nexp n1, _);
                             A_aux (A_order o, _)]
                       ), _) when string_of_id id = "bitvector" -> n1, o
    | typ -> typ_error env l ("Expected bitvector type, got " ^ string_of_typ typ)
  in
  destruct_bitvector_typ' l (Env.expand_synonyms env typ)

let rec mpat_of_pat : 'a. Env.t -> 'a pat -> 'a mpat =
  fun env (P_aux (aux, ((l, _) as annot)) as pat) ->
  let aux = match aux with
    | P_lit lit -> MP_lit lit
    | P_id id -> MP_id id
    | P_app (id, pats) -> MP_app (id, List.map (mpat_of_pat env) pats)
    | P_view (pat, id, exps) -> MP_view (mpat_of_pat env pat, strip_direction id, exps)
    | P_vector pats -> MP_vector (List.map (mpat_of_pat env) pats)
    | P_vector_concat pats -> MP_vector_concat (List.map (mpat_of_pat env) pats)
    | P_tup pats -> MP_tup (List.map (mpat_of_pat env) pats)
    | P_list pats -> MP_list (List.map (mpat_of_pat env) pats)
    | P_cons (pat1, pat2) -> MP_cons (mpat_of_pat env pat1, mpat_of_pat env pat2)
    | P_string_append pats -> MP_string_append (List.map (mpat_of_pat env) pats)
    | P_typ (typ, pat) -> MP_typ (mpat_of_pat env pat, typ)
    | P_as (pat, id) -> MP_as (mpat_of_pat env pat, id)
    | _ ->
       typ_error env l (string_of_pat pat ^ " is not a valid mapping pattern")
  in
  MP_aux (aux, annot)

let env_of_annot (l, tannot) = match tannot with
  | Some t -> t.env
  | None -> raise (Reporting.err_unreachable l __POS__ "no type annotation")

let env_of_tannot tannot = match tannot with
  | Some t -> t.env
  | None -> raise (Reporting.err_unreachable Parse_ast.Unknown __POS__ "no type annotation")

let typ_of_tannot tannot = match tannot with
  | Some t -> t.typ
  | None -> raise (Reporting.err_unreachable Parse_ast.Unknown __POS__ "no type annotation")

let env_of (E_aux (_, (l, tannot))) = env_of_annot (l, tannot)

let typ_of_annot (l, tannot) = match tannot with
  | Some t -> t.typ
  | None -> raise (Reporting.err_unreachable l __POS__ "no type annotation")

let typ_of (E_aux (_, (l, tannot))) = typ_of_annot (l, tannot)

let env_of (E_aux (_, (l, tannot))) = env_of_annot (l, tannot)

let typ_of_pat (P_aux (_, (l, tannot))) = typ_of_annot (l, tannot)

let env_of_pat (P_aux (_, (l, tannot))) = env_of_annot (l, tannot)

let typ_of_pexp (Pat_aux (_, (l, tannot))) = typ_of_annot (l, tannot)

let env_of_pexp (Pat_aux (_, (l, tannot))) = env_of_annot (l, tannot)

let typ_of_mpat (MP_aux (_, (l, tannot))) = typ_of_annot (l, tannot)

let env_of_mpat (MP_aux (_, (l, tannot))) = env_of_annot (l, tannot)

let typ_of_mpexp (MPat_aux (_, (l, tannot))) = typ_of_annot (l, tannot)

let env_of_mpexp (MPat_aux (_, (l, tannot))) = env_of_annot (l, tannot)

let lexp_typ_of (LEXP_aux (_, (l, tannot))) = typ_of_annot (l, tannot)

let lexp_env_of (LEXP_aux (_, (l, tannot))) = env_of_annot (l, tannot)

let expected_typ_of (l, tannot) = match tannot with
  | Some t -> t.expected
  | None -> raise (Reporting.err_unreachable l __POS__ "no type annotation")

(* Flow typing *)

type simple_numeric =
  | Equal of nexp
  | Constraint of (kid -> n_constraint)
  | Anything

let to_simple_numeric l kids nc (Nexp_aux (aux, _) as n) =
  match aux, kids with
  | Nexp_var v, [v'] when Kid.compare v v' = 0 ->
     Constraint (fun subst -> constraint_subst v (arg_nexp (nvar subst)) nc)
  | _, [] ->
     Equal n
  | _ ->
     typ_error Env.empty l "Numeric type is non-simple"

let union_simple_numeric ex1 ex2 =
  match ex1, ex2 with
  | Equal nexp1, Equal nexp2 ->
     Constraint (fun kid -> nc_or (nc_eq (nvar kid) nexp1) (nc_eq (nvar kid) nexp2))

  | Equal nexp, Constraint c ->
     Constraint (fun kid -> nc_or (nc_eq (nvar kid) nexp) (c kid))

  | Constraint c, Equal nexp ->
     Constraint (fun kid -> nc_or (c kid) (nc_eq (nvar kid) nexp))

  | _, _ -> Anything

let typ_of_simple_numeric = function
  | Anything -> int_typ
  | Equal nexp -> atom_typ nexp
  | Constraint c -> exist_typ c (fun kid -> atom_typ (nvar kid))

let rec big_int_of_nexp (Nexp_aux (nexp, _)) = match nexp with
  | Nexp_constant c -> Some c
  | Nexp_times (n1, n2) ->
     Util.option_binop Big_int.add (big_int_of_nexp n1) (big_int_of_nexp n2)
  | Nexp_sum (n1, n2) ->
     Util.option_binop Big_int.add (big_int_of_nexp n1) (big_int_of_nexp n2)
  | Nexp_minus (n1, n2) ->
     Util.option_binop Big_int.add (big_int_of_nexp n1) (big_int_of_nexp n2)
  | Nexp_exp n ->
     Util.option_map (fun n -> Big_int.pow_int_positive 2 (Big_int.to_int n)) (big_int_of_nexp n)
  | _ -> None

let destruct_atom (Typ_aux (typ_aux, _)) =
  match typ_aux with
  | Typ_app (f, [A_aux (A_nexp nexp, _)])
       when string_of_id f = "atom" ->
     Util.option_map (fun c -> (c, nexp)) (big_int_of_nexp nexp)
  | Typ_app (f, [A_aux (A_nexp nexp1, _); A_aux (A_nexp nexp2, _)])
       when string_of_id f = "range" ->
     begin
       match big_int_of_nexp nexp1, big_int_of_nexp nexp2 with
       | Some c1, Some c2 -> if Big_int.equal c1 c2 then Some (c1, nexp1) else None
       | _ -> None
     end
  | _ -> None

exception Not_a_constraint;;

let rec assert_nexp env exp = destruct_atom_nexp env (typ_of exp)

let rec combine_constraint b f x y = match b, x, y with
  | true,  Some x, Some y -> Some (f x y)
  | true,  Some x, None   -> Some x
  | true,  None,   Some y -> Some y
  | false, Some x, Some y -> Some (f x y)
  | _, _, _ -> None

let rec assert_constraint env b (E_aux (exp_aux, _) as exp) =
  typ_debug ~level:2 (lazy ("Asserting constraint for " ^ string_of_exp exp ^ " : " ^ string_of_typ (typ_of exp)));
  match typ_of exp with
  | Typ_aux (Typ_app (Id_aux (Id "atom_bool", _), [A_aux (A_bool nc, _)]), _) ->
     Some nc
  | _ ->
  match exp_aux with
  | E_constraint nc ->
     Some nc
  | E_lit (L_aux (L_true, _)) -> Some nc_true
  | E_lit (L_aux (L_false, _)) -> Some nc_false
  | E_let (_,e) ->
     assert_constraint env b e (* TODO: beware of fresh type vars *)
  | E_app (op, [x; y]) when string_of_id op = "or_bool" ->
     combine_constraint (not b) nc_or (assert_constraint env b x) (assert_constraint env b y)
  | E_app (op, [x; y]) when string_of_id op = "and_bool" ->
     combine_constraint b nc_and (assert_constraint env b x) (assert_constraint env b y)
  | E_app (op, [x; y]) when string_of_id op = "gteq_int" ->
     option_binop nc_gteq (assert_nexp env x) (assert_nexp env y)
  | E_app (op, [x; y]) when string_of_id op = "lteq_int" ->
     option_binop nc_lteq (assert_nexp env x) (assert_nexp env y)
  | E_app (op, [x; y]) when string_of_id op = "gt_int" ->
     option_binop nc_gt (assert_nexp env x) (assert_nexp env y)
  | E_app (op, [x; y]) when string_of_id op = "lt_int" ->
     option_binop nc_lt (assert_nexp env x) (assert_nexp env y)
  | E_app (op, [x; y]) when string_of_id op = "eq_int" ->
     option_binop nc_eq (assert_nexp env x) (assert_nexp env y)
  | E_app (op, [x; y]) when string_of_id op = "neq_int" ->
     option_binop nc_neq (assert_nexp env x) (assert_nexp env y)
  | _ ->
     None

let rec add_opt_constraint constr env =
  match constr with
  | None -> env
  | Some constr -> Env.add_constraint constr env

let rec add_constraints constrs env =
  List.fold_left (fun env constr -> Env.add_constraint constr env) env constrs

let solve_quant env = function
  | QI_aux (QI_id _, _) -> false
  | QI_aux (QI_constant _, _) -> false
  | QI_aux (QI_constraint nc, _) -> prove __POS__ env nc

(* When doing implicit type coercion, for performance reasons we want
   to filter out the possible casts to only those that could
   reasonably apply. We don't mind if we try some coercions that are
   impossible, but we should be careful to never rule out a possible
   cast - match_typ and filter_casts implement this logic. It must be
   the case that if two types unify, then they match. *)
let rec match_typ env typ1 typ2 =
  let Typ_aux (typ1_aux, _) = Env.expand_synonyms env typ1 in
  let Typ_aux (typ2_aux, _) = Env.expand_synonyms env typ2 in
  match typ1_aux, typ2_aux with
  | Typ_exist (_, _, typ1), _ -> match_typ env typ1 typ2
  | _, Typ_exist (_, _, typ2) -> match_typ env typ1 typ2
  | _, Typ_var kid2 -> true
  | Typ_id v1, Typ_id v2 when Id.compare v1 v2 = 0 -> true
  | Typ_id v1, Typ_id v2 when string_of_id v1 = "int" && string_of_id v2 = "nat" -> true
  | Typ_tup typs1, Typ_tup typs2 -> List.for_all2 (match_typ env) typs1 typs2
  | Typ_id v, Typ_app (f, _) when string_of_id v = "nat" && string_of_id f = "atom" -> true
  | Typ_id v, Typ_app (f, _) when string_of_id v = "int" &&  string_of_id f = "atom" -> true
  | Typ_id v, Typ_app (f, _) when string_of_id v = "nat" &&  string_of_id f = "range" -> true
  | Typ_id v, Typ_app (f, _) when string_of_id v = "int" &&  string_of_id f = "range" -> true
  | Typ_id v, Typ_app (f, _) when string_of_id v = "bool" &&  string_of_id f = "atom_bool" -> true
  | Typ_app (f, _), Typ_id v when string_of_id v = "bool" &&  string_of_id f = "atom_bool" -> true
  | Typ_app (f1, _), Typ_app (f2, _) when string_of_id f1 = "range" && string_of_id f2 = "atom" -> true
  | Typ_app (f1, _), Typ_app (f2, _) when string_of_id f1 = "atom" && string_of_id f2 = "range" -> true
  | Typ_app (f1, _), Typ_app (f2, _) when Id.compare f1 f2 = 0 -> true
  | Typ_id v1, Typ_app (f2, _) when Id.compare v1 f2 = 0 -> true
  | Typ_app (f1, _), Typ_id v2 when Id.compare f1 v2 = 0 -> true
  | _, _ -> false

let rec filter_casts env from_typ to_typ casts =
  match casts with
  | (cast :: casts) ->
     begin
       let (quant, cast_typ) = Env.get_val_spec cast env in
       match cast_typ with
       (* A cast should be a function A -> B and have only a single argument type. *)
       | Typ_aux (Typ_fn (arg_typs, cast_to_typ, _), _) ->
          begin match List.filter is_not_implicit arg_typs with
          | [cast_from_typ] when match_typ env from_typ cast_from_typ && match_typ env to_typ cast_to_typ ->
             typ_print (lazy ("Considering cast " ^ string_of_typ cast_typ
                              ^ " for " ^ string_of_typ from_typ ^ " to " ^ string_of_typ to_typ));
             cast :: filter_casts env from_typ to_typ casts
          | _ -> filter_casts env from_typ to_typ casts
          end
       | _ -> filter_casts env from_typ to_typ casts
     end
  | [] -> []

let crule r env exp typ =
  incr depth;
  typ_print (lazy (Util.("Check " |> cyan |> clear) ^ string_of_exp exp ^ " <= " ^ string_of_typ typ));
  try
    let checked_exp = r env exp typ in
    Env.wf_typ env (typ_of checked_exp);
    decr depth; checked_exp
  with
  | Type_error (env, l, err) -> decr depth; typ_raise env l err

let irule r env exp =
  incr depth;
  try
    let inferred_exp = r env exp in
    typ_print (lazy (Util.("Infer " |> blue |> clear) ^ string_of_exp exp ^ " => " ^ string_of_typ (typ_of inferred_exp)));
    Env.wf_typ env (typ_of inferred_exp);
    decr depth;
    inferred_exp
  with
  | Type_error (env, l, err) -> decr depth; typ_raise env l err

(* This function adds useful assertion messages to asserts missing them *)
let assert_msg = function
  | E_aux (E_lit (L_aux (L_string "", _)), (l, _)) ->
     let open Reporting in
     locate (fun _ -> l) (mk_lit_exp (L_string (short_loc_to_string l)))
  | msg -> msg

let strip_exp : 'a exp -> unit exp = function exp -> map_exp_annot (fun (l, _) -> (l, ())) exp
let strip_pat : 'a pat -> unit pat = function pat -> map_pat_annot (fun (l, _) -> (l, ())) pat
let strip_pexp : 'a pexp -> unit pexp = function pexp -> map_pexp_annot (fun (l, _) -> (l, ())) pexp
let strip_lexp : 'a lexp -> unit lexp = function lexp -> map_lexp_annot (fun (l, _) -> (l, ())) lexp

let strip_mpat : 'a. 'a mpat -> unit mpat = function mpat -> map_mpat_annot (fun (l, _) -> (l, ())) mpat
let strip_mpexp : 'a. 'a mpexp -> unit mpexp = function mpexp -> map_mpexp_annot (fun (l, _) -> (l, ())) mpexp
let strip_mapcl : 'a. 'a mapcl -> unit mapcl = function mapcl -> map_mapcl_annot (fun (l, _) -> (l, ())) mapcl

let fresh_var =
  let counter = ref 0 in
  fun () -> let n = !counter in
            let () = counter := n+1 in
            mk_id ("v#" ^ string_of_int n)

let rec check_exp env (E_aux (exp_aux, (l, ())) as exp : unit exp) (Typ_aux (typ_aux, _) as typ) : tannot exp =
  let annot_exp_effect exp typ' eff = E_aux (exp, (l, mk_expected_tannot env typ' eff (Some typ))) in
  let add_effect exp eff = match exp with
    | E_aux (exp, (l, Some tannot)) -> E_aux (exp, (l, Some { tannot with effect = eff }))
    | _ -> failwith "Tried to add effect to unannoted expression"
  in
  let annot_exp exp typ = annot_exp_effect exp typ no_effect in
  match (exp_aux, typ_aux) with
  | E_block exps, _ ->
     annot_exp (E_block (check_block l env exps (Some typ))) typ
  | E_case (exp, cases), _ ->
     Pattern_completeness.check l (Env.pattern_completeness_ctx env) cases;
     let inferred_exp = irule infer_exp env exp in
     let inferred_typ = typ_of inferred_exp in
     annot_exp (E_case (inferred_exp, List.map (fun case -> check_case env inferred_typ case typ) cases)) typ
  | E_try (exp, cases), _ ->
     let checked_exp = crule check_exp env exp typ in
     annot_exp (E_try (checked_exp, List.map (fun case -> check_case env exc_typ case typ) cases)) typ
  | E_cons (x, xs), _ ->
     begin
       match is_list (Env.expand_synonyms env typ) with
       | Some elem_typ ->
          let checked_xs = crule check_exp env xs typ in
          let checked_x = crule check_exp env x elem_typ in
          annot_exp (E_app (mk_id "__cons", [checked_x; checked_xs])) typ
       | None -> typ_error env l ("Cons " ^ string_of_exp exp ^ " must have list type, got " ^ string_of_typ typ)
     end
  | E_list xs, _ ->
     begin
       match is_list (Env.expand_synonyms env typ) with
       | Some elem_typ ->
          let checked_xs = List.map (fun x -> crule check_exp env x elem_typ) xs in
          annot_exp (E_list checked_xs) typ
       | None -> typ_error env l ("List " ^ string_of_exp exp ^ " must have list type, got " ^ string_of_typ typ)
     end
  | E_record_update (exp, fexps), _ ->
     (* TODO: this could also infer exp - also fix code duplication with E_record below *)
     let checked_exp = crule check_exp env exp typ in
     let rectyp_id = match Env.expand_synonyms env typ with
       | Typ_aux (Typ_id rectyp_id, _) | Typ_aux (Typ_app (rectyp_id, _), _) when Env.is_record rectyp_id env ->
          rectyp_id
       | _ -> typ_error env l ("The type " ^ string_of_typ typ ^ " is not a record")
     in
     let check_fexp (FE_aux (FE_Fexp (field, exp), (l, ()))) =
       let (typq, rectyp_q, field_typ, _) = Env.get_accessor rectyp_id field env in
       let unifiers = try unify l env (tyvars_of_typ rectyp_q) rectyp_q typ with Unification_error (l, m) -> typ_error env l ("Unification error: " ^ m) in
       let field_typ' = subst_unifiers unifiers field_typ in
       let checked_exp = crule check_exp env exp field_typ' in
       FE_aux (FE_Fexp (field, checked_exp), (l, None))
     in
     annot_exp (E_record_update (checked_exp, List.map check_fexp fexps)) typ
  | E_record fexps, _ ->
     (* TODO: check record fields are total *)
     let rectyp_id = match Env.expand_synonyms env typ with
       | Typ_aux (Typ_id rectyp_id, _) | Typ_aux (Typ_app (rectyp_id, _), _) when Env.is_record rectyp_id env ->
          rectyp_id
       | _ -> typ_error env l ("The type " ^ string_of_typ typ ^ " is not a record")
     in
     let check_fexp (FE_aux (FE_Fexp (field, exp), (l, ()))) =
       let (typq, rectyp_q, field_typ, _) = Env.get_accessor rectyp_id field env in
       let unifiers = try unify l env (tyvars_of_typ rectyp_q) rectyp_q typ with Unification_error (l, m) -> typ_error env l ("Unification error: " ^ m) in
       let field_typ' = subst_unifiers unifiers field_typ in
       let checked_exp = crule check_exp env exp field_typ' in
       FE_aux (FE_Fexp (field, checked_exp), (l, None))
     in
     annot_exp (E_record (List.map check_fexp fexps)) typ
  | E_let (LB_aux (letbind, (let_loc, _)), exp), _ ->
     begin
       match letbind with
       | LB_val (P_aux (P_typ (ptyp, _), _) as pat, bind) ->
          Env.wf_typ env ptyp;
          let checked_bind = crule check_exp env bind ptyp in
          let tpat, env = bind_pat_no_guard env pat ptyp in
          annot_exp (E_let (LB_aux (LB_val (tpat, checked_bind), (let_loc, None)), crule check_exp env exp typ)) typ
       | LB_val (pat, bind) ->
          let inferred_bind = irule infer_exp env bind in
          let tpat, env = bind_pat_no_guard env pat (typ_of inferred_bind) in
          annot_exp (E_let (LB_aux (LB_val (tpat, inferred_bind), (let_loc, None)), crule check_exp env exp typ)) typ
     end
  | E_app_infix (x, op, y), _ ->
     check_exp env (E_aux (E_app (deinfix op, [x; y]), (l, ()))) typ
  | E_app (f, [E_aux (E_constraint nc, _)]), _ when string_of_id f = "_prove" ->
     Env.wf_constraint env nc;
     if prove __POS__ env nc
     then annot_exp (E_lit (L_aux (L_unit, Parse_ast.Unknown))) unit_typ
     else typ_error env l ("Cannot prove " ^ string_of_n_constraint nc)
  | E_app (f, [E_aux (E_constraint nc, _)]), _ when string_of_id f = "_not_prove" ->
     Env.wf_constraint env nc;
     if prove __POS__ env nc
     then typ_error env l ("Can prove " ^ string_of_n_constraint nc)
     else annot_exp (E_lit (L_aux (L_unit, Parse_ast.Unknown))) unit_typ
  | E_app (f, [E_aux (E_cast (typ, exp), _)]), _ when string_of_id f = "_check" ->
     Env.wf_typ env typ;
     let _ = crule check_exp env exp typ in
     annot_exp (E_lit (L_aux (L_unit, Parse_ast.Unknown))) unit_typ
  | E_app (f, [E_aux (E_cast (typ, exp), _)]), _ when string_of_id f = "_not_check" ->
     Env.wf_typ env typ;
     if (try (ignore (crule check_exp env exp typ); false) with Type_error _ -> true)
     then annot_exp (E_lit (L_aux (L_unit, Parse_ast.Unknown))) unit_typ
     else typ_error env l (Printf.sprintf "Expected _not_check(%s : %s) to fail" (string_of_exp exp) (string_of_typ typ))
  (* All constructors and mappings are treated as having one argument
     so Ctor(x, y) is checked as Ctor((x, y)) *)
  | E_app (f, x :: y :: zs), _ when Env.is_union_constructor f env ->
     typ_print (lazy ("Checking multiple argument constructor: " ^ string_of_id f));
     crule check_exp env (mk_exp ~loc:l (E_app (f, [mk_exp ~loc:l (E_tuple (x :: y :: zs))]))) typ
  | E_app (mapping, xs), _ when Env.is_mapping (strip_direction mapping) env ->
     check_mapping (fun exp env -> crule check_exp exp env typ) l env mapping xs
  | E_app (f, xs), _ when List.length (Env.get_overloads f env) > 0 ->
     let rec try_overload = function
       | (errs, []) -> typ_raise env l (Err_no_overloading (f, errs))
       | (errs, (f :: fs)) -> begin
           typ_print (lazy ("Overload: " ^ string_of_id f ^ "(" ^ string_of_list ", " string_of_exp xs ^ ")"));
           try crule check_exp env (E_aux (E_app (f, xs), (l, ()))) typ with
           | Type_error (_, _, err) ->
              typ_debug (lazy "Error");
              try_overload (errs @ [(f, err)], fs)
         end
     in
     try_overload ([], Env.get_overloads f env)
  | E_app (f, [x; y]), _ when string_of_id f = "and_bool" || string_of_id f = "or_bool" ->
     (* We have to ensure that the type of y in (x || y) and (x && y)
        is non-empty, otherwise it could force the entire type of the
        expression to become empty even when unevaluted due to
        short-circuiting. *)
     begin match destruct_exist (typ_of (irule infer_exp env y)) with
     | None | Some (_, NC_aux (NC_true, _), _) ->
        let inferred_exp = infer_funapp l env f [x; y] (Some typ) in
        type_coercion env inferred_exp typ
     | Some _ ->
        let inferred_exp = infer_funapp l env f [x; mk_exp (E_cast (bool_typ, y))] (Some typ) in
        type_coercion env inferred_exp typ
     | exception Type_error _ ->
        let inferred_exp = infer_funapp l env f [x; mk_exp (E_cast (bool_typ, y))] (Some typ) in
        type_coercion env inferred_exp typ
     end
  | E_app (f, xs), _ ->
     let inferred_exp = infer_funapp l env f xs (Some typ) in
     type_coercion env inferred_exp typ
  | E_return exp, _ ->
     let checked_exp = match Env.get_ret_typ env with
       | Some ret_typ -> crule check_exp env exp ret_typ
       | None -> typ_error env l "Cannot use return outside a function"
     in
     annot_exp (E_return checked_exp) typ
  | E_tuple exps, Typ_tup typs when List.length exps = List.length typs ->
     let checked_exps = List.map2 (fun exp typ -> crule check_exp env exp typ) exps typs in
     annot_exp (E_tuple checked_exps) typ
  | E_if (cond, then_branch, else_branch), _ ->
     let cond' = try irule infer_exp env cond with Type_error _ -> crule check_exp env cond bool_typ in
     begin match destruct_exist (typ_of cond') with
     | Some (kopts, nc, Typ_aux (Typ_app (ab, [A_aux (A_bool flow, _)]), _)) when string_of_id ab = "atom_bool" ->
        let env = add_existential l kopts nc env in
        let then_branch' = crule check_exp (Env.add_constraint flow env) then_branch typ in
        let else_branch' = crule check_exp (Env.add_constraint (nc_not flow) env) else_branch typ in
        annot_exp (E_if (cond', then_branch', else_branch')) typ
     | _ ->
        let cond' = type_coercion env cond' bool_typ in
        let then_branch' = crule check_exp (add_opt_constraint (assert_constraint env true cond') env) then_branch typ in
        let else_branch' = crule check_exp (add_opt_constraint (option_map nc_not (assert_constraint env false cond')) env) else_branch typ in
        annot_exp (E_if (cond', then_branch', else_branch')) typ
     end
  | E_exit exp, _ ->
     let checked_exp = crule check_exp env exp unit_typ in
     annot_exp_effect (E_exit checked_exp) typ (mk_effect [BE_escape])
  | E_throw exp, _ ->
     let checked_exp = crule check_exp env exp exc_typ in
     annot_exp_effect (E_throw checked_exp) typ (mk_effect [BE_escape])
  | E_var (lexp, bind, exp), _ ->
     let lexp, bind, env = match bind_assignment env lexp bind with
       | E_aux (E_assign (lexp, bind), _), env -> lexp, bind, env
       | _, _ -> assert false
     in
     let checked_exp = crule check_exp env exp typ in
     annot_exp (E_var (lexp, bind, checked_exp)) typ
  | E_internal_return exp, _ ->
     let checked_exp = crule check_exp env exp typ in
     annot_exp (E_internal_return checked_exp) typ
  | E_internal_plet (pat, bind, body), _ ->
     let bind_exp, ptyp = match pat with
       | P_aux (P_typ (ptyp, _), _) ->
          Env.wf_typ env ptyp;
          let checked_bind = crule check_exp env bind ptyp in
          checked_bind, ptyp
       | _ ->
          let inferred_bind = irule infer_exp env bind in
          inferred_bind, typ_of inferred_bind in
     let tpat, env = bind_pat_no_guard env pat ptyp in
     (* Propagate constraint assertions on the lhs of monadic binds to the rhs *)
     let env = match bind_exp with
       | E_aux (E_assert (constr_exp, _), _) ->
          begin
            match assert_constraint env true constr_exp with
            | Some nc ->
               typ_print (lazy ("Adding constraint " ^ string_of_n_constraint nc ^ " for assert"));
               Env.add_constraint nc env
            | None -> env
          end
       | E_aux (E_if (cond, e_t, e_e), _) ->
          begin
            match unaux_exp (fst (uncast_exp e_t)) with
            | E_throw _ | E_block [E_aux (E_throw _, _)] ->
               add_opt_constraint (option_map nc_not (assert_constraint env false cond)) env
            | _ -> env
          end
       | _ -> env in
     let checked_body = crule check_exp env body typ in
     annot_exp (E_internal_plet (tpat, bind_exp, checked_body)) typ
  | E_vector vec, _ ->
     let len, ord, vtyp = match destruct_any_vector_typ l env typ with
       | Destruct_vector (len, ord, vtyp) -> len, ord, vtyp
       | Destruct_bitvector (len, ord) -> len, ord, bit_typ
     in
     let checked_items = List.map (fun i -> crule check_exp env i vtyp) vec in
     if prove __POS__ env (nc_eq (nint (List.length vec)) (nexp_simp len)) then annot_exp (E_vector checked_items) typ
     else typ_error env l "List length didn't match" (* FIXME: improve error message *)
  | E_lit (L_aux (L_undef, _) as lit), _ ->
     if is_typ_monomorphic typ || Env.polymorphic_undefineds env
     then annot_exp_effect (E_lit lit) typ (mk_effect [BE_undef])
     else typ_error env l ("Type " ^ string_of_typ typ ^ " failed undefined monomorphism restriction")
  | E_lit (L_aux (L_string str, _) as lit), Typ_regex regex ->
     if Str.string_match (Str.regexp regex) str 0
     then annot_exp (E_lit lit) typ
     else typ_error env l (Printf.sprintf "String %s did not match regular expression type %s" str regex)
  | _, _ ->
     let inferred_exp = irule infer_exp env exp in
     type_coercion env inferred_exp typ

and check_block l env exps ret_typ =
  let final env exp = match ret_typ with
    | Some typ -> crule check_exp env exp typ
    | None -> irule infer_exp env exp
  in
  let annot_exp_effect exp typ eff exp_typ = E_aux (exp, (l, mk_expected_tannot env typ eff exp_typ)) in
  let annot_exp exp typ exp_typ = annot_exp_effect exp typ no_effect exp_typ in
  match Nl_flow.analyze exps with
  | [] -> (match ret_typ with Some typ -> typ_equality l env typ unit_typ; [] | None -> [])
  | [exp] -> [final env exp]
  | (E_aux (E_assign (lexp, bind), _) :: exps) ->
     let texp, env = bind_assignment env lexp bind in
     texp :: check_block l env exps ret_typ
  | ((E_aux (E_assert (constr_exp, msg), _) as exp) :: exps) ->
     let msg = assert_msg msg in
     let constr_exp = crule check_exp env constr_exp bool_typ in
     let checked_msg = crule check_exp env msg string_typ in
     let env = match assert_constraint env true constr_exp with
       | Some nc ->
          typ_print (lazy (adding ^ "constraint " ^ string_of_n_constraint nc ^ " for assert"));
          Env.add_constraint nc env
       | None -> env
     in
     let texp = annot_exp_effect (E_assert (constr_exp, checked_msg)) unit_typ (mk_effect [BE_escape]) (Some unit_typ) in
     texp :: check_block l env exps ret_typ
  | ((E_aux (E_if (cond, (E_aux (E_throw _, _) | E_aux (E_block [E_aux (E_throw _, _)], _)), _), _) as exp) :: exps) ->
     let texp = crule check_exp env exp (mk_typ (Typ_id (mk_id "unit"))) in
     let cond' = crule check_exp env cond (mk_typ (Typ_id (mk_id "bool"))) in
     let env = add_opt_constraint (option_map nc_not (assert_constraint env false cond')) env in
     texp :: check_block l env exps ret_typ
  | (exp :: exps) ->
     let texp = crule check_exp env exp (mk_typ (Typ_id (mk_id "unit"))) in
     texp :: check_block l env exps ret_typ

and check_case env pat_typ pexp typ =
  let pat,guard,case,((l,_) as annot) = destruct_pexp pexp in
  match bind_pat env pat pat_typ with
  | tpat, env, guards ->
     let guard = match guard, guards with
       | None, h::t -> Some (h,t)
       | Some x, l -> Some (x,l)
       | None, [] -> None
     in
     let guard = match guard with
       | Some (h,t) ->
          Some (List.fold_left (fun acc guard -> mk_exp (E_app_infix (acc, mk_id "&", guard))) h t)
       | None -> None
     in
     let checked_guard, env' = match guard with
       | None -> None, env
       | Some guard ->
          let checked_guard = check_exp env guard bool_typ in
          Some checked_guard, add_opt_constraint (assert_constraint env true checked_guard) env
     in
     let checked_case = crule check_exp env' case typ in
     construct_pexp (tpat, checked_guard, checked_case, (l, None))
  (* AA: Not sure if we still need this *)
  | exception (Type_error _ as typ_exn) ->
     match pat with
     | P_aux (P_lit lit, _) ->
        let guard' = mk_exp (E_app_infix (mk_exp (E_id (mk_id "p#")), mk_id "==", mk_exp (E_lit lit))) in
        let guard = match guard with
          | None -> guard'
          | Some guard -> mk_exp (E_app_infix (guard, mk_id "&", guard'))
        in
        check_case env pat_typ (Pat_aux (Pat_when (mk_pat (P_id (mk_id "p#")), guard, case), annot)) typ
     | _ -> raise typ_exn

and check_mpexp direction env mpexp typ =
  let mpat, guard, ((l,_) as annot) = destruct_mpexp mpexp in
  match bind_pat_no_guard env (pat_of_mpat direction (strip_mpat mpat)) typ with
  | checked_pat, env ->
     let checked_guard, env' = match guard with
       | None -> None, env
       | Some guard ->
          let checked_guard = check_exp env guard bool_typ in
          Some checked_guard, env
     in
     construct_mpexp (mpat_of_pat env checked_pat, checked_guard, (l, None)), env

(* type_coercion env exp typ takes a fully annoted (i.e. already type
   checked) expression exp, and attempts to cast (coerce) it to the
   type typ by inserting a coercion function that transforms the
   annotated expression into the correct type. Returns an annoted
   expression consisting of a type coercion function applied to exp,
   or throws a type error if the coercion cannot be performed. *)
and type_coercion env (E_aux (_, (l, _)) as annotated_exp) typ =
  let strip exp_aux = strip_exp (E_aux (exp_aux, (Parse_ast.Unknown, None))) in
  let annot_exp exp typ' = E_aux (exp, (l, mk_expected_tannot env typ' no_effect (Some typ))) in
  let switch_exp_typ exp = match exp with
    | E_aux (exp, (l, Some tannot)) -> E_aux (exp, (l, Some { tannot with expected = Some typ }))
    | _ -> failwith "Cannot switch type for unannotated function"
  in
  let rec try_casts trigger errs = function
    | [] -> typ_raise env l (Err_no_casts (strip_exp annotated_exp, typ_of annotated_exp, typ, trigger, errs))
    | (cast :: casts) -> begin
        typ_print (lazy ("Casting with " ^ string_of_id cast ^ " expression " ^ string_of_exp annotated_exp ^ " to " ^ string_of_typ typ));
        try
          let checked_cast = crule check_exp (Env.no_casts env) (strip (E_app (cast, [annotated_exp]))) typ in
          annot_exp (E_cast (typ, checked_cast)) typ
        with
        | Type_error (_, _, err) -> try_casts trigger (err :: errs) casts
      end
  in
  begin
    try
      typ_debug (lazy ("Performing type coercion: from " ^ string_of_typ (typ_of annotated_exp) ^ " to " ^ string_of_typ typ));
      subtyp l env (typ_of annotated_exp) typ; switch_exp_typ annotated_exp
    with
    | Type_error (_, _, trigger) when Env.allow_casts env ->
       let casts = filter_casts env (typ_of annotated_exp) typ (Env.get_casts env) in
       try_casts trigger [] casts
    | Type_error (env, l, err) -> typ_raise env l err
  end

(* type_coercion_unify env exp typ attempts to coerce exp to a type
   exp_typ in the same way as type_coercion, except it is only
   required that exp_typ unifies with typ. Returns the annotated
   coercion as with type_coercion and also a set of unifiers, or
   throws a unification error *)
and type_coercion_unify env goals (E_aux (_, (l, _)) as annotated_exp) typ =
  let strip exp_aux = strip_exp (E_aux (exp_aux, (Parse_ast.Unknown, None))) in
  let annot_exp exp typ' = E_aux (exp, (l, mk_expected_tannot env typ' no_effect (Some typ))) in
  let switch_typ exp typ = match exp with
    | E_aux (exp, (l, Some tannot)) -> E_aux (exp, (l, Some { tannot with typ = typ }))
    | _ -> failwith "Cannot switch type for unannotated expression"
  in
  let rec try_casts = function
    | [] -> unify_error l "No valid casts resulted in unification"
    | (cast :: casts) -> begin
        typ_print (lazy ("Casting with " ^ string_of_id cast ^ " expression " ^ string_of_exp annotated_exp ^ " for unification"));
        try
          let inferred_cast = irule infer_exp (Env.no_casts env) (strip (E_app (cast, [annotated_exp]))) in
          let ityp, env = bind_existential l None (typ_of inferred_cast) env in
          inferred_cast, unify l env (KidSet.diff goals (ambiguous_vars typ)) typ ityp, env
        with
        | Type_error (_, _, err) -> try_casts casts
        | Unification_error (_, err) -> try_casts casts
      end
  in
  begin
    try
      typ_debug (lazy ("Coercing unification: from " ^ string_of_typ (typ_of annotated_exp) ^ " to " ^ string_of_typ typ));
      let atyp, env = bind_existential l None (typ_of annotated_exp) env in
      let atyp, env = bind_tuple_existentials l None atyp env in
      annotated_exp, unify l env (KidSet.diff goals (ambiguous_vars typ)) typ atyp, env
    with
    | Unification_error (_, m) when Env.allow_casts env ->
       let casts = filter_casts env (typ_of annotated_exp) typ (Env.get_casts env) in
       try_casts casts
  end

and bind_pat_no_guard env (P_aux (_, (l, _)) as pat) typ =
  match bind_pat env pat typ with
  | _, _, _ :: _ -> typ_error env l ("Pattern " ^ string_of_pat pat ^ " would introduce a guard where one is not allowed")
  | tpat, env, [] -> tpat, env

and bind_pat env (P_aux (pat_aux, (l, ())) as pat) (Typ_aux (typ_aux, _) as typ) =
  let (Typ_aux (typ_aux, _) as typ), env = bind_existential l (name_pat pat) typ env in
  typ_print (lazy (Util.("Binding " |> yellow |> clear) ^ string_of_pat pat ^  " to " ^ string_of_typ typ));
  let annot_pat pat typ' = P_aux (pat, (l, mk_expected_tannot env typ' no_effect (Some typ))) in
  let switch_typ pat typ = match pat with
    | P_aux (pat_aux, (l, Some tannot)) -> P_aux (pat_aux, (l, Some { tannot with typ = typ }))
    | _ -> typ_error env l "Cannot switch type for unannotated pattern"
  in
  let bind_tuple_pat (tpats, env, guards) pat typ =
    let tpat, env, guards' = bind_pat env pat typ in tpat :: tpats, env, guards' @ guards
  in
  match pat_aux with
  | P_id v ->
     begin
       (* If the identifier we're matching on is also a constructor of
          a union, that's probably a mistake, so warn about it. *)
       if Env.is_union_constructor v env then
         Reporting.warn (Printf.sprintf "Identifier %s found in pattern is also a union constructor at"
                                        (string_of_id v))
                        l ""
       else ();
       match Env.lookup_id v env with
       | Local _ | Unbound -> annot_pat (P_id v) typ, Env.add_local v (Immutable, typ) env, []
       | Register _ ->
          typ_error env l ("Cannot shadow register in pattern " ^ string_of_pat pat)
       | Enum enum -> subtyp l env enum typ; annot_pat (P_id v) typ, env, []
     end
  | P_var (pat, typ_pat) ->
     let env = bind_typ_pat env typ_pat typ in
     let typed_pat, env, guards = bind_pat env pat typ in
     annot_pat (P_var (typed_pat, typ_pat)) typ, env, guards
  | P_wild -> annot_pat P_wild typ, env, []
  | P_or (pat1, pat2) ->
     let tpat1, env1, guards1 = bind_pat (Env.no_bindings env) pat1 typ in
     let tpat2, env2, guards2 = bind_pat (Env.no_bindings env) pat2 typ in
     annot_pat (P_or (tpat1, tpat2)) typ, env, guards1 @ guards2
  | P_not pat ->
     let tpat, env', guards = bind_pat (Env.no_bindings env) pat typ in
     annot_pat (P_not(tpat)) typ, env, guards
  | P_cons (hd_pat, tl_pat) ->
     begin
       match Env.expand_synonyms env typ with
       | Typ_aux (Typ_app (f, [A_aux (A_typ ltyp, _)]), _) when Id.compare f (mk_id "list") = 0 ->
          let hd_pat, env, hd_guards = bind_pat env hd_pat ltyp in
          let tl_pat, env, tl_guards = bind_pat env tl_pat typ in
          annot_pat (P_cons (hd_pat, tl_pat)) typ, env, hd_guards @ tl_guards
       | _ -> typ_error env l "Cannot match cons pattern against non-list type"
     end
  | P_list pats ->
     begin
       match Env.expand_synonyms env typ with
       | Typ_aux (Typ_app (f, [A_aux (A_typ ltyp, _)]), _) when Id.compare f (mk_id "list") = 0 ->
          let rec process_pats env = function
            | [] -> [], env, []
            | (pat :: pats) ->
               let pat', env, guards = bind_pat env pat ltyp in
               let pats', env, guards' = process_pats env pats in
               pat' :: pats', env, guards @ guards'
          in
          let pats, env, guards = process_pats env pats in
          annot_pat (P_list pats) typ, env, guards
       | _ -> typ_error env l ("Cannot match list pattern " ^ string_of_pat pat ^ "  against non-list type " ^ string_of_typ typ)
     end
  | P_tup [] ->
     begin
       match Env.expand_synonyms env typ with
       | Typ_aux (Typ_id typ_id, _) when string_of_id typ_id = "unit" ->
          annot_pat (P_tup []) typ, env, []
       | _ -> typ_error env l "Cannot match unit pattern against non-unit type"
     end
  | P_tup pats ->
     begin
       match Env.expand_synonyms env typ with
       | Typ_aux (Typ_tup typs, _) ->
          let tpats, env, guards =
            try List.fold_left2 bind_tuple_pat ([], env, []) pats typs with
            | Invalid_argument _ -> typ_error env l "Tuple pattern and tuple type have different length"
          in
          annot_pat (P_tup (List.rev tpats)) typ, env, guards
       | _ ->
          typ_error env l (Printf.sprintf "Cannot bind tuple pattern %s against non tuple type %s"
                         (string_of_pat pat) (string_of_typ typ))
     end
  | P_app (f, [pat]) when Env.is_union_constructor f env ->
     let (typq, ctor_typ) = Env.get_union_id f env in
     let quants = quant_items typq in
     begin match Env.expand_synonyms env ctor_typ with
     | Typ_aux (Typ_fn ([arg_typ], ret_typ, _), _) ->
        begin
          try
            let goals = quant_kopts typq |> List.map kopt_kid |> KidSet.of_list in
            typ_debug (lazy ("Unifying " ^ string_of_bind (typq, ctor_typ) ^ " for pattern " ^ string_of_typ typ));
            let unifiers = unify l env goals ret_typ typ in
            let arg_typ' = subst_unifiers unifiers arg_typ in
            let quants' = List.fold_left (instantiate_quants env) quants (KBindings.bindings unifiers) in
            if not (List.for_all (solve_quant env) quants') then
              typ_raise env l (Err_unresolved_quants (f, quants', Env.get_locals env, Env.get_constraints env))
            else ();
            let ret_typ' = subst_unifiers unifiers ret_typ in
            let arg_typ', env = bind_existential l None arg_typ' env in
            let tpat, env, guards = bind_pat env pat arg_typ' in
            annot_pat (P_app (f, [tpat])) typ, env, guards
          with
          | Unification_error (l, m) -> typ_error env l ("Unification error when pattern matching against union constructor: " ^ m)
        end
     | _ -> typ_error env l ("Mal-formed constructor " ^ string_of_id f ^ " with type " ^ string_of_typ ctor_typ)
     end
  | P_app (f, pats) when Env.is_union_constructor f env ->
     (* Treat Ctor(x, y) as Ctor((x, y)) *)
     bind_pat env (P_aux (P_app (f, [mk_pat (P_tup pats)]), (l, ()))) typ
  | P_as (pat, id) ->
     let (typed_pat, env, guards) = bind_pat env pat typ in
     annot_pat (P_as (typed_pat, id)) (typ_of_pat typed_pat), Env.add_local id (Immutable, typ_of_pat typed_pat) env, guards
  (* This is a special case for flow typing when we match a constant numeric literal. *)
  | P_lit (L_aux (L_num n, _) as lit) when is_atom typ ->
     let nexp = match destruct_atom_nexp env typ with Some n -> n | None -> assert false in
     annot_pat (P_lit lit) (atom_typ (nconstant n)), Env.add_constraint (nc_eq nexp (nconstant n)) env, []
  | P_lit (L_aux (L_true, _) as lit) when is_atom_bool typ ->
     let nc = match destruct_atom_bool env typ with Some nc -> nc | None -> assert false in
     annot_pat (P_lit lit) (atom_bool_typ nc_true), Env.add_constraint nc env, []
  | P_lit (L_aux (L_false, _) as lit) when is_atom_bool typ ->
     let nc = match destruct_atom_bool env typ with Some nc -> nc | None -> assert false in
     annot_pat (P_lit lit) (atom_bool_typ nc_false), Env.add_constraint (nc_not nc) env, []
  | _ ->
     let (inferred_pat, env, guards) = infer_pat env pat in
     match subtyp l env typ (typ_of_pat inferred_pat) with
     | () -> switch_typ inferred_pat (typ_of_pat inferred_pat), env, guards
     | exception (Type_error _ as typ_exn) ->
        match pat_aux with
        | P_lit lit ->
           let var = fresh_var () in
           let guard = locate (fun _ -> l) (mk_exp (E_app_infix (mk_exp (E_id var), mk_id "==", mk_exp (E_lit lit)))) in
           let (typed_pat, env, guards) = bind_pat env (mk_pat (P_id var)) typ in
           typed_pat, env, guard::guards
        | _ -> raise typ_exn

and infer_pat env (P_aux (pat_aux, (l, ())) as pat) =
  let annot_pat pat typ = P_aux (pat, (l, mk_tannot env typ no_effect)) in
  match pat_aux with
  | P_id v ->
     begin
       match Env.lookup_id v env with
       | Local (Immutable, _) | Unbound ->
          typ_error env l ("Cannot infer identifier in pattern " ^ string_of_pat pat ^ " - try adding a type annotation")
       | Local (Mutable, _) | Register _ ->
          typ_error env l ("Cannot shadow mutable local or register in switch statement pattern " ^ string_of_pat pat)
       | Enum enum -> annot_pat (P_id v) enum, env, []
     end
  | P_typ (typ_annot, pat) ->
     Env.wf_typ env typ_annot;
     let (typed_pat, env, guards) = bind_pat env pat typ_annot in
     annot_pat (P_typ (typ_annot, typed_pat)) typ_annot, env, guards
  | P_lit lit ->
     annot_pat (P_lit lit) (infer_lit env lit), env, []
  | P_vector (pat :: pats) ->
     let fold_pats (pats, env, guards) pat =
       let typed_pat, env, guards' = bind_pat env pat bit_typ in
       pats @ [typed_pat], env, guards' @ guards
     in
     let pats, env, guards = List.fold_left fold_pats ([], env, []) (pat :: pats) in
     let len = nexp_simp (nint (List.length pats)) in
     let etyp = typ_of_pat (List.hd pats) in
     List.iter (fun pat -> typ_equality l env etyp (typ_of_pat pat)) pats;
     annot_pat (P_vector pats) (bits_typ env len), env, guards
  | P_vector_concat (pat :: pats) ->
     let fold_pats (pats, env, guards) pat =
       let inferred_pat, env, guards' = infer_pat env pat in
       pats @ [inferred_pat], env, guards' @ guards
     in
     let inferred_pats, env, guards =
       List.fold_left fold_pats ([], env, []) (pat :: pats) in
     begin match destruct_any_vector_typ l env (typ_of_pat (List.hd inferred_pats)) with
     | Destruct_vector (len, _, vtyp) ->
        let fold_len len pat =
          let (len', _, vtyp') = destruct_vector_typ l env (typ_of_pat pat) in
          typ_equality l env vtyp vtyp';
          nsum len len'
        in
        let len = nexp_simp (List.fold_left fold_len len (List.tl inferred_pats)) in
        annot_pat (P_vector_concat inferred_pats) (dvector_typ env len vtyp), env, guards
     | Destruct_bitvector (len, _) ->
        let fold_len len pat =
          let (len', _) = destruct_bitvector_typ l env (typ_of_pat pat) in
          nsum len len'
        in
        let len = nexp_simp (List.fold_left fold_len len (List.tl inferred_pats)) in
        annot_pat (P_vector_concat inferred_pats) (bits_typ env len), env, guards
     end
  | P_app (f, [P_aux (P_lit (L_aux (L_unit, _)), _)]) ->
     let d = if Env.is_backwards_mapping env then Backwards else Forwards in
     infer_pat env (P_aux (P_view (P_aux (P_lit (L_aux (L_unit, gen_loc l)), (gen_loc l, ())), set_id_direction d f, []), (l, ())))
  | P_view (pat, f, exps) ->
     let app_env, is_mapping_builtin =
       if Env.allow_mapping_builtins env then
         match string_of_id f with
         | "regex" | "forwards regex" ->
            begin match exps with
            | [E_aux (E_lit (L_aux (L_string regex, _)), _)] ->
               Env.add_val_spec (mk_id "regex") (mk_typquant [], mapping_family_typ [string_typ] string_typ (regex_typ regex)) env, true
            | _ ->
               typ_error env l "regex mapping builtin requires a string literal as an argument"
            end
         | _ -> env, false
       else env, false
     in
     let inferred_app = infer_funapp l app_env (strip_direction f) exps None in
     begin match inferred_app, typ_of inferred_app with
     | E_aux (E_app (_, exps), _), Typ_aux (Typ_bidir (typ_left, typ_right), _) ->
        begin match id_direction f with
        | Some Backwards ->
           let pat, env, guards = bind_pat env pat typ_left in
           annot_pat (P_view (pat, f, exps)) typ_right, env, guards
        | Some Forwards | None ->
           let pat, env, guards = bind_pat env pat typ_right in
           annot_pat (P_view (pat, set_id_direction Forwards f, exps)) typ_left, env, guards
        end
     | _ ->
        typ_error env l "View pattern must have a bi-directional return type"
     end
  | P_string_append pats ->
     let fold_pats (pats, env, guards) (P_aux (aux, _) as pat) =
       match aux with
       | P_id _ | P_wild ->
          let checked_pat, env, guards' = bind_pat env pat string_typ in
          pats @ [checked_pat], env, guards' @ guards
       | _ ->
          let inferred_pat, env, guards' = infer_pat env pat in
          subtyp l env (typ_of_pat inferred_pat) string_typ;
          pats @ [inferred_pat], env, guards' @ guards
     in
     let typed_pats, env, guards =
       List.fold_left fold_pats ([], env, []) pats
     in
     annot_pat (P_string_append typed_pats) string_typ, env, guards
  | P_as (pat, id) ->
     let (typed_pat, env, guards) = infer_pat env pat in
     annot_pat (P_as (typed_pat, id)) (typ_of_pat typed_pat),
     Env.add_local id (Immutable, typ_of_pat typed_pat) env,
     guards
  | _ -> typ_error env l ("Couldn't infer type of pattern " ^ string_of_pat pat)

and bind_typ_pat env (TP_aux (typ_pat_aux, l) as typ_pat) (Typ_aux (typ_aux, _) as typ) =
  typ_print (lazy (Util.("Binding type pattern " |> yellow |> clear) ^ string_of_typ_pat typ_pat ^ " to " ^ string_of_typ typ));
  match typ_pat_aux, typ_aux with
  | TP_wild, _ -> env
  | TP_var kid, _ ->
     begin
       match typ_nexps typ, typ_constraints typ with
       | [nexp], [] ->
          let env, shadow = Env.add_typ_var_shadow l (mk_kopt K_int kid) env in
          let nexp = match shadow with Some s_v -> nexp_subst kid (arg_nexp (nvar s_v)) nexp | None -> nexp in
          Env.add_constraint (nc_eq (nvar kid) nexp) env
       | [], [nc] ->
          let env, shadow = Env.add_typ_var_shadow l (mk_kopt K_bool kid) env in
          let nexp = match shadow with Some s_v -> constraint_subst kid (arg_bool (nc_var s_v)) nc | None -> nc in
          Env.add_constraint (nc_and (nc_or (nc_not nc) (nc_var kid)) (nc_or nc (nc_not (nc_var kid)))) env
       | [], [] ->
          typ_error env l ("No numeric expressions in " ^ string_of_typ typ ^ " to bind " ^ string_of_kid kid ^ " to")
       | _, _ ->
          typ_error env l ("Type " ^ string_of_typ typ ^ " has multiple numeric or boolean expressions. Cannot bind " ^ string_of_kid kid)
     end
  | TP_app (f1, tpats), Typ_app (f2, typs) when Id.compare f1 f2 = 0 ->
     List.fold_left2 bind_typ_pat_arg env tpats typs
  | _, _ -> typ_error env l ("Couldn't bind type " ^ string_of_typ typ ^ " with " ^ string_of_typ_pat typ_pat)
and bind_typ_pat_arg env (TP_aux (typ_pat_aux, l) as typ_pat) (A_aux (typ_arg_aux, _) as typ_arg) =
  match typ_pat_aux, typ_arg_aux with
  | TP_wild, _ -> env
  | TP_var kid, A_nexp nexp ->
     let env, shadow = Env.add_typ_var_shadow l (mk_kopt K_int kid) env in
     let nexp = match shadow with Some s_v -> nexp_subst kid (arg_nexp (nvar s_v)) nexp | None -> nexp in
     Env.add_constraint (nc_eq (nvar kid) nexp) env
  | _, A_typ typ -> bind_typ_pat env typ_pat typ
  | _, A_order _ -> typ_error env l "Cannot bind type pattern against order"
  | _, _ -> typ_error env l ("Couldn't bind type argument " ^ string_of_typ_arg typ_arg ^ " with " ^ string_of_typ_pat typ_pat)

and bind_assignment env (LEXP_aux (lexp_aux, _) as lexp) (E_aux (_, (l, ())) as exp) =
  let annot_assign lexp exp = E_aux (E_assign (lexp, exp), (l, mk_tannot env (mk_typ (Typ_id (mk_id "unit"))) no_effect)) in
  let annot_lexp_effect lexp typ eff = LEXP_aux (lexp, (l, mk_tannot env typ eff)) in
  let annot_lexp lexp typ = annot_lexp_effect lexp typ no_effect in
  let has_typ v env =
    match Env.lookup_id v env with
    | Local (Mutable, _) | Register _ -> true
    | _ -> false
  in
  match lexp_aux with
  | LEXP_field (LEXP_aux (flexp, _), field) ->
     begin
       let infer_flexp = function
         | LEXP_id v ->
            begin match Env.lookup_id v env with
            | Register (_, _, typ) -> typ, LEXP_id v, true
            | Local (Mutable, typ) -> typ, LEXP_id v, false
            | _ -> typ_error env l "l-expression field is not a register or a local mutable type"
            end
         | LEXP_vector (LEXP_aux (LEXP_id v, _), exp) ->
            begin
              (* Check: is this ok if the vector is immutable? *)
              let is_immutable, vtyp, is_register = match Env.lookup_id v env with
                | Unbound -> typ_error env l "Cannot assign to element of unbound vector"
                | Enum _ -> typ_error env l "Cannot vector assign to enumeration element"
                | Local (Immutable, vtyp) -> true, vtyp, false
                | Local (Mutable, vtyp) -> false, vtyp, false
                | Register (_, _, vtyp) -> false, vtyp, true
              in
              let access = infer_exp (Env.enable_casts env) (E_aux (E_app (mk_id "vector_access", [E_aux (E_id v, (l, ())); exp]), (l, ()))) in
              let inferred_exp = match access with
                | E_aux (E_app (_, [_; inferred_exp]), _) -> inferred_exp
                | _ -> assert false
              in
              typ_of access, LEXP_vector (annot_lexp (LEXP_id v) vtyp, inferred_exp), is_register
            end
         | _ -> typ_error env l "Field l-expression must be either a vector or an identifier"
       in
       let regtyp, inferred_flexp, is_register = infer_flexp flexp in
       typ_debug (lazy ("REGTYP: " ^ string_of_typ regtyp ^ " / " ^ string_of_typ (Env.expand_synonyms env regtyp)));
       match Env.expand_synonyms env regtyp with
       | Typ_aux (Typ_id rectyp_id, _) | Typ_aux (Typ_app (rectyp_id, _), _) when Env.is_record rectyp_id env ->
          let eff = if is_register then mk_effect [BE_wreg] else no_effect in
          let (typq, rectyp_q, field_typ, _) = Env.get_accessor rectyp_id field env in
          let unifiers = try unify l env (tyvars_of_typ rectyp_q) rectyp_q regtyp with Unification_error (l, m) -> typ_error env l ("Unification error: " ^ m) in
          let field_typ' = subst_unifiers unifiers field_typ in
          let checked_exp = crule check_exp env exp field_typ' in
          annot_assign (annot_lexp (LEXP_field (annot_lexp_effect inferred_flexp regtyp eff, field)) field_typ') checked_exp, env
       | _ ->  typ_error env l "Field l-expression has invalid type"
     end
  | LEXP_memory (f, xs) ->
     check_exp env (E_aux (E_app (f, xs @ [exp]), (l, ()))) unit_typ, env
  | LEXP_cast (typ_annot, v) ->
     let checked_exp = crule check_exp env exp typ_annot in
     let tlexp, env' = bind_lexp env lexp (typ_of checked_exp) in
     annot_assign tlexp checked_exp, env'
  | LEXP_id v when has_typ v env ->
     begin match Env.lookup_id ~raw:true v env with
     | Local (Mutable, vtyp) | Register (_, _, vtyp) ->
        let checked_exp = crule check_exp env exp vtyp in
        let tlexp, env' = bind_lexp env lexp (typ_of checked_exp) in
        annot_assign tlexp checked_exp, env'
     | _ -> assert false
     end
  | _ ->
     (* Here we have two options, we can infer the type from the
        expression, or we can infer the type from the
        l-expression. Both are useful in different cases, so try
        both. *)
     try
       let inferred_exp = irule infer_exp env exp in
       let tlexp, env' = bind_lexp env lexp (typ_of inferred_exp) in
       annot_assign tlexp inferred_exp, env'
     with
     | Type_error (_, l, err) ->
        try
          let inferred_lexp = infer_lexp env lexp in
          let checked_exp = crule check_exp env exp (lexp_typ_of inferred_lexp) in
          annot_assign inferred_lexp checked_exp, env
        with Type_error (env, l', err') -> typ_raise env l' (Err_because (err', l, err))

and bind_lexp env (LEXP_aux (lexp_aux, (l, ())) as lexp) typ =
  typ_print (lazy ("Binding mutable " ^ string_of_lexp lexp ^  " to " ^ string_of_typ typ));
  let annot_lexp_effect lexp typ eff = LEXP_aux (lexp, (l, mk_tannot env typ eff)) in
  let annot_lexp lexp typ = annot_lexp_effect lexp typ no_effect in
  match lexp_aux with
  | LEXP_cast (typ_annot, v) ->
     begin match Env.lookup_id ~raw:true v env with
       | Local (Immutable, _) | Enum _ ->
          typ_error env l ("Cannot modify let-bound constant or enumeration constructor " ^ string_of_id v)
       | Local (Mutable, vtyp) ->
          subtyp l env typ typ_annot;
          subtyp l env typ_annot vtyp;
          annot_lexp (LEXP_cast (typ_annot, v)) typ, Env.add_local v (Mutable, typ_annot) env
       | Register (_, weff, vtyp) ->
          subtyp l env typ typ_annot;
          subtyp l env typ_annot vtyp;
          annot_lexp_effect (LEXP_cast (typ_annot, v)) typ weff, env
       | Unbound ->
          subtyp l env typ typ_annot;
          annot_lexp (LEXP_cast (typ_annot, v)) typ, Env.add_local v (Mutable, typ_annot) env
     end
  | LEXP_id v ->
     begin match Env.lookup_id ~raw:true v env with
     | Local (Immutable, _) | Enum _ ->
        typ_error env l ("Cannot modify let-bound constant or enumeration constructor " ^ string_of_id v)
     | Local (Mutable, vtyp) -> subtyp l env typ vtyp; annot_lexp (LEXP_id v) typ, env
     | Register (_, weff, vtyp) -> subtyp l env typ vtyp; annot_lexp_effect (LEXP_id v) typ weff, env
     | Unbound -> annot_lexp (LEXP_id v) typ, Env.add_local v (Mutable, typ) env
     end
  | LEXP_tup lexps ->
     begin
       let typ = Env.expand_synonyms env typ in
       let (Typ_aux (typ_aux, _)) = typ in
       match typ_aux with
       | Typ_tup typs ->
          let bind_tuple_lexp lexp typ (tlexps, env) =
            let tlexp, env = bind_lexp env lexp typ in tlexp :: tlexps, env
          in
          let tlexps, env =
            try List.fold_right2 bind_tuple_lexp lexps typs ([], env) with
            | Invalid_argument _ -> typ_error env l "Tuple l-expression and tuple type have different length"
          in
          annot_lexp (LEXP_tup tlexps) typ, env
       | _ -> typ_error env l ("Cannot bind tuple l-expression against non tuple type " ^ string_of_typ typ)
     end
  | _ ->
     let inferred_lexp = infer_lexp env lexp in
     subtyp l env typ (lexp_typ_of inferred_lexp);
     inferred_lexp, env

and infer_lexp env (LEXP_aux (lexp_aux, (l, ())) as lexp) =
  let annot_lexp_effect lexp typ eff = LEXP_aux (lexp, (l, mk_tannot env typ eff)) in
  let annot_lexp lexp typ = annot_lexp_effect lexp typ no_effect in
  match lexp_aux with
  | LEXP_id v ->
     begin match Env.lookup_id v env with
     | Local (Mutable, typ) -> annot_lexp (LEXP_id v) typ
     (* Probably need to remove flows here *)
     | Register (_, weff, typ) -> annot_lexp_effect (LEXP_id v) typ weff
     | Local (Immutable, _) | Enum _ ->
        typ_error env l ("Cannot modify let-bound constant or enumeration constructor " ^ string_of_id v)
     | Unbound ->
        typ_error env l ("Cannot create a new identifier in this l-expression " ^ string_of_lexp lexp)
     end
  | LEXP_vector_range (v_lexp, exp1, exp2) ->
     begin
       let inferred_v_lexp = infer_lexp env v_lexp in
       let (Typ_aux (v_typ_aux, _) as v_typ) = Env.expand_synonyms env (lexp_typ_of inferred_v_lexp) in
       match v_typ_aux with
       | Typ_app (id, [A_aux (A_nexp len, _); A_aux (A_order ord, _)]) when Id.compare id (mk_id "bitvector") = 0 ->
          let inferred_exp1 = infer_exp env exp1 in
          let inferred_exp2 = infer_exp env exp2 in
          let nexp1, env = bind_numeric l (typ_of inferred_exp1) env in
          let nexp2, env = bind_numeric l (typ_of inferred_exp2) env in
          begin match ord with
          | Ord_aux (Ord_inc, _) when !opt_no_lexp_bounds_check || prove __POS__ env (nc_lteq nexp1 nexp2) ->
             let len = nexp_simp (nsum (nminus nexp2 nexp1) (nint 1)) in
             annot_lexp (LEXP_vector_range (inferred_v_lexp, inferred_exp1, inferred_exp2)) (bitvector_typ len ord)
          | Ord_aux (Ord_dec, _) when !opt_no_lexp_bounds_check || prove __POS__ env (nc_gteq nexp1 nexp2) ->
             let len = nexp_simp (nsum (nminus nexp1 nexp2) (nint 1)) in
             annot_lexp (LEXP_vector_range (inferred_v_lexp, inferred_exp1, inferred_exp2)) (bitvector_typ len ord)
          | _ -> typ_error env l ("Could not infer length of vector slice assignment " ^ string_of_lexp lexp)
          end
       | _ -> typ_error env l "Cannot assign slice of non vector type"
     end
  | LEXP_vector (v_lexp, exp) ->
     begin
       let inferred_v_lexp = infer_lexp env v_lexp in
       let (Typ_aux (v_typ_aux, _) as v_typ) = Env.expand_synonyms env (lexp_typ_of inferred_v_lexp) in
       match v_typ_aux with
       | Typ_app (id, [A_aux (A_nexp len, _); A_aux (A_order ord, _); A_aux (A_typ elem_typ, _)])
            when Id.compare id (mk_id "vector") = 0 ->
          let inferred_exp = infer_exp env exp in
          let nexp, env = bind_numeric l (typ_of inferred_exp) env in
          if !opt_no_lexp_bounds_check || prove __POS__ env (nc_and (nc_lteq (nint 0) nexp) (nc_lteq nexp (nexp_simp (nminus len (nint 1))))) then
            annot_lexp (LEXP_vector (inferred_v_lexp, inferred_exp)) elem_typ
          else
            typ_error env l ("Vector assignment not provably in bounds " ^ string_of_lexp lexp)
       | Typ_app (id, [A_aux (A_nexp len, _); A_aux (A_order ord, _)])
            when Id.compare id (mk_id "bitvector") = 0 ->
          let inferred_exp = infer_exp env exp in
          let nexp, env = bind_numeric l (typ_of inferred_exp) env in
          if !opt_no_lexp_bounds_check || prove __POS__ env (nc_and (nc_lteq (nint 0) nexp) (nc_lteq nexp (nexp_simp (nminus len (nint 1))))) then
            annot_lexp (LEXP_vector (inferred_v_lexp, inferred_exp)) bit_typ
          else
            typ_error env l ("Vector assignment not provably in bounds " ^ string_of_lexp lexp)
       | _ -> typ_error env l "Cannot assign vector element of non vector type"
     end
  | LEXP_vector_concat [] -> typ_error env l "Cannot have empty vector concatenation l-expression"
  | LEXP_vector_concat (v_lexp :: v_lexps) ->
     begin
       let sum_vector_lengths first_ord first_elem_typ acc (Typ_aux (v_typ_aux, _) as v_typ) =
         match v_typ_aux with
         | Typ_app (id, [A_aux (A_nexp len, _); A_aux (A_order ord, _); A_aux (A_typ elem_typ, _)])
              when Id.compare id (mk_id "vector") = 0 && ord_identical ord first_ord ->
            typ_equality l env elem_typ first_elem_typ;
            nsum acc len
         | _ -> typ_error env l "Vector concatentation l-expression must only contain vector types of the same order"
       in
       let sum_bitvector_lengths first_ord acc (Typ_aux (v_typ_aux, _) as v_typ) =
         match v_typ_aux with
         | Typ_app (id, [A_aux (A_nexp len, _); A_aux (A_order ord, _)])
              when Id.compare id (mk_id "bitvector") = 0 && ord_identical ord first_ord ->
            nsum acc len
         | _ -> typ_error env l "Bitvector concatentation l-expression must only contain bitvector types of the same order"
       in
       let inferred_v_lexp = infer_lexp env v_lexp in
       let inferred_v_lexps = List.map (infer_lexp env) v_lexps in
       let (Typ_aux (v_typ_aux, _) as v_typ) = Env.expand_synonyms env (lexp_typ_of inferred_v_lexp) in
       let v_typs = List.map (fun lexp -> Env.expand_synonyms env (lexp_typ_of lexp)) inferred_v_lexps in
       match v_typ_aux with
       | Typ_app (id, [A_aux (A_nexp len, _); A_aux (A_order ord, _); A_aux (A_typ elem_typ, _)])
            when Id.compare id (mk_id "vector") = 0 ->
          let len = List.fold_left (sum_vector_lengths ord elem_typ) len v_typs in
          annot_lexp (LEXP_vector_concat (inferred_v_lexp :: inferred_v_lexps)) (vector_typ (nexp_simp len) ord elem_typ)
       | Typ_app (id, [A_aux (A_nexp len, _); A_aux (A_order ord, _)])
            when Id.compare id (mk_id "bitvector") = 0 ->
          let len = List.fold_left (sum_bitvector_lengths ord) len v_typs in
          annot_lexp (LEXP_vector_concat (inferred_v_lexp :: inferred_v_lexps)) (bitvector_typ (nexp_simp len) ord)
       | _ -> typ_error env l ("Vector concatentation l-expression must only contain bitvector or vector types, found " ^ string_of_typ v_typ)
     end
  | LEXP_field (LEXP_aux (LEXP_id v, _), fid) ->
     (* FIXME: will only work for ASL *)
     let rec_id, weff =
       match Env.lookup_id v env with
       | Register (_, weff, Typ_aux (Typ_id rec_id, _)) -> rec_id, weff
       | _ -> typ_error env l (string_of_lexp lexp ^ " must be a record register here")
     in
     let typq, _, ret_typ, _ = Env.get_accessor rec_id fid env in
     annot_lexp_effect (LEXP_field (annot_lexp (LEXP_id v) (mk_id_typ rec_id), fid)) ret_typ weff
  | LEXP_deref exp ->
     let inferred_exp = infer_exp env exp in
     begin match typ_of inferred_exp with
     | Typ_aux (Typ_app (r, [A_aux (A_typ vtyp, _)]), _) when string_of_id r = "register" ->
        annot_lexp_effect (LEXP_deref inferred_exp) vtyp (mk_effect [BE_wreg])
     | _ ->
        typ_error env l (string_of_typ (typ_of inferred_exp)  ^ " must be a register type in " ^ string_of_exp exp ^ ")")
     end
  | LEXP_tup lexps ->
     let inferred_lexps = List.map (infer_lexp env) lexps in
     annot_lexp (LEXP_tup inferred_lexps) (tuple_typ (List.map lexp_typ_of inferred_lexps))
  | _ -> typ_error env l ("Could not infer the type of " ^ string_of_lexp lexp)

and check_mapping recur l env mapping xs =
  let forwards, backwards = match Env.get_val_spec (strip_direction mapping) env with
    | typq, Typ_aux (Typ_fn (arg_typs, Typ_aux (Typ_bidir (left_typ, right_typ), _), eff), _) ->
       Env.add_val_spec (mk_id "mapping#") (typq, function_typ (arg_typs @ [left_typ]) right_typ eff) env,
       Env.add_val_spec (mk_id "mapping#") (typq, function_typ (arg_typs @ [right_typ]) left_typ eff) env
    | typq, Typ_aux (Typ_bidir (left_typ, right_typ), _) ->
       Env.add_val_spec (mk_id "mapping#") (typq, function_typ [left_typ] right_typ no_effect) env,
       Env.add_val_spec (mk_id "mapping#") (typq, function_typ [right_typ] left_typ no_effect) env
    | _ -> Reporting.unreachable l __POS__ "Env.get_val_spec returned non function or mapping type"
  in
  let forwards_result =
    try match id_direction mapping with
      | Some Backwards -> Error (Err_other "Mapping application specified as backwards only")
      | _ -> Ok (Forwards, recur forwards (mk_exp ~loc:l (E_app (mk_id "mapping#", xs))))
    with
    | Type_error (_, _, err) -> Error err in
  let backwards_result =
    try match id_direction mapping with
      | Some Forwards -> Error (Err_other "Mapping application specified as forwards only")
      | _ -> Ok (Backwards, recur backwards (mk_exp ~loc:l (E_app (mk_id "mapping#", xs))))
    with
    | Type_error (_, _, err) -> Error err in
  match forwards_result, backwards_result with
  | Ok (direction, exp), Error _ | Error _, Ok (direction, exp) ->
     begin match exp with
     | E_aux (E_app (_, args), annot) -> E_aux (E_app (set_id_direction direction mapping, args), annot)
     | exp -> Reporting.unreachable l __POS__ ("Mapping application did not type-check as function application, got:\n" ^ string_of_exp exp)
     end
  | Ok _, Ok _ ->
     typ_error env l (Printf.sprintf "Mapping %s is ambiguous. Both directions can be applied" (string_of_id mapping))
  | Error forwards_error, Error backwards_error ->
     typ_raise env l (Err_mapping (forwards_error, backwards_error))

and infer_exp env (E_aux (exp_aux, (l, ())) as exp) =
  let annot_exp_effect exp typ eff = E_aux (exp, (l, mk_tannot env typ eff)) in
  let annot_exp exp typ = annot_exp_effect exp typ no_effect in
  match exp_aux with
  | E_block exps ->
     let rec last_typ = function [exp] -> typ_of exp | _ :: exps -> last_typ exps | [] -> unit_typ in
     let inferred_block = check_block l env exps None in
     annot_exp (E_block inferred_block) (last_typ inferred_block)
  | E_id v ->
     begin
       match Env.lookup_id v env with
       | Local (_, typ) | Enum typ -> annot_exp (E_id v) typ
       | Register (reff, _, typ) -> annot_exp_effect (E_id v) typ reff
       | Unbound -> typ_error env l ("Identifier " ^ string_of_id v ^ " is unbound")
     end
  | E_lit lit -> annot_exp (E_lit lit) (infer_lit env lit)
  | E_sizeof nexp ->
     irule infer_exp env (rewrite_sizeof l env (Env.expand_nexp_synonyms env nexp))
  | E_constraint nc ->
     Env.wf_constraint env nc;
     crule check_exp env (rewrite_nc env (Env.expand_constraint_synonyms env nc)) (atom_bool_typ nc)
  | E_field (exp, field) ->
     begin
       let inferred_exp = irule infer_exp env exp in
       match Env.expand_synonyms env (typ_of inferred_exp) with
       (* Accessing a field of a record *)
       | Typ_aux (Typ_id rectyp, _) as typ when Env.is_record rectyp env ->
          begin
            let inferred_acc = infer_funapp' l (Env.no_casts env) field (Env.get_accessor_fn rectyp field env) [strip_exp inferred_exp] None in
            match inferred_acc with
            | E_aux (E_app (field, [inferred_exp]) ,_) -> annot_exp (E_field (inferred_exp, field)) (typ_of inferred_acc)
            | _ -> assert false (* Unreachable *)
          end
       (* Not sure if we need to do anything different with args here. *)
       | Typ_aux (Typ_app (rectyp, args), _) as typ when Env.is_record rectyp env ->
          begin
            let inferred_acc = infer_funapp' l (Env.no_casts env) field (Env.get_accessor_fn rectyp field env) [strip_exp inferred_exp] None in
            match inferred_acc with
            | E_aux (E_app (field, [inferred_exp]) ,_) -> annot_exp (E_field (inferred_exp, field)) (typ_of inferred_acc)
            | _ -> assert false (* Unreachable *)
          end
       | _ ->  typ_error env l ("Field expression " ^ string_of_exp exp ^ " :: " ^ string_of_typ (typ_of inferred_exp) ^ " is not valid")
     end
  | E_tuple exps ->
     let inferred_exps = List.map (irule infer_exp env) exps in
     annot_exp (E_tuple inferred_exps) (mk_typ (Typ_tup (List.map typ_of inferred_exps)))
  | E_assign (lexp, bind) ->
     fst (bind_assignment env lexp bind)
  | E_record_update (exp, fexps) ->
     let inferred_exp = irule infer_exp env exp in
     let typ = typ_of inferred_exp in
     let rectyp_id = match Env.expand_synonyms env typ with
       | Typ_aux (Typ_id rectyp_id, _) | Typ_aux (Typ_app (rectyp_id, _), _) when Env.is_record rectyp_id env ->
          rectyp_id
       | _ -> typ_error env l ("The type " ^ string_of_typ typ ^ " is not a record")
     in
     let check_fexp (FE_aux (FE_Fexp (field, exp), (l, ()))) =
       let (typq, rectyp_q, field_typ, _) = Env.get_accessor rectyp_id field env in
       let unifiers = try unify l env (tyvars_of_typ rectyp_q) rectyp_q typ with Unification_error (l, m) -> typ_error env l ("Unification error: " ^ m) in
       let field_typ' = subst_unifiers unifiers field_typ in
       let inferred_exp = crule check_exp env exp field_typ' in
       FE_aux (FE_Fexp (field, inferred_exp), (l, None))
     in
     annot_exp (E_record_update (inferred_exp, List.map check_fexp fexps)) typ
  | E_cast (typ, exp) ->
     let checked_exp = crule check_exp env exp typ in
     annot_exp (E_cast (typ, checked_exp)) typ
  | E_app_infix (x, op, y) -> infer_exp env (E_aux (E_app (deinfix op, [x; y]), (l, ())))
  (* Treat a multiple argument constructor as a single argument constructor taking a tuple, Ctor(x, y) -> Ctor((x, y)). *)
  | E_app (ctor, x :: y :: zs) when Env.is_union_constructor ctor env ->
     typ_print (lazy ("Inferring multiple argument constructor: " ^ string_of_id ctor));
     irule infer_exp env (mk_exp ~loc:l (E_app (ctor, [mk_exp ~loc:l (E_tuple (x :: y :: zs))])))
  | E_app (mapping, xs) when Env.is_mapping (strip_direction mapping) env ->
     check_mapping (irule infer_exp) l env mapping xs
  | E_app (f, xs) when List.length (Env.get_overloads f env) > 0 ->
     let rec try_overload = function
       | (errs, []) -> typ_raise env l (Err_no_overloading (f, errs))
       | (errs, (f :: fs)) -> begin
           typ_print (lazy ("Overload: " ^ string_of_id f ^ "(" ^ string_of_list ", " string_of_exp xs ^ ")"));
           try irule infer_exp env (E_aux (E_app (f, xs), (l, ()))) with
           | Type_error (_, _, err) ->
              typ_debug (lazy "Error");
              try_overload (errs @ [(f, err)], fs)
         end
     in
     try_overload ([], Env.get_overloads f env)
  | E_app (f, [x; y]) when string_of_id f = "and_bool" || string_of_id f = "or_bool" ->
     begin match destruct_exist (typ_of (irule infer_exp env y)) with
     | None | Some (_, NC_aux (NC_true, _), _) -> infer_funapp l env f [x; y] None
     | Some _ -> infer_funapp l env f [x; mk_exp (E_cast (bool_typ, y))] None
     | exception Type_error _ -> infer_funapp l env f [x; mk_exp (E_cast (bool_typ, y))] None
     end
  | E_app (f, xs) -> infer_funapp l env f xs None
  | E_loop (loop_type, measure, cond, body) ->
     let checked_cond = crule check_exp env cond bool_typ in
     let checked_measure = match measure with
       | Measure_aux (Measure_none,l) -> Measure_aux (Measure_none,l)
       | Measure_aux (Measure_some exp,l) ->
          Measure_aux (Measure_some (crule check_exp env exp int_typ),l)
     in
     let checked_body = crule check_exp (add_opt_constraint (assert_constraint env true checked_cond) env) body unit_typ in
     annot_exp (E_loop (loop_type, checked_measure, checked_cond, checked_body)) unit_typ
  | E_for (v, f, t, step, ord, body) ->
     begin
       let f, t, is_dec = match ord with
         | Ord_aux (Ord_inc, _) -> f, t, false
         | Ord_aux (Ord_dec, _) -> t, f, true (* reverse direction to typechecking downto as upto loop *)
         | Ord_aux (Ord_var _, _) -> typ_error env l "Cannot check a loop with variable direction!" (* This should never happen *)
       in
       let inferred_f = irule infer_exp env f in
       let inferred_t = irule infer_exp env t in
       let checked_step = crule check_exp env step int_typ in
       match destruct_numeric (typ_of inferred_f), destruct_numeric (typ_of inferred_t) with
       | Some (kids1, nc1, nexp1), Some (kids2, nc2, nexp2) ->
          let loop_kid = mk_kid ("loop_" ^ string_of_id v) in
          let env = List.fold_left (fun env kid -> Env.add_typ_var l (mk_kopt K_int kid) env) env (loop_kid :: kids1 @ kids2) in
          let env = Env.add_constraint (nc_and nc1 nc2) env in
          let env = Env.add_constraint (nc_and (nc_lteq nexp1 (nvar loop_kid)) (nc_lteq (nvar loop_kid) nexp2)) env in
          let loop_vtyp = atom_typ (nvar loop_kid) in
          let checked_body = crule check_exp (Env.add_local v (Immutable, loop_vtyp) env) body unit_typ in
          if not is_dec (* undo reverse direction in annotated ast for downto loop *)
          then annot_exp (E_for (v, inferred_f, inferred_t, checked_step, ord, checked_body)) unit_typ
          else annot_exp (E_for (v, inferred_t, inferred_f, checked_step, ord, checked_body)) unit_typ
       | _, _ -> typ_error env l "Ranges in foreach overlap"
     end
  | E_if (cond, then_branch, else_branch) ->
     let cond' = crule check_exp env cond (mk_typ (Typ_id (mk_id "bool"))) in
     let then_branch' = irule infer_exp (add_opt_constraint (assert_constraint env true cond') env) then_branch in
     (* We don't have generic type union in Sail, but we can union simple numeric types. *)
     begin match destruct_numeric (Env.expand_synonyms env (typ_of then_branch')) with
     | Some (kids, nc, then_nexp) ->
        let then_sn = to_simple_numeric l kids nc then_nexp in
        let else_branch' = irule infer_exp (add_opt_constraint (option_map nc_not (assert_constraint env false cond')) env) else_branch in
        begin match destruct_numeric (Env.expand_synonyms env (typ_of else_branch')) with
        | Some (kids, nc, else_nexp) ->
           let else_sn = to_simple_numeric l kids nc else_nexp in
           let typ = typ_of_simple_numeric (union_simple_numeric then_sn else_sn) in
           annot_exp (E_if (cond', then_branch', else_branch')) typ
        | None -> typ_error env l ("Could not infer type of " ^ string_of_exp else_branch)
        end
     | None ->
        begin match typ_of then_branch' with
        | Typ_aux (Typ_app (f, [_]), _) when string_of_id f = "atom_bool" ->
           let else_branch' = crule check_exp (add_opt_constraint (option_map nc_not (assert_constraint env false cond')) env) else_branch bool_typ in
           annot_exp (E_if (cond', then_branch', else_branch')) bool_typ
        | _ ->
           let else_branch' = crule check_exp (add_opt_constraint (option_map nc_not (assert_constraint env false cond')) env) else_branch (typ_of then_branch') in
           annot_exp (E_if (cond', then_branch', else_branch')) (typ_of then_branch')
        end
     end
  | E_vector_access (v, n) -> infer_exp env (E_aux (E_app (mk_id "vector_access", [v; n]), (l, ())))
  | E_vector_update (v, n, exp) -> infer_exp env (E_aux (E_app (mk_id "vector_update", [v; n; exp]), (l, ())))
  | E_vector_update_subrange (v, n, m, exp) -> infer_exp env (E_aux (E_app (mk_id "vector_update_subrange", [v; n; m; exp]), (l, ())))
  | E_vector_append (v1, E_aux (E_vector [], _)) -> infer_exp env v1
  | E_vector_append (v1, v2) -> infer_exp env (E_aux (E_app (mk_id "append", [v1; v2]), (l, ())))
  | E_vector_subrange (v, n, m) -> infer_exp env (E_aux (E_app (mk_id "vector_subrange", [v; n; m]), (l, ())))
  | E_vector [] -> typ_error env l "Cannot infer type of empty vector"
  | E_vector ((item :: items) as vec) ->
     let inferred_item = irule infer_exp env item in
     let checked_items = List.map (fun i -> crule check_exp env i (typ_of inferred_item)) items in
     begin match typ_of inferred_item with
     | Typ_aux (Typ_id id, _) when string_of_id id = "bit" ->
        let bitvec_typ = bits_typ env (nint (List.length vec)) in
        annot_exp (E_vector (inferred_item :: checked_items)) bitvec_typ
     | _ ->
        let vec_typ = dvector_typ env (nint (List.length vec)) (typ_of inferred_item) in
        annot_exp (E_vector (inferred_item :: checked_items)) vec_typ
     end
  | E_assert (test, msg) ->
     let msg = assert_msg msg in
     let checked_test = crule check_exp env test bool_typ in
     let checked_msg = crule check_exp env msg string_typ in
     annot_exp_effect (E_assert (checked_test, checked_msg)) unit_typ (mk_effect [BE_escape])
  | E_internal_return exp ->
     let inferred_exp = irule infer_exp env exp in
     annot_exp (E_internal_return inferred_exp) (typ_of inferred_exp)
  | E_internal_plet (pat, bind, body) ->
     let bind_exp, ptyp = match pat with
       | P_aux (P_typ (ptyp, _), _) ->
          Env.wf_typ env ptyp;
          let checked_bind = crule check_exp env bind ptyp in
          checked_bind, ptyp
       | _ ->
          let inferred_bind = irule infer_exp env bind in
          inferred_bind, typ_of inferred_bind in
     let tpat, env = bind_pat_no_guard env pat ptyp in
     (* Propagate constraint assertions on the lhs of monadic binds to the rhs *)
     let env = match bind_exp with
       | E_aux (E_assert (constr_exp, _), _) ->
          begin
            match assert_constraint env true constr_exp with
            | Some nc ->
               typ_print (lazy ("Adding constraint " ^ string_of_n_constraint nc ^ " for assert"));
               Env.add_constraint nc env
            | None -> env
          end
       | _ -> env in
     let inferred_body = irule infer_exp env body in
     annot_exp (E_internal_plet (tpat, bind_exp, inferred_body)) (typ_of inferred_body)
  | E_let (LB_aux (letbind, (let_loc, _)), exp) ->
     let bind_exp, pat, ptyp = match letbind with
       | LB_val (P_aux (P_typ (ptyp, _), _) as pat, bind) ->
          Env.wf_typ env ptyp;
          let checked_bind = crule check_exp env bind ptyp in
          checked_bind, pat, ptyp
       | LB_val (pat, bind) ->
          let inferred_bind = irule infer_exp env bind in
          inferred_bind, pat, typ_of inferred_bind in
     let tpat, env = bind_pat_no_guard env pat ptyp in
     let inferred_exp = irule infer_exp env exp in
     annot_exp (E_let (LB_aux (LB_val (tpat, bind_exp), (let_loc, None)), inferred_exp)) (typ_of inferred_exp)
  | E_ref id when Env.is_register id env ->
     let _, _, typ = Env.get_register id env in
     annot_exp (E_ref id) (register_typ typ)
  | _ -> typ_error env l ("Cannot infer type of: " ^ string_of_exp exp)

and infer_funapp l env f xs ret_ctx_typ = infer_funapp' l env f (Env.get_val_spec f env) xs ret_ctx_typ

and instantiation_of (E_aux (exp_aux, (l, tannot)) as exp) =
  match tannot with
  | Some t ->
     begin match t.instantiation with
     | Some inst -> inst
     | None ->
        raise (Reporting.err_unreachable l __POS__ "Passed non type-checked function to instantiation_of")
     end
  | _ -> invalid_arg ("instantiation_of expected application,  got " ^ string_of_exp exp)

and instantiation_of_without_type (E_aux (exp_aux, (l, _)) as exp) =
  let env = env_of exp in
  match exp_aux with
  | E_app (f, xs) -> instantiation_of (infer_funapp' l (Env.no_casts env) f (Env.get_val_spec f env) (List.map strip_exp xs) None)
  | _ -> invalid_arg ("instantiation_of expected application,  got " ^ string_of_exp exp)

and infer_funapp' l env f (typq, f_typ) xs expected_ret_typ =
  typ_print (lazy (Util.("Function " |> cyan |> clear) ^ string_of_id f));
  let annot_exp exp typ eff inst =
    E_aux (exp, (l, Some { env = env; typ = typ; effect = eff; expected = expected_ret_typ; instantiation = Some inst }))
  in
  let is_bound env kid = KBindings.mem kid (Env.get_typ_vars env) in

  (* First we record all the type variables when we start checking the
     application, so we can distinguish them from existentials
     introduced by instantiating function arguments later. *)
  let universals = Env.get_typ_vars env in
  let universal_constraints = Env.get_constraints env in

  let all_unifiers = ref KBindings.empty in
  let record_unifiers unifiers =
    let previous_unifiers = !all_unifiers in
    let updated_unifiers = KBindings.map (subst_unifiers_typ_arg unifiers) previous_unifiers in
    all_unifiers := merge_uvars l updated_unifiers unifiers;
  in

  let quants, typ_args, typ_ret, eff =
    match Env.expand_synonyms env f_typ with
    | Typ_aux (Typ_fn (typ_args, typ_ret, eff), _) -> ref (quant_items typq), typ_args, ref typ_ret, eff
    | _ -> typ_error env l (string_of_typ f_typ ^ " is not a function type")
  in

  let unifiers = instantiate_simple_equations !quants in
  typ_debug (lazy "Instantiating from equations");
  typ_debug (lazy (string_of_list ", " (fun (kid, arg) -> string_of_kid kid ^ " => " ^ string_of_typ_arg arg) (KBindings.bindings unifiers)));
  all_unifiers := unifiers;
  let typ_args = List.map (subst_unifiers unifiers) typ_args in
  List.iter (fun unifier -> quants := instantiate_quants env !quants unifier) (KBindings.bindings unifiers);
  List.iter (fun (v, arg) -> typ_ret := typ_subst v arg !typ_ret) (KBindings.bindings unifiers);

  typ_debug (lazy ("Quantifiers " ^ Util.string_of_list ", " string_of_quant_item !quants));

  let implicits, typ_args, xs =
    let typ_args' = List.filter is_not_implicit typ_args in
    match xs, typ_args' with
      (* Support the case where a function has only implicit arguments;
         allow it to be called either as f() or f(i...) *)
    | [E_aux (E_lit (L_aux (L_unit, _)), _)], [] ->
       get_implicits typ_args, [], []
    | _ ->
       if not (List.length typ_args = List.length xs) then
         if not (List.length typ_args' = List.length xs) then
           typ_error env l (Printf.sprintf "Function %s applied to %d args, expected %d (%d explicit): %s" (string_of_id f) (List.length xs) (List.length typ_args) (List.length typ_args') (String.concat ", " (List.map string_of_typ typ_args)))
         else
           get_implicits typ_args, typ_args', xs
       else
         [], List.map implicit_to_int typ_args, xs
  in

  let typ_args = match expected_ret_typ with
    | None -> typ_args
    | Some expect when is_exist (Env.expand_synonyms env expect) || is_exist !typ_ret -> typ_args
    | Some expect ->
       let goals = quant_kopts (mk_typquant !quants) |> List.map kopt_kid |> KidSet.of_list in
       try
         let unifiers = unify l env (KidSet.diff goals (ambiguous_vars !typ_ret)) !typ_ret expect in
         record_unifiers unifiers;
         let unifiers = KBindings.bindings unifiers in
         typ_debug (lazy (Util.("Unifiers " |> magenta |> clear)
                          ^ Util.string_of_list ", " (fun (v, arg) -> string_of_kid v ^ " => " ^ string_of_typ_arg arg) unifiers));
         List.iter (fun unifier -> quants := instantiate_quants env !quants unifier) unifiers;
         List.iter (fun (v, arg) -> typ_ret := typ_subst v arg !typ_ret) unifiers;
         List.map (fun typ -> List.fold_left (fun typ (v, arg) -> typ_subst v arg typ) typ unifiers) typ_args
       with Unification_error _ -> typ_args
  in

  (* We now iterate throught the function arguments, checking them and
     instantiating quantifiers. *)
  let instantiate env arg typ remaining_typs =
    if KidSet.for_all (is_bound env) (tyvars_of_typ typ) then
      crule check_exp env arg typ, remaining_typs, env
    else
      let goals = quant_kopts (mk_typquant !quants) |> List.map kopt_kid |> KidSet.of_list in
      typ_debug (lazy ("Quantifiers " ^ Util.string_of_list ", " string_of_quant_item !quants));
      let inferred_arg = irule infer_exp env arg in
      let inferred_arg, unifiers, env =
        try type_coercion_unify env goals inferred_arg typ with
        | Unification_error (l, m) -> typ_error env l m
      in
      record_unifiers unifiers;
      let unifiers = KBindings.bindings unifiers in
      typ_debug (lazy (Util.("Unifiers " |> magenta |> clear)
                       ^ Util.string_of_list ", " (fun (v, arg) -> string_of_kid v ^ " => " ^ string_of_typ_arg arg) unifiers));
      List.iter (fun unifier -> quants := instantiate_quants env !quants unifier) unifiers;
      List.iter (fun (v, arg) -> typ_ret := typ_subst v arg !typ_ret) unifiers;
      let remaining_typs =
        List.map (fun typ -> List.fold_left (fun typ (v, arg) -> typ_subst v arg typ) typ unifiers) remaining_typs
      in
      inferred_arg, remaining_typs, env
  in
  let fold_instantiate (xs, args, env) x =
    match args with
    | arg :: remaining_args ->
       let x, remaining_args, env = instantiate env x arg remaining_args in
       (x :: xs, remaining_args, env)
    | [] -> raise (Reporting.err_unreachable l __POS__ "Empty arguments during instantiation")
  in
  let xs, _, env = List.fold_left fold_instantiate ([], typ_args, env) xs in
  let xs = List.rev xs in

  let solve_implicit impl = match KBindings.find_opt impl !all_unifiers with
    | Some (A_aux (A_nexp (Nexp_aux (Nexp_constant c, _)), _)) -> irule infer_exp env (mk_lit_exp (L_num c))
    | Some (A_aux (A_nexp n, _)) -> irule infer_exp env (mk_exp (E_sizeof n))
    | _ -> typ_error env l ("Cannot solve implicit " ^ string_of_kid impl ^ " in " ^ string_of_exp (mk_exp (E_app (f, List.map strip_exp xs))))
  in
  let xs = List.map solve_implicit implicits @ xs in

  if not (List.for_all (solve_quant env) !quants) then
    typ_raise env l (Err_unresolved_quants (f, !quants, Env.get_locals env, Env.get_constraints env))
  else ();

  let ty_vars = KBindings.bindings (Env.get_typ_vars env) |> List.map (fun (v, k) -> mk_kopt k v) in
  let existentials = List.filter (fun kopt -> not (KBindings.mem (kopt_kid kopt) universals)) ty_vars in
  let num_new_ncs = List.length (Env.get_constraints env) - List.length universal_constraints in
  let ex_constraints = take num_new_ncs (Env.get_constraints env) in

  typ_debug (lazy ("Existentials: " ^ string_of_list ", " string_of_kinded_id existentials));
  typ_debug (lazy ("Existential constraints: " ^ string_of_list ", " string_of_n_constraint ex_constraints));

  let universals = KBindings.bindings universals |> List.map fst |> KidSet.of_list in
  let typ_ret =
    if KidSet.is_empty (KidSet.of_list (List.map kopt_kid existentials)) || KidSet.is_empty (KidSet.diff (tyvars_of_typ !typ_ret) universals)
    then !typ_ret
    else mk_typ (Typ_exist (existentials, List.fold_left nc_and nc_true ex_constraints, !typ_ret))
  in
  let typ_ret = simp_typ typ_ret in
  let exp = annot_exp (E_app (f, xs)) typ_ret eff !all_unifiers in
  typ_debug (lazy ("Returning: " ^ string_of_exp exp));
  exp

(**************************************************************************)
(* 6. Effect system                                                       *)
(**************************************************************************)

let effect_of_annot = function
| Some t -> t.effect
| None -> no_effect

let effect_of (E_aux (exp, (l, annot))) = effect_of_annot annot

let add_effect_annot annot eff = match annot with
  | Some tannot -> Some { tannot with effect = union_effects eff tannot.effect }
  | None -> None

let add_effect (E_aux (exp, (l, annot))) eff =
  E_aux (exp, (l, add_effect_annot annot eff))

let effect_of_lexp (LEXP_aux (exp, (l, annot))) = effect_of_annot annot

let add_effect_lexp (LEXP_aux (lexp, (l, annot))) eff =
  LEXP_aux (lexp, (l, add_effect_annot annot eff))

let effect_of_pat (P_aux (exp, (l, annot))) = effect_of_annot annot
let effect_of_mpat (MP_aux (exp, (l, annot))) = effect_of_annot annot

let add_effect_pat (P_aux (pat, (l, annot))) eff =
  P_aux (pat, (l, add_effect_annot annot eff))

let add_effect_mpat (MP_aux (mpat, (l, annot))) eff =
  MP_aux (mpat, (l, add_effect_annot annot eff))

let collect_effects xs = List.fold_left union_effects no_effect (List.map effect_of xs)

let collect_effects_lexp xs = List.fold_left union_effects no_effect (List.map effect_of_lexp xs)

let collect_effects_pat xs = List.fold_left union_effects no_effect (List.map effect_of_pat xs)
let collect_effects_mpat xs = List.fold_left union_effects no_effect (List.map effect_of_mpat xs)

(* Traversal that propagates effects upwards through expressions *)

let rec propagate_exp_effect (E_aux (exp, annot)) =
  let p_exp, eff = propagate_exp_effect_aux exp in
  add_effect (E_aux (p_exp, annot)) eff
and propagate_exp_effect_aux = function
  | E_block xs ->
     let p_xs = List.map propagate_exp_effect xs in
     E_block p_xs, collect_effects p_xs
  | E_id id -> E_id id, no_effect
  | E_ref id -> E_ref id, no_effect
  | E_lit lit -> E_lit lit, no_effect
  | E_cast (typ, exp) ->
     let p_exp = propagate_exp_effect exp in
     E_cast (typ, p_exp), effect_of p_exp
  | E_app (id, xs) ->
     let p_xs = List.map propagate_exp_effect xs in
     E_app (id, p_xs), collect_effects p_xs
  | E_vector xs ->
     let p_xs = List.map propagate_exp_effect xs in
     E_vector p_xs, collect_effects p_xs
  | E_vector_access (v, i) ->
     let p_v = propagate_exp_effect v in
     let p_i = propagate_exp_effect i in
     E_vector_access (p_v, p_i), collect_effects [p_v; p_i]
  | E_vector_subrange (v, i, j) ->
     let p_v = propagate_exp_effect v in
     let p_i = propagate_exp_effect i in
     let p_j = propagate_exp_effect j in
     E_vector_subrange (p_v, p_i, p_j), collect_effects [p_v; p_i; p_j]
  | E_vector_update (v, i, x) ->
     let p_v = propagate_exp_effect v in
     let p_i = propagate_exp_effect i in
     let p_x = propagate_exp_effect x in
     E_vector_update (p_v, p_i, p_x), collect_effects [p_v; p_i; p_x]
  | E_vector_update_subrange (v, i, j, v') ->
     let p_v = propagate_exp_effect v in
     let p_i = propagate_exp_effect i in
     let p_j = propagate_exp_effect j in
     let p_v' = propagate_exp_effect v' in
     E_vector_update_subrange (p_v, p_i, p_j, p_v'), collect_effects [p_v; p_i; p_j; p_v']
  | E_vector_append (v1, v2) ->
     let p_v1 = propagate_exp_effect v1 in
     let p_v2 = propagate_exp_effect v2 in
     E_vector_append (p_v1, p_v2), collect_effects [p_v1; p_v2]
  | E_tuple xs ->
     let p_xs = List.map propagate_exp_effect xs in
     E_tuple p_xs, collect_effects p_xs
  | E_if (cond, t, e) ->
     let p_cond = propagate_exp_effect cond in
     let p_t = propagate_exp_effect t in
     let p_e =  propagate_exp_effect e in
     E_if (p_cond, p_t, p_e), collect_effects [p_cond; p_t; p_e]
  | E_case (exp, cases) ->
     let p_exp = propagate_exp_effect exp in
     let p_cases = List.map propagate_pexp_effect cases in
     let case_eff = List.fold_left union_effects no_effect (List.map snd p_cases) in
     E_case (p_exp, List.map fst p_cases), union_effects (effect_of p_exp) case_eff
  | E_record_update (exp, fexps) ->
     let p_exp = propagate_exp_effect exp in
     let p_fexps = List.map propagate_fexp_effect fexps in
     E_record_update (p_exp, List.map fst p_fexps),
     List.fold_left union_effects no_effect (effect_of p_exp :: List.map snd p_fexps)
  | E_record fexps ->
     let p_fexps = List.map propagate_fexp_effect fexps in
     E_record (List.map fst p_fexps),
     List.fold_left union_effects no_effect (List.map snd p_fexps)
  | E_try (exp, cases) ->
     let p_exp = propagate_exp_effect exp in
     let p_cases = List.map propagate_pexp_effect cases in
     let case_eff = List.fold_left union_effects no_effect (List.map snd p_cases) in
     E_try (p_exp, List.map fst p_cases), union_effects (effect_of p_exp) case_eff
  | E_for (v, f, t, step, ord, body) ->
     let p_f = propagate_exp_effect f in
     let p_t = propagate_exp_effect t in
     let p_step = propagate_exp_effect step in
     let p_body = propagate_exp_effect body in
     E_for (v, p_f, p_t, p_step, ord, p_body),
     collect_effects [p_f; p_t; p_step; p_body]
  | E_loop (loop_type, measure, cond, body) ->
     let p_cond = propagate_exp_effect cond in
     let () = match measure with
       | Measure_aux (Measure_some exp,l) ->
          let eff = effect_of (propagate_exp_effect exp) in
          if (BESet.is_empty (effect_set eff) || !opt_no_effects)
          then ()
          else typ_error (env_of exp) l ("Loop termination measure with effects " ^ string_of_effect eff)
       | _ -> ()
     in
     let p_body = propagate_exp_effect body in
     E_loop (loop_type, measure, p_cond, p_body),
     union_effects (effect_of p_cond) (effect_of p_body)
  | E_let (letbind, exp) ->
     let p_lb, eff = propagate_letbind_effect letbind in
     let p_exp = propagate_exp_effect exp in
     E_let (p_lb, p_exp), union_effects (effect_of p_exp) eff
  | E_cons (x, xs) ->
     let p_x = propagate_exp_effect x in
     let p_xs = propagate_exp_effect xs in
     E_cons (p_x, p_xs), union_effects (effect_of p_x) (effect_of p_xs)
  | E_list xs ->
     let p_xs = List.map propagate_exp_effect xs in
     E_list p_xs, collect_effects p_xs
  | E_assign (lexp, exp) ->
     let p_lexp = propagate_lexp_effect lexp in
     let p_exp = propagate_exp_effect exp in
     E_assign (p_lexp, p_exp), union_effects (effect_of p_exp) (effect_of_lexp p_lexp)
  | E_var (lexp, bind, exp) ->
     let p_lexp = propagate_lexp_effect lexp in
     let p_bind = propagate_exp_effect bind in
     let p_exp = propagate_exp_effect exp in
     E_var (p_lexp, p_bind, p_exp), union_effects (effect_of_lexp p_lexp) (collect_effects [p_bind; p_exp])
  | E_sizeof nexp -> E_sizeof nexp, no_effect
  | E_constraint nc -> E_constraint nc, no_effect
  | E_exit exp ->
     let p_exp = propagate_exp_effect exp in
     E_exit p_exp, effect_of p_exp
  | E_throw exp ->
     let p_exp = propagate_exp_effect exp in
     E_throw p_exp, effect_of p_exp
  | E_return exp ->
     let p_exp = propagate_exp_effect exp in
     E_return p_exp, effect_of p_exp
  | E_assert (test, msg) ->
     let p_test = propagate_exp_effect test in
     let p_msg = propagate_exp_effect msg in
     E_assert (p_test, p_msg), collect_effects [p_test; p_msg]
  | E_field (exp, id) ->
     let p_exp = propagate_exp_effect exp in
     E_field (p_exp, id), effect_of p_exp
  | E_internal_plet (pat, exp, body) ->
     let p_pat = propagate_pat_effect pat in
     let p_exp = propagate_exp_effect exp in
     let p_body = propagate_exp_effect body in
     E_internal_plet (p_pat, p_exp, p_body),
     union_effects (effect_of_pat p_pat) (collect_effects [p_exp; p_body])
  | E_internal_return exp ->
     let p_exp = propagate_exp_effect exp in
     E_internal_return p_exp, effect_of p_exp
  | exp_aux -> typ_error Env.empty Parse_ast.Unknown ("Unimplemented: Cannot propagate effect in expression "
                                                      ^ string_of_exp (E_aux (exp_aux, (Parse_ast.Unknown, None))))

and propagate_fexp_effect (FE_aux (FE_Fexp (id, exp), (l, _))) =
  let p_exp = propagate_exp_effect exp in
  FE_aux (FE_Fexp (id, p_exp), (l, None)), effect_of p_exp

and propagate_pexp_effect = function
  | Pat_aux (Pat_exp (pat, exp), (l, annot)) ->
     begin
       let p_pat = propagate_pat_effect pat in
       let p_exp = propagate_exp_effect exp in
       let p_eff = union_effects (effect_of_pat p_pat) (effect_of p_exp) in
       match annot with
       | Some tannot ->
          Pat_aux (Pat_exp (p_pat, p_exp), (l, Some { tannot with effect = union_effects tannot.effect p_eff })),
          union_effects tannot.effect p_eff
       | None -> Pat_aux (Pat_exp (p_pat, p_exp), (l, None)), p_eff
     end
  | Pat_aux (Pat_when (pat, guard, exp), (l, annot)) ->
     begin
       let p_pat = propagate_pat_effect pat in
       let p_guard = propagate_exp_effect guard in
       let p_exp = propagate_exp_effect exp in
       let p_eff = union_effects (effect_of_pat p_pat)
                                          (union_effects (effect_of p_guard) (effect_of p_exp))
       in
       match annot with
       | Some tannot ->
          Pat_aux (Pat_when (p_pat, p_guard, p_exp), (l, Some { tannot with effect = union_effects tannot.effect p_eff })),
          union_effects tannot.effect p_eff
       | None -> Pat_aux (Pat_when (p_pat, p_guard, p_exp), (l, None)), p_eff
     end

and propagate_mpexp_effect = function
  | MPat_aux (MPat_pat mpat, (l, annot)) ->
     begin
       let p_mpat = propagate_mpat_effect mpat in
       let p_eff = effect_of_mpat p_mpat in
       match annot with
       | Some tannot ->
          MPat_aux (MPat_pat p_mpat, (l, Some { tannot with effect = union_effects tannot.effect p_eff })),
         union_effects tannot.effect p_eff
       | None -> MPat_aux (MPat_pat p_mpat, (l, None)), p_eff
     end
  | MPat_aux (MPat_when (mpat, guard), (l, annot)) ->
     begin
       let p_mpat = propagate_mpat_effect mpat in
       let p_guard = propagate_exp_effect guard in
       let p_eff = union_effects (effect_of_mpat p_mpat) (effect_of p_guard)
       in
       match annot with
       | Some tannot ->
          MPat_aux (MPat_when (p_mpat, p_guard), (l, Some { tannot with effect = union_effects tannot.effect p_eff })),
          union_effects tannot.effect p_eff
       | None -> MPat_aux (MPat_when (p_mpat, p_guard), (l, None)), p_eff
     end

and propagate_pat_effect (P_aux (pat, annot)) =
  let p_pat, eff = propagate_pat_effect_aux pat in
  add_effect_pat (P_aux (p_pat, annot)) eff
and propagate_pat_effect_aux = function
  | P_lit lit -> P_lit lit, no_effect
  | P_wild -> P_wild, no_effect
  | P_or(pat1, pat2) ->
     let pat1' = propagate_pat_effect pat1 in
     let pat2' = propagate_pat_effect pat2 in
     (P_or (pat1', pat2'), union_effects (effect_of_pat pat1') (effect_of_pat pat2'))
  | P_not(pat) ->
     let pat' = propagate_pat_effect pat in
     (P_not(pat'), effect_of_pat pat')
  | P_cons (pat1, pat2) ->
     let p_pat1 = propagate_pat_effect pat1 in
     let p_pat2 = propagate_pat_effect pat2 in
     P_cons (p_pat1, p_pat2), union_effects (effect_of_pat p_pat1) (effect_of_pat p_pat2)
  | P_string_append pats ->
     let p_pats = List.map propagate_pat_effect pats in
     P_string_append p_pats, collect_effects_pat p_pats
  | P_as (pat, id) ->
     let p_pat = propagate_pat_effect pat in
     P_as (p_pat, id), effect_of_pat p_pat
  | P_typ (typ, pat) ->
     let p_pat = propagate_pat_effect pat in
     P_typ (typ, p_pat), effect_of_pat p_pat
  | P_id id -> P_id id, no_effect
  | P_var (pat, kid) ->
     let p_pat = propagate_pat_effect pat in
     P_var (p_pat, kid), effect_of_pat p_pat
  | P_app (id, pats) ->
     let p_pats = List.map propagate_pat_effect pats in
     P_app (id, p_pats), collect_effects_pat p_pats
  | P_tup pats ->
     let p_pats = List.map propagate_pat_effect pats in
     P_tup p_pats, collect_effects_pat p_pats
  | P_list pats ->
     let p_pats = List.map propagate_pat_effect pats in
     P_list p_pats, collect_effects_pat p_pats
  | P_vector_concat pats ->
     let p_pats = List.map propagate_pat_effect pats in
     P_vector_concat p_pats, collect_effects_pat p_pats
  | P_vector pats ->
     let p_pats = List.map propagate_pat_effect pats in
     P_vector p_pats, collect_effects_pat p_pats
<<<<<<< HEAD
  | P_view (pat, id, exps) ->
     let p_pat = propagate_pat_effect pat in
     let p_exps = List.map propagate_exp_effect exps in
     P_view (p_pat, id, p_exps), union_effects (effect_of_pat p_pat) (collect_effects p_exps)
=======
                                          (*
>>>>>>> 8b1c4ce0
  | _ -> raise (Reporting.err_unreachable Parse_ast.Unknown __POS__ "Unimplemented: Cannot propagate effect in pat")
                                           *)

and propagate_mpat_effect (MP_aux (mpat, annot)) =
  let p_mpat, eff = propagate_mpat_effect_aux mpat in
  add_effect_mpat (MP_aux (p_mpat, annot)) eff
and propagate_mpat_effect_aux = function
  | MP_lit lit -> MP_lit lit, no_effect
  | MP_cons (mpat1, mpat2) ->
     let p_mpat1 = propagate_mpat_effect mpat1 in
     let p_mpat2 = propagate_mpat_effect mpat2 in
     MP_cons (p_mpat1, p_mpat2), union_effects (effect_of_mpat p_mpat1) (effect_of_mpat p_mpat2)
  | MP_string_append mpats ->
     let p_mpats = List.map propagate_mpat_effect mpats in
     MP_string_append p_mpats, collect_effects_mpat p_mpats
  | MP_id id -> MP_id id, no_effect
  | MP_app (id, mpats) ->
     let p_mpats = List.map propagate_mpat_effect mpats in
     MP_app (id, p_mpats), collect_effects_mpat p_mpats
  | MP_tup mpats ->
     let p_mpats = List.map propagate_mpat_effect mpats in
     MP_tup p_mpats, collect_effects_mpat p_mpats
  | MP_list mpats ->
     let p_mpats = List.map propagate_mpat_effect mpats in
     MP_list p_mpats, collect_effects_mpat p_mpats
  | MP_vector_concat mpats ->
     let p_mpats = List.map propagate_mpat_effect mpats in
     MP_vector_concat p_mpats, collect_effects_mpat p_mpats
  | MP_vector mpats ->
     let p_mpats = List.map propagate_mpat_effect mpats in
     MP_vector p_mpats, collect_effects_mpat p_mpats
  | MP_typ (mpat, typ) ->
     let p_mpat = propagate_mpat_effect mpat in
     MP_typ (p_mpat, typ), effect_of_mpat mpat
  | MP_as (mpat, id) ->
     let p_mpat = propagate_mpat_effect mpat in
     MP_as (p_mpat, id), effect_of_mpat mpat
<<<<<<< HEAD
  | MP_view (mpat, id, exps) ->
     let p_mpat = propagate_mpat_effect mpat in
     let p_exps = List.map propagate_exp_effect exps in
     MP_view (p_mpat, id, p_exps), union_effects (effect_of_mpat p_mpat) (collect_effects p_exps)
=======
>>>>>>> 8b1c4ce0

and propagate_letbind_effect (LB_aux (lb, (l, annot))) =
  let p_lb, eff = propagate_letbind_effect_aux lb in
  match annot with
  | Some tannot -> LB_aux (p_lb, (l, Some { tannot with effect = eff })), eff
  | None -> LB_aux (p_lb, (l, None)), eff
and propagate_letbind_effect_aux = function
  | LB_val (pat, exp) ->
     let p_pat = propagate_pat_effect pat in
     let p_exp = propagate_exp_effect exp in
     LB_val (p_pat, p_exp),
     union_effects (effect_of_pat p_pat) (effect_of p_exp)

and propagate_lexp_effect (LEXP_aux (lexp, annot)) =
  let p_lexp, eff = propagate_lexp_effect_aux lexp in
  add_effect_lexp (LEXP_aux (p_lexp, annot)) eff
and propagate_lexp_effect_aux = function
  | LEXP_id id -> LEXP_id id, no_effect
  | LEXP_deref exp ->
     let p_exp = propagate_exp_effect exp in
     LEXP_deref p_exp, effect_of p_exp
  | LEXP_memory (id, exps) ->
     let p_exps = List.map propagate_exp_effect exps in
     LEXP_memory (id, p_exps), collect_effects p_exps
  | LEXP_cast (typ, id) -> LEXP_cast (typ, id), no_effect
  | LEXP_tup lexps ->
     let p_lexps = List.map propagate_lexp_effect lexps in
     LEXP_tup p_lexps, collect_effects_lexp p_lexps
  | LEXP_vector (lexp, exp) ->
     let p_lexp = propagate_lexp_effect lexp in
     let p_exp = propagate_exp_effect exp in
     LEXP_vector (p_lexp, p_exp), union_effects (effect_of p_exp) (effect_of_lexp p_lexp)
  | LEXP_vector_range (lexp, exp1, exp2) ->
     let p_lexp = propagate_lexp_effect lexp in
     let p_exp1 = propagate_exp_effect exp1 in
     let p_exp2 = propagate_exp_effect exp2 in
     LEXP_vector_range (p_lexp, p_exp1, p_exp2),
     union_effects (collect_effects [p_exp1; p_exp2]) (effect_of_lexp p_lexp)
  | LEXP_vector_concat lexps ->
     let p_lexps = List.map propagate_lexp_effect lexps in
     LEXP_vector_concat p_lexps, collect_effects_lexp p_lexps
  | LEXP_field (lexp, id) ->
     let p_lexp = propagate_lexp_effect lexp in
     LEXP_field (p_lexp, id),effect_of_lexp p_lexp

(**************************************************************************)
(* 7. Checking toplevel definitions                                       *)
(**************************************************************************)

let check_letdef orig_env (LB_aux (letbind, (l, _))) =
  typ_print (lazy "\nChecking top-level let");
  begin
    match letbind with
    | LB_val (P_aux (P_typ (typ_annot, _), _) as pat, bind) ->
       let checked_bind = propagate_exp_effect (crule check_exp orig_env (strip_exp bind) typ_annot) in
       let tpat, env = bind_pat_no_guard orig_env (strip_pat pat) typ_annot in
       if (BESet.is_empty (effect_set (effect_of checked_bind)) || !opt_no_effects)
       then
         [DEF_val (LB_aux (LB_val (tpat, checked_bind), (l, None)))], Env.add_toplevel_lets (pat_ids tpat) env
       else typ_error env l ("Top-level definition with effects " ^ string_of_effect (effect_of checked_bind))
    | LB_val (pat, bind) ->
       let inferred_bind = propagate_exp_effect (irule infer_exp orig_env (strip_exp bind)) in
       let tpat, env = bind_pat_no_guard orig_env (strip_pat pat) (typ_of inferred_bind) in
       if (BESet.is_empty (effect_set (effect_of inferred_bind)) || !opt_no_effects)
       then
         [DEF_val (LB_aux (LB_val (tpat, inferred_bind), (l, None)))], Env.add_toplevel_lets (pat_ids tpat) env
       else typ_error env l ("Top-level definition with effects " ^ string_of_effect (effect_of inferred_bind))
  end

let check_funcl env (FCL_aux (FCL_Funcl (id, pexp), (l, _))) typ =
  match typ with
  | Typ_aux (Typ_fn (typ_args, typ_ret, eff), _) ->
     begin
       let typ_args = List.map implicit_to_int typ_args in
       let env = Env.add_ret_typ typ_ret env in
       (* We want to forbid polymorphic undefined values in all cases,
          except when type checking the specific undefined_(type)
          functions created by the -undefined_gen functions in
          initial_check.ml. Only in these functions will the rewriter
          be able to correctly re-write the polymorphic undefineds
          (due to the specific form the functions have *)
       let env =
         if Str.string_match (Str.regexp_string "undefined_") (string_of_id id) 0
         then Env.allow_polymorphic_undefineds env
         else env
       in
       (* This is one of the cases where we are allowed to treat
          function arguments as like a tuple, and maybe we
          shouldn't. *)
       let typed_pexp, prop_eff =
         match List.map implicit_to_int typ_args with
         | [typ_arg] ->
            propagate_pexp_effect (check_case env typ_arg (strip_pexp pexp) typ_ret)
         | typ_args ->
            propagate_pexp_effect (check_case env (Typ_aux (Typ_tup typ_args, l)) (strip_pexp pexp) typ_ret)
       in
       FCL_aux (FCL_Funcl (id, typed_pexp), (l, mk_expected_tannot env typ prop_eff (Some typ)))
     end
  | _ -> typ_error env l ("Function clause must have function type: " ^ string_of_typ typ ^ " is not a function type")

let rec exp_of_mpat d (MP_aux (mpat, (l, annot))) =
  let empty_vec = E_aux (E_vector [], (l, ())) in
  let concat_vectors vec1 vec2 =
    E_aux (E_vector_append (vec1, vec2), (l, ()))
  in
  let empty_string = E_aux (E_lit (L_aux (L_string "", gen_loc l)), (l, ())) in
  let string_append str1 str2 =
    E_aux (E_app (mk_id "concat_str", [str1; str2]), (l, ()))
  in
  match mpat with
  | MP_lit lit -> E_aux (E_lit lit, (l,annot))
  | MP_id id -> E_aux (E_id id, (l,annot))
  | MP_app (id, args) -> E_aux (E_app (id, (List.map (exp_of_mpat d) args)), (l,annot))
  | MP_vector mpats -> E_aux (E_vector (List.map (exp_of_mpat d) mpats), (l,annot))
  | MP_vector_concat mpats -> List.fold_right concat_vectors (List.map (fun m -> strip_exp (exp_of_mpat d m)) mpats) empty_vec
  | MP_tup mpats -> E_aux (E_tuple (List.map (exp_of_mpat d) mpats), (l,annot))
  | MP_list mpats -> E_aux (E_list (List.map (exp_of_mpat d) mpats), (l,annot))
  | MP_cons (mpat1, mpat2) -> E_aux (E_cons (exp_of_mpat d mpat1, exp_of_mpat d mpat2), (l,annot))
  | MP_string_append mpats -> List.fold_right string_append (List.map (fun m -> strip_exp (exp_of_mpat d m)) mpats) empty_string
  | MP_typ (mpat, typ) -> E_aux (E_cast (typ, exp_of_mpat d mpat), (l,annot))
  | MP_as (mpat, id) -> E_aux (E_case (E_aux (E_id id, (l,annot)), [
                                         Pat_aux (Pat_exp (pat_of_mpat d mpat, exp_of_mpat d mpat), (l,annot))
                                      ]), (l,annot))
  | MP_view (mpat, id, args) -> E_aux (E_app (set_id_direction d id, args @ [exp_of_mpat d mpat]), (l, annot))

let pexp_of_mpexp direction mpexp body =
  match mpexp with
  | MPat_aux (MPat_pat mpat, annot) ->
     Pat_aux (Pat_exp (pat_of_mpat direction mpat, body), annot)
  | MPat_aux (MPat_when (mpat, guard), annot) ->
     Pat_aux (Pat_when (pat_of_mpat direction mpat, guard, body), annot)

let check_mapcl env (MCL_aux (aux, (l, _))) typ_left typ_right =
  let bidir = mk_typ (Typ_bidir (typ_left, typ_right)) in
  match aux with
  | MCL_bidir (mpexp_left, mpexp_right) ->
     let exp_of_mpexp direction (MPat_aux (aux, _)) =
       match aux with
       | MPat_pat mpat | MPat_when (mpat, _) -> exp_of_mpat direction mpat
     in
     let left, left_env = check_mpexp Forwards env mpexp_left typ_left in
     let right, right_env = check_mpexp Backwards (Env.set_backwards_mapping env) mpexp_right typ_right in
     let checked_left = crule check_exp right_env (exp_of_mpexp Backwards (strip_mpexp left)) typ_left in
     let checked_right = crule check_exp left_env (exp_of_mpexp Forwards (strip_mpexp right)) typ_right in
     [MCL_aux (MCL_forwards (pexp_of_mpexp Forwards left checked_right), (l, mk_expected_tannot env bidir no_effect (Some bidir)));
      MCL_aux (MCL_backwards (pexp_of_mpexp Backwards right checked_left), (l, mk_expected_tannot env bidir no_effect (Some bidir)))]
  | MCL_forwards case ->
     let case = check_case (Env.set_allow_mapping_builtins true env) typ_left case typ_right in
     [MCL_aux (MCL_forwards case, (l, mk_expected_tannot env bidir no_effect (Some bidir)))]
  | MCL_backwards case ->
     let case = check_case (Env.set_allow_mapping_builtins true (Env.set_backwards_mapping env)) typ_right case typ_left in
     [MCL_aux (MCL_backwards case, (l, mk_expected_tannot env bidir no_effect (Some bidir)))]

let funcl_effect (FCL_aux (FCL_Funcl (id, typed_pexp), (l, annot))) =
  match annot with
  | Some t -> t.effect
  | None -> no_effect (* Maybe could be assert false. This should never happen *)

let mapcl_effect (MCL_aux (_, (l, annot))) =
  match annot with
  | Some t -> t.effect
  | None -> no_effect (* Maybe could be assert false. This should never happen *)

let infer_tannot_opt l env tannot_opt pat =
  match tannot_opt with
  | Typ_annot_opt_aux (Typ_annot_opt_some (quant, ret_typ), _) ->
     let rec typ_from_pat (P_aux (pat_aux, (l, _)) as pat) =
       match pat_aux with
       | P_lit lit -> infer_lit env lit
       | P_typ (typ, _) -> typ
       | P_tup pats -> mk_typ (Typ_tup (List.map typ_from_pat pats))
       | _ -> typ_error env l ("Cannot infer type from pattern " ^ string_of_pat pat)
     in
     (* The function syntax lets us bind multiple function arguments
        with a single pattern, hence why we need to do this. But
        perhaps we don't want to allow this? *)
     let arg_typs =
       match typ_from_pat pat with
       | Typ_aux (Typ_tup arg_typs, _) -> arg_typs
       | arg_typ -> [arg_typ]
     in
     let fn_typ = mk_typ (Typ_fn (arg_typs, ret_typ, Effect_aux (Effect_set [], Parse_ast.Unknown))) in
     (quant, fn_typ)
  | Typ_annot_opt_aux (Typ_annot_opt_none, _) ->
     typ_error env l "Cannot infer function or mapping type for unannotated pattern"

let infer_funtyp l env tannot_opt funcls =
  match funcls with
  | [FCL_aux (FCL_Funcl (_, Pat_aux (pexp,_)), _)] ->
     let pat = match pexp with Pat_exp (pat, _) | Pat_when (pat, _, _) -> pat in
     infer_tannot_opt l env tannot_opt pat
  | _ -> typ_error env l "Cannot infer function type for function with multiple clauses"

let mk_val_spec env typq typ id =
  let eff =
    match typ with
    | Typ_aux (Typ_fn (_,_,eff),_) -> eff
    | _ -> no_effect
  in
  DEF_spec (VS_aux (VS_val_spec (TypSchm_aux (TypSchm_ts (typq, typ), Parse_ast.Unknown), id, [], false), (Parse_ast.Unknown, mk_tannot env typ eff)))

let check_tannot_opt def_type env typq ret_typ = function
  | Typ_annot_opt_aux (Typ_annot_opt_none, _) -> ()
  | Typ_annot_opt_aux (Typ_annot_opt_some (annot_typq, annot_ret_typ), l) ->
     if expanded_typ_identical env ret_typ annot_ret_typ
     then ()
     else typ_error env l (string_of_bind (typq, ret_typ) ^ "\nand\n" ^ string_of_bind (annot_typq, annot_ret_typ)
                           ^ "\ndo not match between " ^ def_type ^ " and val spec")

let check_termination_measure env arg_typs pat exp =
  let typ = match arg_typs with [x] -> x | _ -> Typ_aux (Typ_tup arg_typs,Unknown) in
  let tpat, env = bind_pat_no_guard env (strip_pat pat) typ in
  let texp = check_exp env (strip_exp exp) int_typ in
  tpat, texp

let check_termination_measure_decl env (id, pat, exp) =
  let quant, typ = Env.get_val_spec id env in
  let arg_typs, l = match typ with
    | Typ_aux (Typ_fn (arg_typs, _ ,_),l) -> arg_typs,l
    | _ -> typ_error env (id_loc id) "Function val spec is not a function type"
  in
  let env = add_typquant l quant env in
  let tpat, texp = check_termination_measure env arg_typs pat exp in
  DEF_measure (id, tpat, texp)

let check_fundef env (FD_aux (FD_function (recopt, tannotopt, effectopt, funcls), (l, _)) as fd_aux) =
  let id =
    match (List.fold_right
             (fun (FCL_aux (FCL_Funcl (id, _), _)) id' ->
               match id' with
               | Some id' -> if string_of_id id' = string_of_id id then Some id'
                             else typ_error env l ("Function declaration expects all definitions to have the same name, "
                                               ^ string_of_id id ^ " differs from other definitions of " ^ string_of_id id')
               | None -> Some id) funcls None)
    with
    | Some id -> id
    | None -> typ_error env l "funcl list is empty"
  in
  typ_print (lazy ("\n" ^ Util.("Check function " |> cyan |> clear) ^ string_of_id id));
  let have_val_spec, (quant, typ), env =
    try true, Env.get_val_spec id env, env with
    | Type_error (_, l, _) ->
       let (quant, typ) = infer_funtyp l env tannotopt funcls in
       false, (quant, typ), env
  in
  let vtyp_args, vtyp_ret, declared_eff, vl = match typ with
    | Typ_aux (Typ_fn (vtyp_args, vtyp_ret, declared_eff), vl) ->
       vtyp_args, vtyp_ret, declared_eff, vl
    | _ -> typ_error env l "Function val spec is not a function type"
  in
  check_tannot_opt "function" env quant vtyp_ret tannotopt;
  typ_debug (lazy ("Checking fundef " ^ string_of_id id ^ " has type " ^ string_of_bind (quant, typ)));
  let funcl_env = add_typquant l quant env in
  let recopt =
    match recopt with
    | Rec_aux (Rec_nonrec, l) -> Rec_aux (Rec_nonrec, l)
    | Rec_aux (Rec_rec, l) -> Rec_aux (Rec_rec, l)
    | Rec_aux (Rec_measure (measure_p, measure_e), l) ->
       let tpat, texp = check_termination_measure funcl_env vtyp_args measure_p measure_e in
       Rec_aux (Rec_measure (tpat, texp), l)
  in
  let funcls = List.map (fun funcl -> check_funcl funcl_env funcl typ) funcls in
  let eff = List.fold_left union_effects no_effect (List.map funcl_effect funcls) in
  let vs_def, env, declared_eff =
    if not have_val_spec
    then
      let typ = Typ_aux (Typ_fn (vtyp_args, vtyp_ret, eff), vl) in
      [mk_val_spec env quant typ id], Env.add_val_spec id (quant, typ) env, eff
    else [], env, declared_eff
  in
  let env = Env.define_val_spec id env in
  if (subseteq_effects eff declared_eff || !opt_no_effects)
  then
    vs_def @ [DEF_fundef (FD_aux (FD_function (recopt, tannotopt, effectopt, funcls), (l, None)))], env
  else typ_error env l ("Effects do not match: " ^ string_of_effect declared_eff ^ " declared and " ^ string_of_effect eff ^ " found")

let check_mapdef env (MD_aux (MD_mapping (id, args, tannot_opt, mapcls), (l, _))) =
  typ_print (lazy ("\n" ^ Util.("Check mapping " |> cyan |> clear) ^ string_of_id id));
  let args = List.map strip_pat args in
  let have_val_spec, (quant, typ) =
    try true, Env.get_val_spec id env with
    | Type_error (_, l, _) as err ->
       false, infer_tannot_opt l env tannot_opt (mk_pat (P_tup args))
  in
  let checked_args, mapcl_env, left_typ, right_typ = match typ with
    | Typ_aux (Typ_fn (arg_typs, (Typ_aux (Typ_bidir (left_typ, right_typ), _) as bidir), _), _) ->
       check_tannot_opt "mapping" env quant bidir tannot_opt;
       typ_print (lazy (Util.("Binding mapping family arguments " |> yellow |> clear) ^ string_of_typ typ));
       let env = add_typquant l quant env in
       let bind_arg (targs, env) arg typ =
         let targ, env = bind_pat_no_guard env arg typ in
         targs @ [targ], env
       in
       let checked_args, env =
         try List.fold_left2 bind_arg ([], env) args arg_typs with
         | Invalid_argument _ ->
            typ_error env l
              (Printf.sprintf "Mapping definition has %d arguments, expecting %d from types %s"
                 (List.length args) (List.length arg_typs) (Util.string_of_list ", " string_of_typ arg_typs))
       in
       checked_args, env, left_typ, right_typ
    | _ ->
       typ_error env l "Mapping definition must have a bi-directional mapping type"
  in
  let vs_def, env =
    if not have_val_spec then
      [mk_val_spec env quant (Env.expand_synonyms env typ) id], Env.add_val_spec id (quant, typ) env
    else
      [], env
  in
  let mapcls = List.map (fun mapcl -> check_mapcl mapcl_env (strip_mapcl mapcl) left_typ right_typ) mapcls |> List.concat in
  let eff = List.fold_left union_effects no_effect (List.map mapcl_effect mapcls) in
  let env = Env.define_val_spec id env in
  if equal_effects eff no_effect || equal_effects eff (mk_effect [BE_escape]) || !opt_no_effects then
    vs_def @ [DEF_mapdef (MD_aux (MD_mapping (id, checked_args, tannot_opt, mapcls), (l, None)))], env
  else
    typ_error env l ("A maping may not have any effect other than {escape}: " ^ string_of_effect eff ^ " found")

let rec warn_if_unsafe_cast l env = function
  | Typ_aux (Typ_fn (arg_typs, ret_typ, _), _) ->
     List.iter (warn_if_unsafe_cast l env) arg_typs;
     warn_if_unsafe_cast l env ret_typ
  | Typ_aux (Typ_id id, _) when string_of_id id = "bool" -> ()
  | Typ_aux (Typ_id id, _) when Env.is_enum id env -> ()
  | Typ_aux (Typ_id id, _) when string_of_id id = "string" ->
     Reporting.warn "Unsafe string cast" l
       "A cast X -> string is unsafe, as it can cause 'x : X == y : X' to be checked as 'eq_string(cast(x), cast(y))'"
  (* If we have a cast to an existential, it's probably done on
     purpose and we want to avoid false positives for warnings. *)
  | Typ_aux (Typ_exist _, _) -> ()
  | typ when is_bitvector_typ typ -> ()
  | typ when is_bit_typ typ -> ()
  | typ ->
     Reporting.warn ("Potentially unsafe cast involving " ^ string_of_typ typ) l ""

(* Checking a val spec simply adds the type as a binding in the
   context. We have to destructure the various kinds of val specs, but
   the difference is irrelevant for the typechecker. *)
let check_val_spec env (VS_aux (vs, (l, _))) =
  let annotate vs typ eff = DEF_spec (VS_aux (vs, (l, mk_tannot env typ eff))) in
  let vs, id, typq, typ, env = match vs with
    | VS_val_spec (TypSchm_aux (TypSchm_ts (typq, typ), ts_l) as typschm, id, exts, is_cast) ->
       typ_print (lazy (Util.("Check val spec " |> cyan |> clear) ^ string_of_id id ^ " : " ^ string_of_typschm typschm));
       wf_typschm env typschm;
       let env = Env.add_extern id exts env in
       let env = if is_cast then (warn_if_unsafe_cast l env (Env.expand_synonyms env typ); Env.add_cast id env) else env in
       let typq', typ' = expand_bind_synonyms ts_l env (typq, typ) in
       (* !opt_expand_valspec controls whether the actual valspec in
          the AST is expanded, the val_spec type stored in the
          environment is always expanded and uses typq' and typ' *)
       let typq, typ =
         if !opt_expand_valspec then
           (typq', typ')
         else
           (typq, typ)
       in
       let vs = VS_val_spec (TypSchm_aux (TypSchm_ts (typq, typ), ts_l), id, exts, is_cast) in
       (vs, id, typq', typ', env)
  in
  let eff =
    match typ with
    | Typ_aux (Typ_fn (_, _, eff), _) -> eff
    | _ -> no_effect
  in
  [annotate vs typ eff], Env.add_val_spec id (typq, typ) env

let check_default env (DT_aux (ds, l)) =
  match ds with
  | DT_order (Ord_aux (Ord_inc, _)) -> [DEF_default (DT_aux (ds, l))], Env.set_default_order_inc env
  | DT_order (Ord_aux (Ord_dec, _)) -> [DEF_default (DT_aux (ds, l))], Env.set_default_order_dec env
  | DT_order (Ord_aux (Ord_var _, _)) -> typ_error env l "Cannot have variable default order"

let kinded_id_arg kind_id =
  let typ_arg arg = A_aux (arg, Parse_ast.Unknown) in
  match kind_id with
  | KOpt_aux (KOpt_kind (K_aux (K_int, _), kid), _) ->
     typ_arg (A_nexp (nvar kid))
  | KOpt_aux (KOpt_kind (K_aux (K_order, _), kid), _) ->
     typ_arg (A_order (Ord_aux (Ord_var kid, Parse_ast.Unknown)))
  | KOpt_aux (KOpt_kind (K_aux (K_type, _), kid), _) ->
     typ_arg (A_typ (mk_typ (Typ_var kid)))
  | KOpt_aux (KOpt_kind (K_aux (K_bool, _), kid), _) ->
     typ_arg (A_bool (nc_var kid))

let fold_union_quant quants (QI_aux (qi, l)) =
  match qi with
  | QI_id kind_id -> quants @ [kinded_id_arg kind_id]
  | _ -> quants

let check_type_union env variant typq (Tu_aux (tu, l)) =
  let ret_typ = app_typ variant (List.fold_left fold_union_quant [] (quant_items typq)) in
  match tu with
  | Tu_ty_id (Typ_aux (Typ_fn (arg_typ, ret_typ, _), _) as typ, v) ->
     let typq = mk_typquant (List.map (mk_qi_id K_type) (KidSet.elements (tyvars_of_typ typ))) in
     env
     |> Env.add_union_id v (typq, typ)
     |> Env.add_val_spec v (typq, typ)
  | Tu_ty_id (arg_typ, v) ->
     let typ' = mk_typ (Typ_fn ([arg_typ], ret_typ, no_effect)) in
     env
     |> Env.add_union_id v (typq, typ')
     |> Env.add_val_spec v (typq, typ')

(* FIXME: This code is duplicated with general kind-checking code in environment, can they be merged? *)

let rec check_typedef : 'a. Env.t -> 'a type_def -> (tannot def) list * Env.t =
  fun env (TD_aux (tdef, (l, _))) ->
  let td_err () = raise (Reporting.err_unreachable Parse_ast.Unknown __POS__ "Unimplemented Typedef") in
  match tdef with
  | TD_abbrev (id, typq, typ_arg) ->
     [DEF_type (TD_aux (tdef, (l, None)))], Env.add_typ_synonym id typq typ_arg env
  | TD_record (id, typq, fields, _) ->
     [DEF_type (TD_aux (tdef, (l, None)))], Env.add_record id typq fields env
  | TD_variant (id, typq, arms, _) ->
     let env =
       env
       |> Env.add_variant id (typq, arms)
       |> (fun env -> List.fold_left (fun env tu -> check_type_union env id typq tu) env arms)
     in
     [DEF_type (TD_aux (tdef, (l, None)))], env
  | TD_enum (id, ids, _) ->
     [DEF_type (TD_aux (tdef, (l, None)))], Env.add_enum id ids env
  | TD_bitfield (id, typ, ranges) ->
     let typ = Env.expand_synonyms env typ in
     begin
       match typ with
       (* The type of a bitfield must be a constant-width bitvector *)
       | Typ_aux (Typ_app (v, [A_aux (A_nexp (Nexp_aux (Nexp_constant size, _)), _);
                               A_aux (A_order order, _)]), _)
            when string_of_id v = "bitvector" ->
          let size = Big_int.to_int size in
          let eval_index_nexp env nexp =
            int_of_nexp_opt (nexp_simp (Env.expand_nexp_synonyms env nexp)) in
          let (Defs defs), env =
            check env (Bitfield.macro (eval_index_nexp env, (typ_error env)) id size order ranges) in
          defs, env
       | _ ->
          typ_error env l "Bad bitfield type"
     end

and check_scattered : 'a. Env.t -> 'a scattered_def -> (tannot def) list * Env.t =
  fun env (SD_aux (sdef, (l, _))) ->
  match sdef with
  | SD_function _ | SD_end _ | SD_mapping _ -> [], env
  | SD_variant (id, typq) ->
     [DEF_scattered (SD_aux (SD_variant (id, typq), (l, None)))], Env.add_scattered_variant id typq env
  | SD_unioncl (id, tu) ->
     [DEF_scattered (SD_aux (SD_unioncl (id, tu), (l, None)))],
     let env = Env.add_variant_clause id tu env in
     let typq, _ = Env.get_variant id env in
     check_type_union env id typq tu
  | SD_funcl (FCL_aux (FCL_Funcl (id, _), (l, _)) as funcl) ->
     let typq, typ = Env.get_val_spec id env in
     let funcl_env = add_typquant l typq env in
     let funcl = check_funcl funcl_env funcl typ in
     [DEF_scattered (SD_aux (SD_funcl funcl, (l, None)))], env
  | SD_mapcl (id, mapcl) ->
     let typq, typ = Env.get_val_spec id env in
     begin match typ with
     | Typ_aux (Typ_bidir (typ_left, typ_right), _)
       | Typ_aux (Typ_fn ([], Typ_aux (Typ_bidir (typ_left, typ_right), _), _), _) ->
        let mapcl_env = add_typquant l typq env in
        let mapcls = check_mapcl mapcl_env (strip_mapcl mapcl) typ_left typ_right in
        List.map (fun mapcl -> DEF_scattered (SD_aux (SD_mapcl (id, mapcl), (l, None)))) mapcls, env
     | _ ->
        typ_error env l "Scattered mapping clause must must have a monomorphic bi-directional type"
     end

and check_def : 'a. Env.t -> 'a def -> (tannot def) list * Env.t =
  fun env def ->
  let cd_err () = raise (Reporting.err_unreachable Parse_ast.Unknown __POS__ "Unimplemented Case") in
  match def with
  | DEF_type tdef -> check_typedef env tdef
  | DEF_fixity (prec, n, op) -> [DEF_fixity (prec, n, op)], env
  | DEF_fundef fdef -> check_fundef env fdef
  | DEF_mapdef mdef -> check_mapdef env mdef
  | DEF_internal_mutrec fdefs ->
     let defs = List.concat (List.map (fun fdef -> fst (check_fundef env fdef)) fdefs) in
     let split_fundef (defs, fdefs) def = match def with
       | DEF_fundef fdef -> (defs, fdefs @ [fdef])
       | _ -> (defs @ [def], fdefs) in
     let (defs, fdefs) = List.fold_left split_fundef ([], []) defs in
     (defs @ [DEF_internal_mutrec fdefs]), env
  | DEF_val letdef -> check_letdef env letdef
  | DEF_spec vs -> check_val_spec env vs
  | DEF_default default -> check_default env default
  | DEF_overload (id, ids) -> [DEF_overload (id, ids)], Env.add_overloads id ids env
  | DEF_reg_dec (DEC_aux (DEC_reg (reffect, weffect, typ, id), (l, _))) ->
     let env = Env.add_register id reffect weffect typ env in
     [DEF_reg_dec (DEC_aux (DEC_reg (reffect, weffect, typ, id), (l, mk_expected_tannot env typ no_effect (Some typ))))], env
  | DEF_reg_dec (DEC_aux (DEC_config (id, typ, exp), (l, _))) ->
     let checked_exp = crule check_exp env (strip_exp exp) typ in
     let env = Env.add_register id no_effect (mk_effect [BE_config]) typ env in
     [DEF_reg_dec (DEC_aux (DEC_config (id, typ, checked_exp), (l, mk_expected_tannot env typ no_effect (Some typ))))], env
  | DEF_pragma (pragma, arg, l) -> [DEF_pragma (pragma, arg, l)], env
  | DEF_reg_dec (DEC_aux (DEC_alias (id, aspec), (l, annot))) -> cd_err ()
  | DEF_reg_dec (DEC_aux (DEC_typ_alias (typ, id, aspec), (l, tannot))) -> cd_err ()
  | DEF_scattered sdef -> check_scattered env sdef
  | DEF_measure (id, pat, exp) -> [check_termination_measure_decl env (id, pat, exp)], env
  | DEF_loop_measures (id, _) ->
     Reporting.unreachable (id_loc id) __POS__
       "Loop termination measures should have been rewritten before type checking"

and check_defs : 'a. int -> int -> Env.t -> 'a def list -> tannot defs * Env.t =
  fun n total env defs ->
  match defs with
  | [] -> Defs [], env
  | def :: defs ->
     Util.progress "Type check " (string_of_int n ^ "/" ^ string_of_int total) n total;
     let (def, env) = check_def env def in
     let Defs defs, env = check_defs (n + 1) total env defs in
     Defs (def @ defs), env

and check : 'a. Env.t -> 'a defs -> tannot defs * Env.t =
  fun env (Defs defs) -> let total = List.length defs in check_defs 1 total env defs

and check_with_envs : 'a. Env.t -> 'a def list -> (tannot def list * Env.t) list =
  fun env defs ->
  match defs with
  | [] -> []
  | def :: defs ->
     let def, env = check_def env def in
     (def, env) :: check_with_envs env defs

let initial_env =
  Env.empty
  |> Env.set_prover (Some (prove __POS__))
  |> Env.add_extern (mk_id "size_itself_int") [("_", "size_itself_int")]
  |> Env.add_val_spec (mk_id "size_itself_int")
      (TypQ_aux (TypQ_tq [QI_aux (QI_id (mk_kopt K_int (mk_kid "n")),
                                  Parse_ast.Unknown)],Parse_ast.Unknown),
       function_typ [app_typ (mk_id "itself") [mk_typ_arg (A_nexp (nvar (mk_kid "n")))]]
         (atom_typ (nvar (mk_kid "n"))) no_effect)
  |> Env.add_extern (mk_id "make_the_value") [("_", "make_the_value")]
  |> Env.add_val_spec (mk_id "make_the_value")
      (TypQ_aux (TypQ_tq [QI_aux (QI_id (mk_kopt K_int (mk_kid "n")),
                                  Parse_ast.Unknown)],Parse_ast.Unknown),
       function_typ [atom_typ (nvar (mk_kid "n"))]
         (app_typ (mk_id "itself") [mk_typ_arg (A_nexp (nvar (mk_kid "n")))]) no_effect)
  (* __assume is used by property.ml to add guards for SMT generation,
     but which don't affect flow-typing. *)
  |> Env.add_val_spec (mk_id "sail_assume")
      (TypQ_aux (TypQ_no_forall, Parse_ast.Unknown),
       function_typ [bool_typ] unit_typ no_effect)<|MERGE_RESOLUTION|>--- conflicted
+++ resolved
@@ -4307,16 +4307,10 @@
   | P_vector pats ->
      let p_pats = List.map propagate_pat_effect pats in
      P_vector p_pats, collect_effects_pat p_pats
-<<<<<<< HEAD
   | P_view (pat, id, exps) ->
      let p_pat = propagate_pat_effect pat in
      let p_exps = List.map propagate_exp_effect exps in
      P_view (p_pat, id, p_exps), union_effects (effect_of_pat p_pat) (collect_effects p_exps)
-=======
-                                          (*
->>>>>>> 8b1c4ce0
-  | _ -> raise (Reporting.err_unreachable Parse_ast.Unknown __POS__ "Unimplemented: Cannot propagate effect in pat")
-                                           *)
 
 and propagate_mpat_effect (MP_aux (mpat, annot)) =
   let p_mpat, eff = propagate_mpat_effect_aux mpat in
@@ -4352,13 +4346,10 @@
   | MP_as (mpat, id) ->
      let p_mpat = propagate_mpat_effect mpat in
      MP_as (p_mpat, id), effect_of_mpat mpat
-<<<<<<< HEAD
   | MP_view (mpat, id, exps) ->
      let p_mpat = propagate_mpat_effect mpat in
      let p_exps = List.map propagate_exp_effect exps in
      MP_view (p_mpat, id, p_exps), union_effects (effect_of_mpat p_mpat) (collect_effects p_exps)
-=======
->>>>>>> 8b1c4ce0
 
 and propagate_letbind_effect (LB_aux (lb, (l, annot))) =
   let p_lb, eff = propagate_letbind_effect_aux lb in
@@ -4693,7 +4684,7 @@
   | typ when is_bit_typ typ -> ()
   | typ ->
      Reporting.warn ("Potentially unsafe cast involving " ^ string_of_typ typ) l ""
-
+     
 (* Checking a val spec simply adds the type as a binding in the
    context. We have to destructure the various kinds of val specs, but
    the difference is irrelevant for the typechecker. *)
