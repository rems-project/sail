(**************************************************************************)
(*     Sail                                                               *)
(*                                                                        *)
(*  Copyright (c) 2013-2017                                               *)
(*    Kathyrn Gray                                                        *)
(*    Shaked Flur                                                         *)
(*    Stephen Kell                                                        *)
(*    Gabriel Kerneis                                                     *)
(*    Robert Norton-Wright                                                *)
(*    Christopher Pulte                                                   *)
(*    Peter Sewell                                                        *)
(*    Alasdair Armstrong                                                  *)
(*    Brian Campbell                                                      *)
(*    Thomas Bauereiss                                                    *)
(*    Anthony Fox                                                         *)
(*    Jon French                                                          *)
(*    Dominic Mulligan                                                    *)
(*    Stephen Kell                                                        *)
(*    Mark Wassell                                                        *)
(*                                                                        *)
(*  All rights reserved.                                                  *)
(*                                                                        *)
(*  This software was developed by the University of Cambridge Computer   *)
(*  Laboratory as part of the Rigorous Engineering of Mainstream Systems  *)
(*  (REMS) project, funded by EPSRC grant EP/K008528/1.                   *)
(*                                                                        *)
(*  Redistribution and use in source and binary forms, with or without    *)
(*  modification, are permitted provided that the following conditions    *)
(*  are met:                                                              *)
(*  1. Redistributions of source code must retain the above copyright     *)
(*     notice, this list of conditions and the following disclaimer.      *)
(*  2. Redistributions in binary form must reproduce the above copyright  *)
(*     notice, this list of conditions and the following disclaimer in    *)
(*     the documentation and/or other materials provided with the         *)
(*     distribution.                                                      *)
(*                                                                        *)
(*  THIS SOFTWARE IS PROVIDED BY THE AUTHOR AND CONTRIBUTORS ``AS IS''    *)
(*  AND ANY EXPRESS OR IMPLIED WARRANTIES, INCLUDING, BUT NOT LIMITED     *)
(*  TO, THE IMPLIED WARRANTIES OF MERCHANTABILITY AND FITNESS FOR A       *)
(*  PARTICULAR PURPOSE ARE DISCLAIMED.  IN NO EVENT SHALL THE AUTHOR OR   *)
(*  CONTRIBUTORS BE LIABLE FOR ANY DIRECT, INDIRECT, INCIDENTAL,          *)
(*  SPECIAL, EXEMPLARY, OR CONSEQUENTIAL DAMAGES (INCLUDING, BUT NOT      *)
(*  LIMITED TO, PROCUREMENT OF SUBSTITUTE GOODS OR SERVICES; LOSS OF      *)
(*  USE, DATA, OR PROFITS; OR BUSINESS INTERRUPTION) HOWEVER CAUSED AND   *)
(*  ON ANY THEORY OF LIABILITY, WHETHER IN CONTRACT, STRICT LIABILITY,    *)
(*  OR TORT (INCLUDING NEGLIGENCE OR OTHERWISE) ARISING IN ANY WAY OUT    *)
(*  OF THE USE OF THIS SOFTWARE, EVEN IF ADVISED OF THE POSSIBILITY OF    *)
(*  SUCH DAMAGE.                                                          *)
(**************************************************************************)

open Ast
open Util
open Ast_util
open Lazy

module Big_int = Nat_big_num

(* opt_tc_debug controls the verbosity of the type checker. 0 is
   silent, 1 prints a tree of the type derivation and 2 is like 1 but
   with much more debug information. *)
let opt_tc_debug = ref 0

(* opt_no_effects turns of the effect checking. This can break
   re-writer passes, so it should only be used for debugging. *)
let opt_no_effects = ref false

(* opt_no_lexp_bounds_check turns of the bounds checking in vector
   assignments in l-expressions *)
let opt_no_lexp_bounds_check = ref false

(* opt_expand_valspec expands typedefs in valspecs during type check.
   We prefer not to do it for latex output but it is otherwise a good idea. *)
let opt_expand_valspec = ref true

let depth = ref 0

let rec indent n = match n with
  | 0 -> ""
  | n -> "|   " ^ indent (n - 1)

(* Lazily evaluate debugging message. This can make a big performance
   difference; for example, repeated calls to string_of_exp can be costly for
   deeply nested expressions, e.g. with long sequences of monadic binds. *)
let typ_debug ?level:(level=1) m = if !opt_tc_debug > level then prerr_endline (indent !depth ^ Lazy.force m) else ()

let typ_print m = if !opt_tc_debug > 0 then prerr_endline (indent !depth ^ Lazy.force m) else ()

type type_error =
  (* First parameter is the error that caused us to start doing type
     coercions, the second is the errors encountered by all possible
     coercions *)
  | Err_no_casts of unit exp * typ * typ * type_error * type_error list
  | Err_no_overloading of id * (id * type_error) list
  | Err_unresolved_quants of id * quant_item list * (mut * typ) Bindings.t * n_constraint list
  | Err_subtype of typ * typ * n_constraint list * Ast.l KBindings.t
  | Err_no_num_ident of id
  | Err_other of string
  | Err_because of type_error * Parse_ast.l * type_error

type env =
  { top_val_specs : (typquant * typ) Bindings.t;
    defined_val_specs : IdSet.t;
    locals : (mut * typ) Bindings.t;
    union_ids : (typquant * typ) Bindings.t;
    registers : (effect * effect * typ) Bindings.t;
    variants : (typquant * type_union list) Bindings.t;
    mappings : (typquant * typ * typ) Bindings.t;
    typ_vars : (Ast.l * kind_aux) KBindings.t;
    shadow_vars : int KBindings.t;
    typ_synonyms : (env -> typ_arg list -> typ_arg) Bindings.t;
    num_defs : nexp Bindings.t;
    overloads : (id list) Bindings.t;
    flow : (typ -> typ) Bindings.t;
    enums : IdSet.t Bindings.t;
    records : (typquant * (typ * id) list) Bindings.t;
    accessors : (typquant * typ) Bindings.t;
    externs : (string -> string option) Bindings.t;
    casts : id list;
    allow_casts : bool;
    allow_bindings : bool;
    constraints : n_constraint list;
    default_order : order option;
    ret_typ : typ option;
    poly_undefineds : bool;
    prove : env -> n_constraint -> bool;
    allow_unknowns : bool;
  }

exception Type_error of env * l * type_error;;

let typ_error env l m = raise (Type_error (env, l, Err_other m))

let typ_raise env l err = raise (Type_error (env, l, err))

let deinfix = function
  | Id_aux (Id v, l) -> Id_aux (DeIid v, l)
  | Id_aux (DeIid v, l) -> Id_aux (DeIid v, l)

let field_name rec_id id =
  match rec_id, id with
  | Id_aux (Id r, _), Id_aux (Id v, l) -> Id_aux (Id (r ^ "." ^ v), l)
  | _, _ -> assert false

let string_of_bind (typquant, typ) = string_of_typquant typquant ^ ". " ^ string_of_typ typ

let orig_kid (Kid_aux (Var v, l) as kid) =
  try
    let i = String.rindex v '#' in
    if i >= 3 && String.sub v 0 3 = "'fv" then
      Kid_aux (Var ("'" ^ String.sub v (i + 1) (String.length v - i - 1)), l)
    else kid
  with
  | Not_found -> kid

let is_list (Typ_aux (typ_aux, _)) =
  match typ_aux with
  | Typ_app (f, [A_aux (A_typ typ, _)])
       when string_of_id f = "list" -> Some typ
  | _ -> None

let is_unknown_type = function
  | (Typ_aux (Typ_internal_unknown, _)) -> true
  | _ -> false

let is_atom (Typ_aux (typ_aux, _)) =
  match typ_aux with
  | Typ_app (f, [_]) when string_of_id f = "atom" -> true
  | _ -> false

let is_atom_bool (Typ_aux (typ_aux, _)) =
  match typ_aux with
  | Typ_app (f, [_]) when string_of_id f = "atom_bool" -> true
  | _ -> false

let rec strip_id = function
  | Id_aux (Id x, _) -> Id_aux (Id x, Parse_ast.Unknown)
  | Id_aux (DeIid x, _) -> Id_aux (DeIid x, Parse_ast.Unknown)
and strip_kid = function
  | Kid_aux (Var x, _) -> Kid_aux (Var x, Parse_ast.Unknown)
and strip_base_effect = function
  | BE_aux (eff, _) -> BE_aux (eff, Parse_ast.Unknown)
and strip_effect = function
  | Effect_aux (Effect_set effects, _) -> Effect_aux (Effect_set (List.map strip_base_effect effects), Parse_ast.Unknown)
and strip_nexp_aux = function
  | Nexp_id id -> Nexp_id (strip_id id)
  | Nexp_var kid -> Nexp_var (strip_kid kid)
  | Nexp_constant n -> Nexp_constant n
  | Nexp_app (id, nexps) -> Nexp_app (id, List.map strip_nexp nexps)
  | Nexp_times (nexp1, nexp2) -> Nexp_times (strip_nexp nexp1, strip_nexp nexp2)
  | Nexp_sum (nexp1, nexp2) -> Nexp_sum (strip_nexp nexp1, strip_nexp nexp2)
  | Nexp_minus (nexp1, nexp2) -> Nexp_minus (strip_nexp nexp1, strip_nexp nexp2)
  | Nexp_exp nexp -> Nexp_exp (strip_nexp nexp)
  | Nexp_neg nexp -> Nexp_neg (strip_nexp nexp)
and strip_nexp = function
  | Nexp_aux (nexp_aux, _) -> Nexp_aux (strip_nexp_aux nexp_aux, Parse_ast.Unknown)
and strip_n_constraint_aux = function
  | NC_equal (nexp1, nexp2) -> NC_equal (strip_nexp nexp1, strip_nexp nexp2)
  | NC_bounded_ge (nexp1, nexp2) -> NC_bounded_ge (strip_nexp nexp1, strip_nexp nexp2)
  | NC_bounded_le (nexp1, nexp2) -> NC_bounded_le (strip_nexp nexp1, strip_nexp nexp2)
  | NC_not_equal (nexp1, nexp2) -> NC_not_equal (strip_nexp nexp1, strip_nexp nexp2)
  | NC_set (kid, nums) -> NC_set (strip_kid kid, nums)
  | NC_or (nc1, nc2) -> NC_or (strip_n_constraint nc1, strip_n_constraint nc2)
  | NC_and (nc1, nc2) -> NC_and (strip_n_constraint nc1, strip_n_constraint nc2)
  | NC_var kid -> NC_var (strip_kid kid)
  | NC_app (id, args) -> NC_app (strip_id id, List.map strip_typ_arg args)
  | NC_true -> NC_true
  | NC_false -> NC_false
and strip_n_constraint = function
  | NC_aux (nc_aux, _) -> NC_aux (strip_n_constraint_aux nc_aux, Parse_ast.Unknown)
and strip_typ_arg = function
  | A_aux (typ_arg_aux, _) -> A_aux (strip_typ_arg_aux typ_arg_aux, Parse_ast.Unknown)
and strip_typ_arg_aux = function
  | A_nexp nexp -> A_nexp (strip_nexp nexp)
  | A_typ typ -> A_typ (strip_typ typ)
  | A_order ord -> A_order (strip_order ord)
  | A_bool nc -> A_bool (strip_n_constraint nc)
and strip_order = function
  | Ord_aux (ord_aux, _) -> Ord_aux (strip_order_aux ord_aux, Parse_ast.Unknown)
and strip_order_aux = function
  | Ord_var kid -> Ord_var (strip_kid kid)
  | Ord_inc -> Ord_inc
  | Ord_dec -> Ord_dec
and strip_typ_aux : typ_aux -> typ_aux = function
  | Typ_internal_unknown -> Typ_internal_unknown
  | Typ_id id -> Typ_id (strip_id id)
  | Typ_var kid -> Typ_var (strip_kid kid)
  | Typ_fn (arg_typs, ret_typ, effect) -> Typ_fn (List.map strip_typ arg_typs, strip_typ ret_typ, strip_effect effect)
  | Typ_bidir (typ1, typ2) -> Typ_bidir (strip_typ typ1, strip_typ typ2)
  | Typ_tup typs -> Typ_tup (List.map strip_typ typs)
  | Typ_exist (kopts, constr, typ) ->
     Typ_exist ((List.map strip_kinded_id kopts), strip_n_constraint constr, strip_typ typ)
  | Typ_app (id, args) -> Typ_app (strip_id id, List.map strip_typ_arg args)
and strip_typ : typ -> typ = function
  | Typ_aux (typ_aux, _) -> Typ_aux (strip_typ_aux typ_aux, Parse_ast.Unknown)
and strip_typq = function TypQ_aux (typq_aux, l) -> TypQ_aux (strip_typq_aux typq_aux, Parse_ast.Unknown)
and strip_typq_aux = function
  | TypQ_no_forall -> TypQ_no_forall
  | TypQ_tq quants -> TypQ_tq (List.map strip_quant_item quants)
and strip_quant_item = function
  | QI_aux (qi_aux, _) -> QI_aux (strip_qi_aux qi_aux, Parse_ast.Unknown)
and strip_qi_aux = function
  | QI_id kinded_id -> QI_id (strip_kinded_id kinded_id)
  | QI_const constr -> QI_const (strip_n_constraint constr)
and strip_kinded_id = function
  | KOpt_aux (kinded_id_aux, _) -> KOpt_aux (strip_kinded_id_aux kinded_id_aux, Parse_ast.Unknown)
and strip_kinded_id_aux = function
  | KOpt_kind (kind, kid) -> KOpt_kind (strip_kind kind, strip_kid kid)
and strip_kind = function
  | K_aux (k_aux, _) -> K_aux (k_aux, Parse_ast.Unknown)

let rec name_pat (P_aux (aux, _)) =
  match aux with
  | P_id id | P_as (_, id) -> Some ("_" ^ string_of_id id)
  | P_typ (_, pat) | P_var (pat, _) -> name_pat pat
  | _ -> None

let ex_counter = ref 0

let fresh_existential k =
  let fresh = Kid_aux (Var ("'ex" ^ string_of_int !ex_counter ^ "#"), Parse_ast.Unknown) in
  incr ex_counter; mk_kopt k fresh

let named_existential k = function
  | Some n -> mk_kopt k (mk_kid n)
  | None -> fresh_existential k
 
let destruct_exist_plain ?name:(name=None) typ =
  match typ with
  | Typ_aux (Typ_exist ([kopt], nc, typ), _) ->
     let kid, fresh = kopt_kid kopt, named_existential (unaux_kind (kopt_kind kopt)) name in
     let nc = constraint_subst kid (arg_kopt fresh) nc in
     let typ = typ_subst kid (arg_kopt fresh) typ in
     Some ([fresh], nc, typ)
  | Typ_aux (Typ_exist (kopts, nc, typ), _) ->
     let add_num i = match name with Some n -> Some (n ^ string_of_int i) | None -> None in 
     let fresh_kopts =
       List.mapi (fun i kopt -> (kopt_kid kopt, named_existential (unaux_kind (kopt_kind kopt)) (add_num i))) kopts
     in
     let nc = List.fold_left (fun nc (kid, fresh) -> constraint_subst kid (arg_kopt fresh) nc) nc fresh_kopts in
     let typ = List.fold_left (fun typ (kid, fresh) -> typ_subst kid (arg_kopt fresh) typ) typ fresh_kopts in
     Some (List.map snd fresh_kopts, nc, typ)
  | _ -> None

(** Destructure and canonicalise a numeric type into a list of type
   variables, a constraint on those type variables, and an
   N-expression that represents that numeric type in the
   environment. For example:
   - {'n, 'n <= 10. atom('n)} => ['n], 'n <= 10, 'n
   - int => ['n], true, 'n (where x is fresh)
   - atom('n) => [], true, 'n
**)
let destruct_numeric ?name:(name=None) typ =
  match destruct_exist_plain ~name:name typ, typ with
  | Some (kids, nc, Typ_aux (Typ_app (id, [A_aux (A_nexp nexp, _)]), _)), _ when string_of_id id = "atom" ->
     Some (List.map kopt_kid kids, nc, nexp)
  | None, Typ_aux (Typ_app (id, [A_aux (A_nexp nexp, _)]), _) when string_of_id id = "atom" ->
     Some ([], nc_true, nexp)
  | None, Typ_aux (Typ_app (id, [A_aux (A_nexp lo, _); A_aux (A_nexp hi, _)]), _) when string_of_id id = "range" ->
     let kid = kopt_kid (named_existential K_int name) in
     Some ([kid], nc_and (nc_lteq lo (nvar kid)) (nc_lteq (nvar kid) hi), nvar kid)
  | None, Typ_aux (Typ_id id, _) when string_of_id id = "nat" ->
     let kid = kopt_kid (named_existential K_int name) in
     Some ([kid], nc_lteq (nint 0) (nvar kid), nvar kid)
  | None, Typ_aux (Typ_id id, _) when string_of_id id = "int" ->
     let kid = kopt_kid (named_existential K_int name) in
     Some ([kid], nc_true, nvar kid)
  | _, _ -> None

let destruct_boolean ?name:(name=None) = function
  | Typ_aux (Typ_id (Id_aux (Id "bool", _)), _) ->
     let kid = kopt_kid (fresh_existential K_bool) in
     Some (kid, nc_var kid)
  | _ -> None

let destruct_exist ?name:(name=None) typ =
  match destruct_numeric ~name:name typ with
  | Some (kids, nc, nexp) -> Some (List.map (mk_kopt K_int) kids, nc, atom_typ nexp)
  | None ->
     match destruct_boolean ~name:name typ with
     | Some (kid, nc) -> Some ([mk_kopt K_bool kid], nc_true, atom_bool_typ nc)
     | None -> destruct_exist_plain ~name:name typ

let adding = Util.("Adding " |> darkgray |> clear)

(**************************************************************************)
(* 1. Environment                                                         *)
(**************************************************************************)

module Env : sig
  type t = env
  val add_val_spec : id -> typquant * typ -> t -> t
  val update_val_spec : id -> typquant * typ -> t -> t
  val define_val_spec : id -> t -> t
  val get_val_spec : id -> t -> typquant * typ
  val get_val_spec_orig : id -> t -> typquant * typ
  val is_union_constructor : id -> t -> bool
  val is_singleton_union_constructor : id -> t -> bool
  val is_mapping : id -> t -> bool
  val add_record : id -> typquant -> (typ * id) list -> t -> t
  val is_record : id -> t -> bool
  val get_record : id -> t -> typquant * (typ * id) list
  val get_accessor_fn : id -> id -> t -> typquant * typ
  val get_accessor : id -> id -> t -> typquant * typ * typ * effect
  val add_local : id -> mut * typ -> t -> t
  val get_locals : t -> (mut * typ) Bindings.t
  val add_variant : id -> typquant * type_union list -> t -> t
  val add_scattered_variant : id -> typquant -> t -> t
  val add_variant_clause : id -> type_union -> t -> t
  val get_variant : id -> t -> typquant * type_union list
  val add_mapping : id -> typquant * typ * typ -> t -> t
  val add_union_id : id -> typquant * typ -> t -> t
  val get_union_id  : id -> t -> typquant * typ
  val add_flow : id -> (typ -> typ) -> t -> t
  val get_flow : id -> t -> typ -> typ
  val remove_flow : id -> t -> t
  val is_register : id -> t -> bool
  val get_register : id -> t -> effect * effect * typ
  val add_register : id -> effect -> effect -> typ -> t -> t
  val is_mutable : id -> t -> bool
  val get_constraints : t -> n_constraint list
  val add_constraint : n_constraint -> t -> t
  val get_typ_var : kid -> t -> kind_aux
  val get_typ_var_loc : kid -> t -> Ast.l
  val get_typ_vars : t -> kind_aux KBindings.t
  val get_typ_var_locs : t -> Ast.l KBindings.t
  val add_typ_var : l -> kinded_id -> t -> t
  val get_ret_typ : t -> typ option
  val add_ret_typ : typ -> t -> t
  val add_typ_synonym : id -> (t -> typ_arg list -> typ_arg) -> t -> t
  val get_typ_synonym : id -> t -> t -> typ_arg list -> typ_arg
  val add_num_def : id -> nexp -> t -> t
  val get_num_def : id -> t -> nexp
  val add_overloads : id -> id list -> t -> t
  val get_overloads : id -> t -> id list
  val is_extern : id -> t -> string -> bool
  val add_extern : id -> (string -> string option) -> t -> t
  val get_extern : id -> t -> string -> string
  val get_default_order : t -> order
  val set_default_order : order_aux -> t -> t
  val set_default_order_inc : t -> t
  val set_default_order_dec : t -> t
  val add_enum : id -> id list -> t -> t
  val get_enum : id -> t -> id list
  val get_casts : t -> id list
  val allow_casts : t -> bool
  val no_casts : t -> t
  val enable_casts : t -> t
  val add_cast : id -> t -> t
  val allow_polymorphic_undefineds : t -> t
  val polymorphic_undefineds : t -> bool
  val lookup_id : ?raw:bool -> id -> t -> typ lvar
  val fresh_kid : ?kid:kid -> t -> kid
  val expand_synonyms : t -> typ -> typ
  val expand_constraint_synonyms : t -> n_constraint -> n_constraint
  val base_typ_of : t -> typ -> typ
  val allow_unknowns : t -> bool
  val set_allow_unknowns : bool -> t -> t

  val no_bindings : t -> t

  (* Well formedness-checks *)
  val wf_typ : ?exs:KidSet.t -> t -> typ -> unit
  val wf_nexp : ?exs:KidSet.t -> t -> nexp -> unit
  val wf_constraint : ?exs:KidSet.t -> t -> n_constraint -> unit

  (* Some of the code in the environment needs to use the Z3 prover,
     which is defined below. To break the circularity this would cause
     (as the prove code depends on the environment), we add a
     reference to the prover to the initial environment. *)
  val add_prover : (t -> n_constraint -> bool) -> t -> t

  (* This must not be exported, initial_env sets up a correct initial
     environment. *)
  val empty : t

  val pattern_completeness_ctx : t -> Pattern_completeness.ctx

  val builtin_typs : typquant Bindings.t
end = struct
  type t = env

  let empty =
    { top_val_specs = Bindings.empty;
      defined_val_specs = IdSet.empty;
      locals = Bindings.empty;
      union_ids = Bindings.empty;
      registers = Bindings.empty;
      variants = Bindings.empty;
      mappings = Bindings.empty;
      typ_vars = KBindings.empty;
      shadow_vars = KBindings.empty;
      typ_synonyms = Bindings.empty;
      num_defs = Bindings.empty;
      overloads = Bindings.empty;
      flow = Bindings.empty;
      enums = Bindings.empty;
      records = Bindings.empty;
      accessors = Bindings.empty;
      externs = Bindings.empty;
      casts = [];
      allow_bindings = true;
      allow_casts = true;
      constraints = [];
      default_order = None;
      ret_typ = None;
      poly_undefineds = false;
      prove = (fun _ _ -> false);
      allow_unknowns = false;
    }

  let add_prover f env = { env with prove = f }

  let allow_unknowns env = env.allow_unknowns
  let set_allow_unknowns b env = { env with allow_unknowns = b }

  let get_typ_var kid env =
    try snd (KBindings.find kid env.typ_vars) with
    | Not_found -> typ_error env (kid_loc kid) ("No type variable " ^ string_of_kid kid)

  let get_typ_var_loc kid env =
    try fst (KBindings.find kid env.typ_vars) with
    | Not_found -> typ_error env (kid_loc kid) ("No type variable " ^ string_of_kid kid)

  let get_typ_vars env = KBindings.map snd env.typ_vars
  let get_typ_var_locs env = KBindings.map fst env.typ_vars

  let k_counter = ref 0
  let k_name () = let kid = mk_kid ("k#" ^ string_of_int !k_counter) in incr k_counter; kid

  let kinds_typq kinds = mk_typquant (List.map (fun k -> mk_qi_id k (k_name ())) kinds)

  let builtin_typs =
    List.fold_left (fun m (name, kinds) -> Bindings.add (mk_id name) (kinds_typq kinds) m) Bindings.empty
      [ ("range", [K_int; K_int]);
        ("atom", [K_int]);
        ("vector", [K_int; K_order; K_type]);
        ("register", [K_type]);
        ("bit", []);
        ("unit", []);
        ("int", []);
        ("nat", []);
        ("bool", []);
        ("real", []);
        ("list", [K_type]);
        ("string", []);
        ("itself", [K_int]);
        ("atom_bool", [K_bool])
      ]

  let builtin_mappings =
    List.fold_left (fun m (name, typ) -> Bindings.add (mk_id name) typ m) Bindings.empty
      [
        ("int", Typ_bidir(int_typ, string_typ));
        ("nat", Typ_bidir(nat_typ, string_typ));
      ]

  let bound_typ_id env id =
    Bindings.mem id env.typ_synonyms
    || Bindings.mem id env.variants
    || Bindings.mem id env.records
    || Bindings.mem id env.enums
    || Bindings.mem id builtin_typs

  let get_overloads id env =
    try Bindings.find id env.overloads with
    | Not_found -> []

  let add_overloads id ids env =
    typ_print (lazy (adding ^ "overloads for " ^ string_of_id id ^ " [" ^ string_of_list ", " string_of_id ids ^ "]"));
    let existing = try Bindings.find id env.overloads with Not_found -> [] in
    { env with overloads = Bindings.add id (existing @ ids) env.overloads }

  let rec infer_kind env id =
    if Bindings.mem id builtin_typs then
      Bindings.find id builtin_typs
    else if Bindings.mem id env.variants then
      fst (Bindings.find id env.variants)
    else if Bindings.mem id env.records then
      fst (Bindings.find id env.records)
    else if Bindings.mem id env.enums then
      mk_typquant []
    else if Bindings.mem id env.typ_synonyms then
      typ_error env (id_loc id) ("Cannot infer kind of type synonym " ^ string_of_id id)
    else
      typ_error env (id_loc id) ("Cannot infer kind of " ^  string_of_id id)

  let check_args_typquant id env args typq =
    let kopts, ncs = quant_split typq in
    let rec subst_args kopts args =
      match kopts, args with
      | kopt :: kopts, (A_aux (A_nexp _, _) as arg) :: args when is_nat_kopt kopt ->
         List.map (constraint_subst (kopt_kid kopt) arg) (subst_args kopts args)
      | kopt :: kopts, A_aux (A_typ arg, _) :: args when is_typ_kopt kopt ->
         subst_args kopts args
      | kopt :: kopts, A_aux (A_order arg, _) :: args when is_order_kopt kopt ->
         subst_args kopts args
      | kopt :: kopts, A_aux (A_bool arg, _) :: args when is_bool_kopt kopt ->
         subst_args kopts args
      | [], [] -> ncs
      | _, A_aux (_, l) :: _ -> typ_error env l ("Error when processing type quantifer arguments " ^ string_of_typquant typq)
      | _, _ -> typ_error env Parse_ast.Unknown ("Error when processing type quantifer arguments " ^ string_of_typquant typq)
    in
    let ncs = subst_args kopts args in
    if List.for_all (env.prove env) ncs
    then ()
    else typ_error env (id_loc id) ("Could not prove " ^ string_of_list ", " string_of_n_constraint ncs ^ " for type constructor " ^ string_of_id id)

  let rec expand_constraint_synonyms env (NC_aux (aux, l) as nc) =
    typ_debug ~level:2 (lazy ("Expanding " ^ string_of_n_constraint nc));
    match aux with
    | NC_or (nc1, nc2) -> NC_aux (NC_or (expand_constraint_synonyms env nc1, expand_constraint_synonyms env nc2), l)
    | NC_and (nc1, nc2) -> NC_aux (NC_and (expand_constraint_synonyms env nc1, expand_constraint_synonyms env nc2), l)
    | NC_app (id, args) ->
       (try
          begin match Bindings.find id env.typ_synonyms env args with
          | A_aux (A_bool nc, _) -> expand_constraint_synonyms env nc
          | arg -> typ_error env l ("Expected Bool when expanding synonym " ^ string_of_id id ^ " got " ^ string_of_typ_arg arg)
          end
        with Not_found -> NC_aux (NC_app (id, List.map (expand_synonyms_arg env) args), l))
    | NC_true | NC_false | NC_equal _ | NC_not_equal _ | NC_bounded_le _ | NC_bounded_ge _ | NC_var _ | NC_set _ -> nc

  and expand_synonyms env (Typ_aux (typ, l) as t) =
    match typ with
    | Typ_internal_unknown -> Typ_aux (Typ_internal_unknown, l)
    | Typ_tup typs -> Typ_aux (Typ_tup (List.map (expand_synonyms env) typs), l)
    | Typ_fn (arg_typs, ret_typ, effs) -> Typ_aux (Typ_fn (List.map (expand_synonyms env) arg_typs, expand_synonyms env ret_typ, effs), l)
    | Typ_bidir (typ1, typ2) -> Typ_aux (Typ_bidir (expand_synonyms env typ1, expand_synonyms env typ2), l)
    | Typ_app (id, args) ->
       (try
          begin match Bindings.find id env.typ_synonyms env args with
          | A_aux (A_typ typ, _) -> expand_synonyms env typ
          | _ -> typ_error env l ("Expected Type when expanding synonym " ^ string_of_id id)
          end
        with
        | Not_found -> Typ_aux (Typ_app (id, List.map (expand_synonyms_arg env) args), l))
    | Typ_id id ->
       (try
          begin match Bindings.find id env.typ_synonyms env [] with
          | A_aux (A_typ typ, _) -> expand_synonyms env typ
          | _ -> typ_error env l ("Expected Type when expanding synonym " ^ string_of_id id)
          end
        with
        | Not_found -> Typ_aux (Typ_id id, l))
    | Typ_exist (kopts, nc, typ) ->
       (* When expanding an existential synonym we need to take care
          to add the type variables and constraints to the
          environment, so we can check constraints attached to type
          synonyms within the existential. Furthermore, we must take
          care to avoid clobbering any existing type variables in
          scope while doing this. *)
       let rebindings = ref [] in

       let rename_kopt (KOpt_aux (KOpt_kind (k, kid), l) as kopt) =
         if KBindings.mem kid env.typ_vars then
           KOpt_aux (KOpt_kind (k, prepend_kid "syn#" kid), l)
         else kopt
       in
       let add_typ_var env (KOpt_aux (KOpt_kind (k, kid), l) as kopt) =
         try
           let (l, _) = KBindings.find kid env.typ_vars in
           rebindings := kid :: !rebindings;
           { env with typ_vars = KBindings.add (prepend_kid "syn#" kid) (l, unaux_kind k) env.typ_vars }
         with
         | Not_found ->
            { env with typ_vars = KBindings.add kid (l, unaux_kind k) env.typ_vars }
       in

       let env = List.fold_left add_typ_var env kopts in
       let kopts = List.map rename_kopt kopts in
       let nc = List.fold_left (fun nc kid -> constraint_subst kid (arg_nexp (nvar (prepend_kid "syn#" kid))) nc) nc !rebindings in
       let typ = List.fold_left (fun typ kid -> typ_subst kid (arg_nexp (nvar (prepend_kid "syn#" kid))) typ) typ !rebindings in
       let env = { env with constraints = nc :: env.constraints } in
       Typ_aux (Typ_exist (kopts, nc, expand_synonyms env typ), l)
    | Typ_var v -> Typ_aux (Typ_var v, l)
  and expand_synonyms_arg env (A_aux (typ_arg, l)) =
    match typ_arg with
    | A_typ typ -> A_aux (A_typ (expand_synonyms env typ), l)
    | A_bool nc -> A_aux (A_bool (expand_constraint_synonyms env nc), l)
    | arg -> A_aux (arg, l)

  (** Map over all nexps in a type - excluding those in existential constraints **)
  let rec map_nexps f (Typ_aux (typ_aux, l) as typ) =
    match typ_aux with
    | Typ_internal_unknown
    | Typ_id _ | Typ_var _ -> typ
    | Typ_fn (arg_typs, ret_typ, effect) -> Typ_aux (Typ_fn (List.map (map_nexps f) arg_typs, map_nexps f ret_typ, effect), l)
    | Typ_bidir (typ1, typ2) -> Typ_aux (Typ_bidir (map_nexps f typ1, map_nexps f typ2), l)
    | Typ_tup typs -> Typ_aux (Typ_tup (List.map (map_nexps f) typs), l)
    | Typ_exist (kids, nc, typ) -> Typ_aux (Typ_exist (kids, nc, map_nexps f typ), l)
    | Typ_app (id, args) -> Typ_aux (Typ_app (id, List.map (map_nexps_arg f) args), l)
  and map_nexps_arg f (A_aux (arg_aux, l) as arg) =
    match arg_aux with
    | A_order _ | A_typ _ | A_bool _ -> arg
    | A_nexp n -> A_aux (A_nexp (f n), l)

  let wf_debug str f x exs =
    typ_debug ~level:2 (lazy ("wf_" ^ str ^ ": " ^ f x ^ " exs: " ^ Util.string_of_list ", " string_of_kid (KidSet.elements exs)))

  (* Check if a type, order, n-expression or constraint is
     well-formed. Throws a type error if the type is badly formed. *)
  let rec wf_typ ?exs:(exs=KidSet.empty) env typ =
    wf_debug "typ" string_of_typ typ exs;
    let (Typ_aux (typ_aux, l)) = expand_synonyms env typ in
    match typ_aux with
    | Typ_id id when bound_typ_id env id ->
       let typq = infer_kind env id in
       if quant_kopts typq != []
       then typ_error env l ("Type constructor " ^ string_of_id id ^ " expected " ^ string_of_typquant typq)
       else ()
    | Typ_id id -> typ_error env l ("Undefined type " ^ string_of_id id)
    | Typ_var kid -> begin
      match KBindings.find kid env.typ_vars with
      | (_, K_type) -> ()
      | (_, k) -> typ_error env l ("Kind identifier " ^ string_of_kid kid ^ " in type " ^ string_of_typ typ
                               ^ " is " ^ string_of_kind_aux k ^ " rather than Type")
      | exception Not_found ->
         typ_error env l ("Unbound kind identifier " ^ string_of_kid kid ^ " in type " ^ string_of_typ typ)
    end
    | Typ_fn (arg_typs, ret_typ, effs) -> List.iter (wf_typ ~exs:exs env) arg_typs; wf_typ ~exs:exs env ret_typ
    | Typ_bidir (typ1, typ2) when strip_typ typ1 = strip_typ typ2 ->
       typ_error env l "Bidirectional types cannot be the same on both sides"
    | Typ_bidir (typ1, typ2) -> wf_typ ~exs:exs env typ1; wf_typ ~exs:exs env typ2
    | Typ_tup typs -> List.iter (wf_typ ~exs:exs env) typs
    | Typ_app (id, args) when bound_typ_id env id ->
       List.iter (wf_typ_arg ~exs:exs env) args;
       check_args_typquant id env args (infer_kind env id)
    | Typ_app (id, _) -> typ_error env l ("Undefined type " ^ string_of_id id)
    | Typ_exist ([], _, _) -> typ_error env l ("Existential must have some type variables")
    | Typ_exist (kopts, nc, typ) when KidSet.is_empty exs ->
       wf_constraint ~exs:(KidSet.of_list (List.map kopt_kid kopts)) env nc;
       wf_typ ~exs:(KidSet.of_list (List.map kopt_kid kopts)) { env with constraints = nc :: env.constraints } typ
    | Typ_exist (_, _, _) -> typ_error env l ("Nested existentials are not allowed")
    | Typ_internal_unknown -> Reporting.unreachable l __POS__ "escaped Typ_internal_unknown"
  and wf_typ_arg ?exs:(exs=KidSet.empty) env (A_aux (typ_arg_aux, _)) =
    match typ_arg_aux with
    | A_nexp nexp -> wf_nexp ~exs:exs env nexp
    | A_typ typ -> wf_typ ~exs:exs env typ
    | A_order ord -> wf_order env ord
    | A_bool nc -> wf_constraint ~exs:exs env nc
  and wf_nexp ?exs:(exs=KidSet.empty) env (Nexp_aux (nexp_aux, l) as nexp) =
    wf_debug "nexp" string_of_nexp nexp exs;
    match nexp_aux with
    | Nexp_id _ -> ()
    | Nexp_var kid when KidSet.mem kid exs -> ()
    | Nexp_var kid ->
       begin match get_typ_var kid env with
       | K_int -> ()
       | kind -> typ_error env l ("Constraint is badly formed, "
                              ^ string_of_kid kid ^ " has kind "
                              ^ string_of_kind_aux kind ^ " but should have kind Int")
       end
    | Nexp_constant _ -> ()
    | Nexp_app (id, nexps) ->
       List.iter (fun n -> wf_nexp ~exs:exs env n) nexps
    | Nexp_times (nexp1, nexp2) -> wf_nexp ~exs:exs env nexp1; wf_nexp ~exs:exs env nexp2
    | Nexp_sum (nexp1, nexp2) -> wf_nexp ~exs:exs env nexp1; wf_nexp ~exs:exs env nexp2
    | Nexp_minus (nexp1, nexp2) -> wf_nexp ~exs:exs env nexp1; wf_nexp ~exs:exs env nexp2
    | Nexp_exp nexp -> wf_nexp ~exs:exs env nexp (* MAYBE: Could put restrictions on what is allowed here *)
    | Nexp_neg nexp -> wf_nexp ~exs:exs env nexp
  and wf_order env (Ord_aux (ord_aux, l) as ord) =
    match ord_aux with
    | Ord_var kid ->
       begin match get_typ_var kid env with
       | K_order -> ()
       | kind -> typ_error env l ("Order is badly formed, "
                              ^ string_of_kid kid ^ " has kind "
                              ^ string_of_kind_aux kind ^ " but should have kind Order")
       end
    | Ord_inc | Ord_dec -> ()
  and wf_constraint ?exs:(exs=KidSet.empty) env (NC_aux (nc_aux, l) as nc) =
    wf_debug "constraint" string_of_n_constraint nc exs;
    match nc_aux with
    | NC_equal (n1, n2) -> wf_nexp ~exs:exs env n1; wf_nexp ~exs:exs env n2
    | NC_not_equal (n1, n2) -> wf_nexp ~exs:exs env n1; wf_nexp ~exs:exs env n2
    | NC_bounded_ge (n1, n2) -> wf_nexp ~exs:exs env n1; wf_nexp ~exs:exs env n2
    | NC_bounded_le (n1, n2) -> wf_nexp ~exs:exs env n1; wf_nexp ~exs:exs env n2
    | NC_set (kid, _) when KidSet.mem kid exs -> ()
    | NC_set (kid, _) ->
       begin match get_typ_var kid env with
       | K_int -> ()
       | kind -> typ_error env l ("Set constraint is badly formed, "
                              ^ string_of_kid kid ^ " has kind "
                              ^ string_of_kind_aux kind ^ " but should have kind Int")
       end
    | NC_or (nc1, nc2) -> wf_constraint ~exs:exs env nc1; wf_constraint ~exs:exs env nc2
    | NC_and (nc1, nc2) -> wf_constraint ~exs:exs env nc1; wf_constraint ~exs:exs env nc2
    | NC_app (id, args) -> List.iter (wf_typ_arg ~exs:exs env) args
    | NC_var kid when KidSet.mem kid exs -> ()
    | NC_var kid ->
       begin match get_typ_var kid env with
       | K_bool -> ()
       | kind -> typ_error env l (string_of_kid kid ^ " has kind "
                              ^ string_of_kind_aux kind ^ " but should have kind Bool")
       end
    | NC_true | NC_false -> ()

  let counter = ref 0

  let fresh_kid ?kid:(kid=mk_kid "") env =
    let suffix = if Kid.compare kid (mk_kid "") = 0 then "#" else "#" ^ string_of_id (id_of_kid kid) in
    let fresh = Kid_aux (Var ("'fv" ^ string_of_int !counter ^ suffix), Parse_ast.Unknown) in
    incr counter; fresh

  let freshen_kid env kid (typq, typ) =
    let fresh = fresh_kid ~kid:kid env in
    if KidSet.mem kid (KidSet.of_list (List.map kopt_kid (quant_kopts typq))) then
      (typquant_subst_kid kid fresh typq, subst_kid typ_subst kid fresh typ)
    else
      (typq, typ)

  let freshen_bind env bind =
    List.fold_left (fun bind (kid, _) -> freshen_kid env kid bind) bind (KBindings.bindings env.typ_vars)

  let get_val_spec_orig id env =
    try
      Bindings.find id env.top_val_specs
    with
    | Not_found -> typ_error env (id_loc id) ("No val spec found for " ^ string_of_id id)

  let get_val_spec id env =
    try
      let bind = Bindings.find id env.top_val_specs in
      typ_debug (lazy ("get_val_spec: Env has " ^ string_of_list ", " (fun (kid, (_, k)) -> string_of_kid kid ^ " => " ^ string_of_kind_aux k) (KBindings.bindings env.typ_vars)));
      let bind' = List.fold_left (fun bind (kid, _) -> freshen_kid env kid bind) bind (KBindings.bindings env.typ_vars) in
      typ_debug (lazy ("get_val_spec: freshened to " ^ string_of_bind bind'));
      bind'
    with
    | Not_found -> typ_error env (id_loc id) ("No val spec found for " ^ string_of_id id)

  let add_union_id id bind env =
    typ_print (lazy (adding ^ "union identifier " ^ string_of_id id ^ " : " ^ string_of_bind bind));
    { env with union_ids = Bindings.add id bind env.union_ids }

  let get_union_id id env =
    try
      let bind = Bindings.find id env.union_ids in
      List.fold_left (fun bind (kid, _) -> freshen_kid env kid bind) bind (KBindings.bindings env.typ_vars)
    with
    | Not_found -> typ_error env (id_loc id) ("No union constructor found for " ^ string_of_id id)

  let rec update_val_spec id (typq, typ) env =
    begin match expand_synonyms env typ with
    | Typ_aux (Typ_fn (arg_typs, ret_typ, effect), l) ->
       (* We perform some canonicalisation for function types where existentials appear on the left, so
          ({'n, 'n >= 2, int('n)}, foo) -> bar
          would become
          forall 'n, 'n >= 2. (int('n), foo) -> bar
          this enforces the invariant that all things on the left of functions are 'base types' (i.e. without existentials)
        *)
       let base_args = List.map (fun typ -> destruct_exist (expand_synonyms env typ)) arg_typs in
       let existential_arg typq = function
         | None -> typq
         | Some (exs, nc, _) ->
            List.fold_left (fun typq kopt -> quant_add (mk_qi_kopt kopt) typq) (quant_add (mk_qi_nc nc) typq) exs
       in
       let typq = List.fold_left existential_arg typq base_args in
       let arg_typs = List.map2 (fun typ -> function Some (_, _, typ) -> typ | None -> typ) arg_typs base_args in
       let typ = Typ_aux (Typ_fn (arg_typs, ret_typ, effect), l) in
       typ_print (lazy (adding ^ "val " ^ string_of_id id ^ " : " ^ string_of_bind (typq, typ)));
       { env with top_val_specs = Bindings.add id (typq, typ) env.top_val_specs }

    | Typ_aux (Typ_bidir (typ1, typ2), l) ->
       let env = add_mapping id (typq, typ1, typ2) env in
       typ_print (lazy (adding ^ "mapping " ^ string_of_id id ^ " : " ^ string_of_bind (typq, typ)));
       { env with top_val_specs = Bindings.add id (typq, typ) env.top_val_specs }

    | _ -> typ_error env (id_loc id) "val definition must have a mapping or function type"
    end

  and add_val_spec id (bind_typq, bind_typ) env =
    if not (Bindings.mem id env.top_val_specs)
    then update_val_spec id (bind_typq, bind_typ) env
    else
      env
        (*
      let (existing_typq, existing_typ) = Bindings.find id env.top_val_specs in
      let existing_cmp = (strip_typq existing_typq, strip_typ existing_typ) in
      let bind_cmp = (strip_typq bind_typq, strip_typ bind_typ) in
      if existing_cmp <> bind_cmp then
        typ_error env (id_loc id) ("Identifier " ^ string_of_id id ^ " is already bound as " ^ string_of_bind (existing_typq, existing_typ) ^ ", cannot rebind as " ^ string_of_bind (bind_typq, bind_typ))
      else
        env
         *)

  and add_mapping id (typq, typ1, typ2) env =
    typ_print (lazy (adding ^ "mapping " ^ string_of_id id));
    let forwards_id = mk_id (string_of_id id ^ "_forwards") in
    let forwards_matches_id = mk_id (string_of_id id ^ "_forwards_matches") in
    let backwards_id = mk_id (string_of_id id ^ "_backwards") in
    let backwards_matches_id = mk_id (string_of_id id ^ "_backwards_matches") in
    let forwards_typ = Typ_aux (Typ_fn ([typ1], typ2, no_effect), Parse_ast.Unknown) in
    let forwards_matches_typ = Typ_aux (Typ_fn ([typ1], bool_typ, no_effect), Parse_ast.Unknown) in
    let backwards_typ = Typ_aux (Typ_fn ([typ2], typ1, no_effect), Parse_ast.Unknown) in
    let backwards_matches_typ = Typ_aux (Typ_fn ([typ2], bool_typ, no_effect), Parse_ast.Unknown) in
    let env =
      { env with mappings = Bindings.add id (typq, typ1, typ2) env.mappings }
      |> add_val_spec forwards_id (typq, forwards_typ)
      |> add_val_spec backwards_id (typq, backwards_typ)
      |> add_val_spec forwards_matches_id (typq, forwards_matches_typ)
      |> add_val_spec backwards_matches_id (typq, backwards_matches_typ)
    in
    let prefix_id = mk_id (string_of_id id ^ "_matches_prefix") in
    if strip_typ typ1 = string_typ then
      let forwards_prefix_typ = Typ_aux (Typ_fn ([typ1], app_typ (mk_id "option") [A_aux (A_typ (tuple_typ [typ2; nat_typ]), Parse_ast.Unknown)], no_effect), Parse_ast.Unknown) in
      add_val_spec prefix_id (typq, forwards_prefix_typ) env
    else if strip_typ typ2 = string_typ then
      let backwards_prefix_typ = Typ_aux (Typ_fn ([typ2], app_typ (mk_id "option") [A_aux (A_typ (tuple_typ [typ1; nat_typ]), Parse_ast.Unknown)], no_effect), Parse_ast.Unknown) in
      add_val_spec prefix_id (typq, backwards_prefix_typ) env
    else
      env

  let define_val_spec id env =
    if IdSet.mem id env.defined_val_specs
    then typ_error env (id_loc id) ("Function " ^ string_of_id id ^ " has already been declared")
    else { env with defined_val_specs = IdSet.add id env.defined_val_specs }

  let is_union_constructor id env =
    let is_ctor id (Tu_aux (tu, _)) = match tu with
      | Tu_ty_id (_, ctor_id) when Id.compare id ctor_id = 0 -> true
      | _ -> false
    in
    let type_unions = List.concat (List.map (fun (_, (_, tus)) -> tus) (Bindings.bindings env.variants)) in
    List.exists (is_ctor id) type_unions

  let is_singleton_union_constructor id env =
    let is_ctor id (Tu_aux (tu, _)) = match tu with
      | Tu_ty_id (_, ctor_id) when Id.compare id ctor_id = 0 -> true
      | _ -> false
    in
    let type_unions = List.map (fun (_, (_, tus)) -> tus) (Bindings.bindings env.variants) in
    match List.find (List.exists (is_ctor id)) type_unions with
    | l -> List.length l = 1
    | exception Not_found -> false

  let is_mapping id env = Bindings.mem id env.mappings

  let add_enum id ids env =
    if bound_typ_id env id
    then typ_error env (id_loc id) ("Cannot create enum " ^ string_of_id id ^ ", type name is already bound")
    else
      begin
        typ_print (lazy (adding ^ "enum " ^ string_of_id id));
        { env with enums = Bindings.add id (IdSet.of_list ids) env.enums }
      end

  let get_enum id env =
    try IdSet.elements (Bindings.find id env.enums)
    with
    | Not_found -> typ_error env (id_loc id) ("Enumeration " ^ string_of_id id ^ " does not exist")

  let is_record id env = Bindings.mem id env.records

  let get_record id env = Bindings.find id env.records

  let add_record id typq fields env =
    if bound_typ_id env id
    then typ_error env (id_loc id) ("Cannot create record " ^ string_of_id id ^ ", type name is already bound")
    else
      begin
        typ_print (lazy (adding ^ "record " ^ string_of_id id));
        let rec record_typ_args = function
          | [] -> []
          | ((QI_aux (QI_id kopt, _)) :: qis) when is_nat_kopt kopt ->
             mk_typ_arg (A_nexp (nvar (kopt_kid kopt))) :: record_typ_args qis
          | ((QI_aux (QI_id kopt, _)) :: qis) when is_typ_kopt kopt ->
             mk_typ_arg (A_typ (mk_typ (Typ_var (kopt_kid kopt)))) :: record_typ_args qis
          | ((QI_aux (QI_id kopt, _)) :: qis) when is_order_kopt kopt ->
             mk_typ_arg (A_order (mk_ord (Ord_var (kopt_kid kopt)))) :: record_typ_args qis
          | (_ :: qis) -> record_typ_args qis
        in
        let rectyp = match record_typ_args (quant_items typq) with
          | [] -> mk_id_typ id
          | args -> mk_typ (Typ_app (id, args))
        in
        let fold_accessors accs (typ, fid) =
          let acc_typ = mk_typ (Typ_fn ([rectyp], typ, Effect_aux (Effect_set [], Parse_ast.Unknown))) in
          typ_print (lazy (indent 1 ^ adding ^ "accessor " ^ string_of_id id ^ "." ^ string_of_id fid ^ " :: " ^ string_of_bind (typq, acc_typ)));
          Bindings.add (field_name id fid) (typq, acc_typ) accs
        in
        { env with records = Bindings.add id (typq, fields) env.records;
                   accessors = List.fold_left fold_accessors env.accessors fields }
      end

  let get_accessor_fn rec_id id env =
    let freshen_bind bind = List.fold_left (fun bind (kid, _) -> freshen_kid env kid bind) bind (KBindings.bindings env.typ_vars) in
    try freshen_bind (Bindings.find (field_name rec_id id) env.accessors)
    with
    | Not_found -> typ_error env (id_loc id) ("No accessor found for " ^ string_of_id (field_name rec_id id))

  let get_accessor rec_id id env =
    match get_accessor_fn rec_id id env with
    (* All accessors should have a single argument (the record itself) *)
    | (typq, Typ_aux (Typ_fn ([rec_typ], field_typ, effect), _)) ->
       (typq, rec_typ, field_typ, effect)
    | _ -> typ_error env (id_loc id) ("Accessor with non-function type found for " ^ string_of_id (field_name rec_id id))

  let is_mutable id env =
    try
      let (mut, _) = Bindings.find id env.locals in
      match mut with
      | Mutable -> true
      | Immutable -> false
    with
    | Not_found -> false

  let string_of_mtyp (mut, typ) = match mut with
    | Immutable -> string_of_typ typ
    | Mutable -> "ref<" ^ string_of_typ typ ^ ">"

  let add_local id mtyp env =
    begin
      if not env.allow_bindings then typ_error env (id_loc id) "Bindings are not allowed in this context" else ();
      wf_typ env (snd mtyp);
      if Bindings.mem id env.top_val_specs then
        typ_error env (id_loc id) ("Local variable " ^ string_of_id id ^ " is already bound as a function name")
      else ();
      typ_print (lazy (adding ^ "local binding " ^ string_of_id id ^ " : " ^ string_of_mtyp mtyp));
      { env with locals = Bindings.add id mtyp env.locals }
    end

  let add_variant id variant env =
    typ_print (lazy (adding ^ "variant " ^ string_of_id id));
    { env with variants = Bindings.add id variant env.variants }

  let add_scattered_variant id typq env =
    typ_print (lazy (adding ^ "scattered variant " ^ string_of_id id));
    { env with variants = Bindings.add id (typq, []) env.variants }

  let add_variant_clause id tu env =
    match Bindings.find_opt id env.variants with
    | Some (typq, tus) -> { env with variants = Bindings.add id (typq, tus @ [tu]) env.variants }
    | None -> typ_error env (id_loc id) ("scattered union " ^ string_of_id id ^ " not found")

  let get_variant id env =
    match Bindings.find_opt id env.variants with
    | Some (typq, tus) -> typq, tus
    | None -> typ_error env (id_loc id) ("union " ^ string_of_id id ^ " not found")
  let get_flow id env =
    try Bindings.find id env.flow with
    | Not_found -> fun typ -> typ

  let add_flow id f env =
    typ_print (lazy (adding ^ "flow constraints for " ^ string_of_id id));
    { env with flow = Bindings.add id (fun typ -> f (get_flow id env typ)) env.flow }

  let remove_flow id env =
    typ_print (lazy ("Removing flow constraints for " ^ string_of_id id));
    { env with flow = Bindings.remove id env.flow }

  let is_register id env =
    Bindings.mem id env.registers

  let get_register id env =
    try Bindings.find id env.registers with
    | Not_found -> typ_error env (id_loc id) ("No register binding found for " ^ string_of_id id)

  let is_extern id env backend =
    try not (Bindings.find id env.externs backend = None) with
    | Not_found -> false
    (* Bindings.mem id env.externs *)

  let add_extern id ext env =
    { env with externs = Bindings.add id ext env.externs }

  let get_extern id env backend =
    try
      match Bindings.find id env.externs backend with
      | Some ext -> ext
      | None -> typ_error env (id_loc id) ("No extern binding found for " ^ string_of_id id)
    with
    | Not_found -> typ_error env (id_loc id) ("No extern binding found for " ^ string_of_id id)

  let get_casts env = env.casts

  let add_register id reff weff typ env =
    wf_typ env typ;
    if Bindings.mem id env.registers
    then typ_error env (id_loc id) ("Register " ^ string_of_id id ^ " is already bound")
    else
      begin
        typ_print (lazy (adding ^ "register binding " ^ string_of_id id ^ " :: " ^ string_of_typ typ));
        { env with registers = Bindings.add id (reff, weff, typ) env.registers }
      end

  let get_locals env = env.locals

  let lookup_id ?raw:(raw=false) id env =
    try
      let (mut, typ) = Bindings.find id env.locals in
      let flow = get_flow id env in
      Local (mut, if raw then typ else flow typ)
    with
    | Not_found ->
    try
      let reff, weff, typ = Bindings.find id env.registers in
      Register (reff, weff, typ)
    with
    | Not_found ->
    try
      let (enum, _) = List.find (fun (enum, ctors) -> IdSet.mem id ctors) (Bindings.bindings env.enums) in
      Enum (mk_typ (Typ_id enum))
    with
    | Not_found -> Unbound

  let add_typ_var l (KOpt_aux (KOpt_kind (K_aux (k, _), v), _)) env =
    if KBindings.mem v env.typ_vars then begin
        let n = match KBindings.find_opt v env.shadow_vars with Some n -> n | None -> 0 in
        let s_l, s_k = KBindings.find v env.typ_vars in 
        let s_v = Kid_aux (Var (string_of_kid v ^ "#" ^ string_of_int n), l) in
        typ_print (lazy (Printf.sprintf "%stype variable (shadowing %s) %s : %s" adding (string_of_kid s_v) (string_of_kid v) (string_of_kind_aux k)));
        { env with
          constraints = List.map (constraint_subst v (arg_kopt (mk_kopt s_k s_v))) env.constraints;
          typ_vars = KBindings.add v (l, k) (KBindings.add s_v (s_l, s_k) env.typ_vars);
          shadow_vars = KBindings.add v (n + 1) env.shadow_vars
        }
      end
    else begin
        typ_print (lazy (adding ^ "type variable " ^ string_of_kid v ^ " : " ^ string_of_kind_aux k));
        { env with typ_vars = KBindings.add v (l, k) env.typ_vars }
      end

  let add_num_def id nexp env =
    if Bindings.mem id env.num_defs
    then typ_error env (id_loc id) ("Num identifier " ^ string_of_id id ^ " is already bound")
    else
      begin
        typ_print (lazy (adding ^ "Num identifier " ^ string_of_id id ^ " : " ^ string_of_nexp nexp));
        { env with num_defs = Bindings.add id nexp env.num_defs }
      end

  let get_num_def id env =
    try Bindings.find id env.num_defs with
    | Not_found -> typ_raise env (id_loc id) (Err_no_num_ident id)

  let get_constraints env = env.constraints

  let add_constraint constr env =
    wf_constraint env constr;
    let (NC_aux (nc_aux, l) as constr) = constraint_simp (expand_constraint_synonyms env constr) in
    match nc_aux with
    | NC_true -> env
    | _ ->
       typ_print (lazy (adding ^ "constraint " ^ string_of_n_constraint constr));
       { env with constraints = constr :: env.constraints }

  let get_ret_typ env = env.ret_typ

  let add_ret_typ typ env = { env with ret_typ = Some typ }

  let allow_casts env = env.allow_casts

  let no_casts env = { env with allow_casts = false }
  let enable_casts env = { env with allow_casts = true }

  let no_bindings env = { env with allow_bindings = false }

  let add_cast cast env =
    typ_print (lazy (adding ^ "cast " ^ string_of_id cast));
    { env with casts = cast :: env.casts }

  let add_typ_synonym id synonym env =
    if Bindings.mem id env.typ_synonyms
    then typ_error env (id_loc id) ("Type synonym " ^ string_of_id id ^ " already exists")
    else
      begin
        typ_print (lazy (adding ^ "type synonym " ^ string_of_id id));
        { env with typ_synonyms = Bindings.add id synonym env.typ_synonyms }
      end

  let get_typ_synonym id env = Bindings.find id env.typ_synonyms

  let get_default_order env =
    match env.default_order with
    | None -> typ_error env Parse_ast.Unknown ("No default order has been set")
    | Some ord -> ord

  let set_default_order o env =
    match env.default_order with
    | None -> { env with default_order = Some (Ord_aux (o, Parse_ast.Unknown)) }
    | Some _ -> typ_error env Parse_ast.Unknown ("Cannot change default order once already set")

  let set_default_order_inc = set_default_order Ord_inc
  let set_default_order_dec = set_default_order Ord_dec

  let base_typ_of env typ =
    let rec aux (Typ_aux (t,a)) =
      let rewrap t = Typ_aux (t,a) in
      match t with
      | Typ_fn (arg_typs, ret_typ, eff) ->
        rewrap (Typ_fn (List.map aux arg_typs, aux ret_typ, eff))
      | Typ_tup ts ->
        rewrap (Typ_tup (List.map aux ts))
      | Typ_app (r, [A_aux (A_typ rtyp,_)]) when string_of_id r = "register" ->
        aux rtyp
      | Typ_app (id, targs) ->
        rewrap (Typ_app (id, List.map aux_arg targs))
      | t -> rewrap t
    and aux_arg (A_aux (targ,a)) =
      let rewrap targ = A_aux (targ,a) in
      match targ with
      | A_typ typ -> rewrap (A_typ (aux typ))
      | targ -> rewrap targ in
    aux (expand_synonyms env typ)

  let allow_polymorphic_undefineds env =
    { env with poly_undefineds = true }

  let polymorphic_undefineds env = env.poly_undefineds

  let pattern_completeness_ctx env =
    { Pattern_completeness.lookup_id = (fun id -> lookup_id id env);
      Pattern_completeness.enums = env.enums;
      Pattern_completeness.variants = Bindings.map (fun (_, tus) -> IdSet.of_list (List.map type_union_id tus)) env.variants
    }
end

let add_typquant l (quant : typquant) (env : Env.t) : Env.t =
  let rec add_quant_item env = function
    | QI_aux (qi, _) -> add_quant_item_aux env qi
  and add_quant_item_aux env = function
    | QI_const constr -> Env.add_constraint constr env
    | QI_id kopt -> Env.add_typ_var l kopt env
  in
  match quant with
  | TypQ_aux (TypQ_no_forall, _) -> env
  | TypQ_aux (TypQ_tq quants, _) -> List.fold_left add_quant_item env quants

let expand_bind_synonyms l env (typq, typ) =
  typq, Env.expand_synonyms (add_typquant l typq env) typ

(* Create vectors with the default order from the environment *)

let default_order_error_string =
  "No default Order (if you have set a default Order, move it earlier in the specification)"

let dvector_typ env n typ = vector_typ n (Env.get_default_order env) typ

let add_existential l kopts nc env =
  let env = List.fold_left (fun env kopt -> Env.add_typ_var l kopt env) env kopts in
  Env.add_constraint nc env

let add_typ_vars l kopts env = List.fold_left (fun env kopt -> Env.add_typ_var l kopt env) env kopts

let is_exist = function
  | Typ_aux (Typ_exist (_, _, _), _) -> true
  | _ -> false

let exist_typ constr typ =
  let fresh = fresh_existential K_int in
  mk_typ (Typ_exist ([fresh], constr (kopt_kid fresh), typ (kopt_kid fresh)))

let bind_numeric l typ env =
  match destruct_numeric (Env.expand_synonyms env typ) with
  | Some (kids, nc, nexp) ->
     nexp, add_existential l (List.map (mk_kopt K_int) kids) nc env
  | None -> typ_error env l ("Expected " ^ string_of_typ typ ^ " to be numeric")

(** Pull an (potentially)-existentially qualified type into the global
   typing environment **)
let bind_existential l name typ env =
  match destruct_exist ~name:name (Env.expand_synonyms env typ) with
  | Some (kids, nc, typ) -> typ, add_existential l kids nc env
  | None -> typ, env

let destruct_range env typ =
  let kopts, constr, (Typ_aux (typ_aux, _)) =
    Util.option_default ([], nc_true, typ) (destruct_exist (Env.expand_synonyms env typ))
  in
  match typ_aux with
    | Typ_app (f, [A_aux (A_nexp n, _)])
         when string_of_id f = "atom" -> Some (List.map kopt_kid kopts, constr, n, n)
    | Typ_app (f, [A_aux (A_nexp n1, _); A_aux (A_nexp n2, _)])
         when string_of_id f = "range" -> Some (List.map kopt_kid kopts, constr, n1, n2)
    | _ -> None

let destruct_vector env typ =
  let destruct_vector' = function
    | Typ_aux (Typ_app (id, [A_aux (A_nexp n1, _);
                             A_aux (A_order o, _);
                             A_aux (A_typ vtyp, _)]
                       ), _) when string_of_id id = "vector" -> Some (nexp_simp n1, o, vtyp)
    | typ -> None
  in
  destruct_vector' (Env.expand_synonyms env typ)

let rec is_typ_monomorphic (Typ_aux (typ, l)) =
  match typ with
  | Typ_id _ -> true
  | Typ_tup typs -> List.for_all is_typ_monomorphic typs
  | Typ_app (id, args) -> List.for_all is_typ_arg_monomorphic args
  | Typ_fn (arg_typs, ret_typ, _) -> List.for_all is_typ_monomorphic arg_typs && is_typ_monomorphic ret_typ
  | Typ_bidir (typ1, typ2) -> is_typ_monomorphic typ1 && is_typ_monomorphic typ2
  | Typ_exist _ | Typ_var _ -> false
  | Typ_internal_unknown -> Reporting.unreachable l __POS__ "escaped Typ_internal_unknown"
and is_typ_arg_monomorphic (A_aux (arg, _)) =
  match arg with
  | A_nexp _ -> true
  | A_typ typ -> is_typ_monomorphic typ
  | A_order (Ord_aux (Ord_dec, _)) | A_order (Ord_aux (Ord_inc, _)) -> true
  | A_order (Ord_aux (Ord_var _, _)) -> false

(**************************************************************************)
(* 2. Subtyping and constraint solving                                    *)
(**************************************************************************)

type ('a, 'b) filter =
  | Keep of 'a
  | Remove of 'b

let rec filter_keep = function
  | Keep x :: xs -> x :: filter_keep xs
  | Remove _ :: xs -> filter_keep xs
  | [] -> []

let rec filter_remove = function
  | Keep _ :: xs -> filter_remove xs
  | Remove x :: xs -> x :: filter_remove xs
  | [] -> []

let filter_split f g xs =
  let xs = List.map f xs in
  filter_keep xs, g (filter_remove xs)

let rec simp_typ (Typ_aux (typ_aux, l)) = Typ_aux (simp_typ_aux typ_aux, l)
and simp_typ_aux = function
  | Typ_exist (kids1, nc1, Typ_aux (Typ_exist (kids2, nc2, typ), _)) ->
     simp_typ_aux (Typ_exist (kids1 @ kids2, nc_and nc1 nc2, typ))

  (* This removes redundant boolean variables in existentials, such
     that {('p: Bool) ('q:Bool) ('r: Bool), nc('r). bool('p & 'q & 'r)}
     would become {('s:Bool) ('r: Bool), nc('r). bool('s & 'r)},
     wherein all the redundant boolean variables have been combined
     into a single one. Making this simplification allows us to avoid
     having to pass large numbers of pointless variables to Z3 if we
     ever bind this existential. *)
  | Typ_exist (vars, nc, Typ_aux (Typ_app (Id_aux (Id "atom_bool", _), [A_aux (A_bool b, _)]), _)) ->
     let kids = KidSet.of_list (List.map kopt_kid vars) in
     let constrained = tyvars_of_constraint nc in
     let conjs = constraint_conj b in
     let is_redundant = function
       | NC_aux (NC_var v, _) when KidSet.mem v kids && not (KidSet.mem v constrained) -> Remove v
       | nc -> Keep nc
     in
     let conjs, redundant = filter_split is_redundant KidSet.of_list conjs in
     begin match conjs with
     | [] -> Typ_id (mk_id "bool")
     | conj :: conjs when KidSet.is_empty redundant ->
        Typ_exist (vars, nc, atom_bool_typ (List.fold_left nc_and conj conjs))
     | conjs ->
        let vars = List.filter (fun v -> not (KidSet.mem (kopt_kid v) redundant)) vars in
        let var = fresh_existential K_bool in
        Typ_exist (var :: vars, nc, atom_bool_typ (List.fold_left nc_and (nc_var (kopt_kid var)) conjs))
     end

  | typ_aux -> typ_aux

(* Here's how the constraint generation works for subtyping

X(b,c...) --> {a. Y(a,b,c...)} \subseteq {a. Z(a,b,c...)}

this is equivalent to

\forall b c. X(b,c) --> \forall a. Y(a,b,c) --> Z(a,b,c)

\forall b c. X(b,c) --> \forall a. !Y(a,b,c) \/ !Z^-1(a,b,c)

\forall b c. X(b,c) --> !\exists a. Y(a,b,c) /\ Z^-1(a,b,c)

\forall b c. !X(b,c) \/ !\exists a. Y(a,b,c) /\ Z^-1(a,b,c)

!\exists b c. X(b,c) /\ \exists a. Y(a,b,c) /\ Z^-1(a,b,c)

!\exists a b c. X(b,c) /\ Y(a,b,c) /\ Z^-1(a,b,c)

which is then a problem we can feed to the constraint solver expecting unsat.
 *)

let prove_z3 env (NC_aux (_, l) as nc) =
  let vars = Env.get_typ_vars env in
  let vars = KBindings.filter (fun _ k -> match k with K_int | K_bool -> true | _ -> false) vars in
  let ncs = Env.get_constraints env in
  match Constraint.call_z3 l vars (List.fold_left nc_and (nc_not nc) ncs) with
  | Constraint.Unsat -> typ_debug (lazy "unsat"); true
  | Constraint.Sat -> typ_debug (lazy "sat"); false
  | Constraint.Unknown -> typ_debug (lazy "unknown"); false

let solve env (Nexp_aux (_, l) as nexp) =
  typ_print (lazy (Util.("Solve " |> red |> clear) ^ string_of_list ", " string_of_n_constraint (Env.get_constraints env)
                   ^ " |- " ^ string_of_nexp nexp ^ " = ?"));
  match nexp with
  | Nexp_aux (Nexp_constant n,_) -> Some n
  | _ ->
    let env = Env.add_typ_var Parse_ast.Unknown (mk_kopt K_int (mk_kid "solve#")) env in
    let vars = Env.get_typ_vars env in
    let vars = KBindings.filter (fun _ k -> match k with K_int | K_bool -> true | _ -> false) vars in
    let constr = List.fold_left nc_and (nc_eq (nvar (mk_kid "solve#")) nexp) (Env.get_constraints env) in
    Constraint.solve_z3 l vars constr (mk_kid "solve#")

<<<<<<< HEAD
let debug_pos (file, line, _, _) =
  "(" ^ file ^ "/" ^ string_of_int line ^ ") "

let prove pos env nc =
=======


let prove env nc =
>>>>>>> 60164a9a
  typ_print (lazy (Util.("Prove " |> red |> clear) ^ string_of_list ", " string_of_n_constraint (Env.get_constraints env) ^ " |- " ^ string_of_n_constraint nc));
  let (NC_aux (nc_aux, _) as nc) = constraint_simp (Env.expand_constraint_synonyms env nc) in
  if !Constraint.opt_smt_verbose then
    prerr_endline (Util.("Prove " |> red |> clear) ^ debug_pos pos ^ string_of_list ", " string_of_n_constraint (Env.get_constraints env) ^ " |- " ^ string_of_n_constraint nc)
  else ();
  match nc_aux with
  | NC_true -> true
  | _ -> prove_z3 env nc

(**************************************************************************)
(* 3. Unification                                                         *)
(**************************************************************************)

let rec nexp_frees ?exs:(exs=KidSet.empty) (Nexp_aux (nexp, l)) =
  match nexp with
  | Nexp_id _ -> KidSet.empty
  | Nexp_var kid -> KidSet.singleton kid
  | Nexp_constant _ -> KidSet.empty
  | Nexp_times (n1, n2) -> KidSet.union (nexp_frees ~exs:exs n1) (nexp_frees ~exs:exs n2)
  | Nexp_sum (n1, n2) -> KidSet.union (nexp_frees ~exs:exs n1) (nexp_frees ~exs:exs n2)
  | Nexp_minus (n1, n2) -> KidSet.union (nexp_frees ~exs:exs n1) (nexp_frees ~exs:exs n2)
  | Nexp_app (id, ns) -> List.fold_left KidSet.union KidSet.empty (List.map (fun n -> nexp_frees ~exs:exs n) ns)
  | Nexp_exp n -> nexp_frees ~exs:exs n
  | Nexp_neg n -> nexp_frees ~exs:exs n

let rec typ_nexps (Typ_aux (typ_aux, l)) =
  match typ_aux with
  | Typ_internal_unknown -> []
  | Typ_id v -> []
  | Typ_var kid -> []
  | Typ_tup typs -> List.concat (List.map typ_nexps typs)
  | Typ_app (f, args) -> List.concat (List.map typ_arg_nexps args)
  | Typ_exist (kids, nc, typ) -> typ_nexps typ
  | Typ_fn (arg_typs, ret_typ, _) ->
     List.concat (List.map typ_nexps arg_typs) @ typ_nexps ret_typ
  | Typ_bidir (typ1, typ2) ->
     typ_nexps typ1 @ typ_nexps typ2
and typ_arg_nexps (A_aux (typ_arg_aux, l)) =
  match typ_arg_aux with
  | A_nexp n -> [n]
  | A_typ typ -> typ_nexps typ
  | A_order ord -> []

let rec nexp_identical (Nexp_aux (nexp1, _)) (Nexp_aux (nexp2, _)) =
  match nexp1, nexp2 with
  | Nexp_id v1, Nexp_id v2 -> Id.compare v1 v2 = 0
  | Nexp_var kid1, Nexp_var kid2 -> Kid.compare kid1 kid2 = 0
  | Nexp_constant c1, Nexp_constant c2 -> Big_int.equal c1 c2
  | Nexp_times (n1a, n1b), Nexp_times (n2a, n2b) -> nexp_identical n1a n2a && nexp_identical n1b n2b
  | Nexp_sum (n1a, n1b), Nexp_sum (n2a, n2b) -> nexp_identical n1a n2a && nexp_identical n1b n2b
  | Nexp_minus (n1a, n1b), Nexp_minus (n2a, n2b) -> nexp_identical n1a n2a && nexp_identical n1b n2b
  | Nexp_exp n1, Nexp_exp n2 -> nexp_identical n1 n2
  | Nexp_neg n1, Nexp_neg n2 -> nexp_identical n1 n2
  | Nexp_app (f1, args1), Nexp_app (f2, args2) when List.length args1 = List.length args2 ->
     Id.compare f1 f2 = 0 && List.for_all2 nexp_identical args1 args2
  | _, _ -> false

let ord_identical (Ord_aux (ord1, _)) (Ord_aux (ord2, _)) =
  match ord1, ord2 with
  | Ord_var kid1, Ord_var kid2 -> Kid.compare kid1 kid2 = 0
  | Ord_inc, Ord_inc -> true
  | Ord_dec, Ord_dec -> true
  | _, _ -> false

let rec nc_identical (NC_aux (nc1, _)) (NC_aux (nc2, _)) =
  match nc1, nc2 with
  | NC_equal (n1a, n1b), NC_equal (n2a, n2b) -> nexp_identical n1a n2a && nexp_identical n1b n2b
  | NC_not_equal (n1a, n1b), NC_not_equal (n2a, n2b) -> nexp_identical n1a n2a && nexp_identical n1b n2b
  | NC_bounded_ge (n1a, n1b), NC_bounded_ge (n2a, n2b) -> nexp_identical n1a n2a && nexp_identical n1b n2b
  | NC_bounded_le (n1a, n1b), NC_bounded_le (n2a, n2b) -> nexp_identical n1a n2a && nexp_identical n1b n2b
  | NC_or (nc1a, nc1b), NC_or (nc2a, nc2b) -> nc_identical nc1a nc2a && nc_identical nc1b nc2b
  | NC_and (nc1a, nc1b), NC_and (nc2a, nc2b) -> nc_identical nc1a nc2a && nc_identical nc1b nc2b
  | NC_true, NC_true -> true
  | NC_false, NC_false -> true
  | NC_set (kid1, ints1), NC_set (kid2, ints2) when List.length ints1 = List.length ints2 ->
     Kid.compare kid1 kid2 = 0 && List.for_all2 (fun i1 i2 -> i1 = i2) ints1 ints2
  | NC_var kid1, NC_var kid2 -> Kid.compare kid1 kid2 = 0
  | _, _ -> false

let typ_identical env typ1 typ2 =
  let rec typ_identical' (Typ_aux (typ1, _)) (Typ_aux (typ2, _)) =
    match typ1, typ2 with
    | Typ_id v1, Typ_id v2 -> Id.compare v1 v2 = 0
    | Typ_var kid1, Typ_var kid2 -> Kid.compare kid1 kid2 = 0
    | Typ_fn (arg_typs1, ret_typ1, eff1), Typ_fn (arg_typs2, ret_typ2, eff2)
         when List.length arg_typs1 = List.length arg_typs2 ->
       List.for_all2 typ_identical' arg_typs1 arg_typs2
       && typ_identical' ret_typ1 ret_typ2
       && strip_effect eff1 = strip_effect eff2
    | Typ_bidir (typ1, typ2), Typ_bidir (typ3, typ4) ->
       typ_identical' typ1 typ3
       && typ_identical' typ2 typ4
    | Typ_tup typs1, Typ_tup typs2 ->
       begin
         try List.for_all2 typ_identical' typs1 typs2 with
         | Invalid_argument _ -> false
       end
    | Typ_app (f1, args1), Typ_app (f2, args2) ->
       begin
         try Id.compare f1 f2 = 0 && List.for_all2 typ_arg_identical args1 args2 with
         | Invalid_argument _ -> false
       end
    | Typ_exist (kopts1, nc1, typ1), Typ_exist (kopts2, nc2, typ2) when List.length kopts1 = List.length kopts2 ->
       List.for_all2 (fun k1 k2 -> KOpt.compare k1 k2 = 0) kopts1 kopts2 && nc_identical nc1 nc2 && typ_identical' typ1 typ2
    | _, _ -> false
  and typ_arg_identical (A_aux (arg1, _)) (A_aux (arg2, _)) =
    match arg1, arg2 with
    | A_nexp n1, A_nexp n2 -> nexp_identical n1 n2
    | A_typ typ1, A_typ typ2 -> typ_identical' typ1 typ2
    | A_order ord1, A_order ord2 -> ord_identical ord1 ord2
    | _, _ -> false
  in
  typ_identical' (Env.expand_synonyms env typ1) (Env.expand_synonyms env typ2)

exception Unification_error of l * string;;

let unify_error l str = raise (Unification_error (l, str))

let merge_unifiers l kid uvar1 uvar2 =
  match uvar1, uvar2 with
  | Some (A_aux (A_nexp n1, _)), Some (A_aux (A_nexp n2, _)) ->
     if nexp_identical n1 n2 then
       Some (arg_nexp n1)
     else
       unify_error l ("Multiple non-identical unifiers for " ^ string_of_kid kid
                      ^ ": " ^ string_of_nexp n1 ^ " and " ^ string_of_nexp n2)
  | Some _, Some _ -> unify_error l "Multiple non-identical non-nexp unifiers"
  | None, Some u2 -> Some u2
  | Some u1, None -> Some u1
  | None, None -> None

let merge_uvars l unifiers1 unifiers2 =
  KBindings.merge (merge_unifiers l) unifiers1 unifiers2

let rec unify_typ l env goals (Typ_aux (aux1, _) as typ1) (Typ_aux (aux2, _) as typ2) =
  match aux1, aux2 with
  | Typ_internal_unknown, _ | _, Typ_internal_unknown
       when Env.allow_unknowns env ->
     KBindings.empty

  | Typ_var v, _ when KidSet.mem v goals -> KBindings.singleton v (arg_typ typ2)

  | Typ_app (range, [A_aux (A_nexp n1, _); A_aux (A_nexp n2, _)]),
    Typ_app (atom, [A_aux (A_nexp m, _)])
       when string_of_id range = "range" && string_of_id atom = "atom" ->
     merge_uvars l (unify_nexp l env goals n1 m) (unify_nexp l env goals n2 m)

  | Typ_app (id1, args1), Typ_app (id2, args2) when List.length args1 = List.length args2 && Id.compare id1 id2 = 0 ->
     List.fold_left (merge_uvars l) KBindings.empty (List.map2 (unify_typ_arg l env goals) args1 args2)

  | Typ_app (id1, []), Typ_id id2 when Id.compare id1 id2 = 0 -> KBindings.empty
  | Typ_id id1, Typ_app (id2, []) when Id.compare id1 id2 = 0 -> KBindings.empty
  | Typ_id id1, Typ_id id2 when Id.compare id1 id2 = 0 -> KBindings.empty

  | Typ_tup typs1, Typ_tup typs2 when List.length typs1 = List.length typs2 ->
     List.fold_left (merge_uvars l) KBindings.empty (List.map2 (unify_typ l env goals) typs1 typs2)

  | _, _ -> unify_error l ("Cound not unify " ^ string_of_typ typ1 ^ " and " ^ string_of_typ typ2)

and unify_typ_arg l env goals (A_aux (aux1, _) as typ_arg1) (A_aux (aux2, _) as typ_arg2) =
  match aux1, aux2 with
  | A_typ typ1, A_typ typ2 -> unify_typ l env goals typ1 typ2
  | A_nexp nexp1, A_nexp nexp2 -> unify_nexp l env goals nexp1 nexp2
  | A_order ord1, A_order ord2 -> unify_order l goals ord1 ord2
  | A_bool nc1, A_bool nc2 -> unify_constraint l env goals nc1 nc2
  | _, _ -> unify_error l ("Could not unify type arguments " ^ string_of_typ_arg typ_arg1 ^ " and " ^ string_of_typ_arg typ_arg2)

and unify_constraint l env goals (NC_aux (aux1, _) as nc1) (NC_aux (aux2, _) as nc2) =
  typ_debug (lazy (Util.("Unify constraint " |> magenta |> clear) ^ string_of_n_constraint nc1 ^ " and " ^ string_of_n_constraint nc2));
  match aux1, aux2 with
  | NC_var v, _ when KidSet.mem v goals -> KBindings.singleton v (arg_bool nc2)
  | NC_var v, NC_var v' when Kid.compare v v' = 0 -> KBindings.empty
  | NC_and (nc1a, nc2a), NC_and (nc1b, nc2b) ->
     begin
       try
         let conjs1 = List.sort NC.compare (constraint_conj nc1) in
         let conjs2 = List.sort NC.compare (constraint_conj nc2) in
         let unify_merge uv nc1 nc2 = merge_uvars l uv (unify_constraint l env goals nc1 nc2) in
         List.fold_left2 unify_merge KBindings.empty conjs1 conjs2
       with
       | _ -> merge_uvars l (unify_constraint l env goals nc1a nc1b) (unify_constraint l env goals nc2a nc2b)
     end
  | NC_or (nc1a, nc2a), NC_or (nc1b, nc2b) ->
     merge_uvars l (unify_constraint l env goals nc1a nc1b) (unify_constraint l env goals nc2a nc2b)
  | NC_app (f1, args1), NC_app (f2, args2) when Id.compare f1 f2 = 0 && List.length args1 = List.length args2 ->
     List.fold_left (merge_uvars l) KBindings.empty (List.map2 (unify_typ_arg l env goals) args1 args2)
  | NC_equal (n1a, n2a), NC_equal (n1b, n2b) ->
     merge_uvars l (unify_nexp l env goals n1a n1b) (unify_nexp l env goals n2a n2b)
  | NC_not_equal (n1a, n2a), NC_not_equal (n1b, n2b) ->
     merge_uvars l (unify_nexp l env goals n1a n1b) (unify_nexp l env goals n2a n2b)
  | NC_bounded_ge (n1a, n2a), NC_bounded_ge (n1b, n2b) ->
     merge_uvars l (unify_nexp l env goals n1a n1b) (unify_nexp l env goals n2a n2b)
  | NC_bounded_le (n1a, n2a), NC_bounded_le (n1b, n2b) ->
     merge_uvars l (unify_nexp l env goals n1a n1b) (unify_nexp l env goals n2a n2b)
  | NC_true, NC_true -> KBindings.empty
  | NC_false, NC_false -> KBindings.empty
  | _, _ -> unify_error l ("Could not unify constraints " ^ string_of_n_constraint nc1 ^ " and " ^ string_of_n_constraint nc2)

and unify_order l goals (Ord_aux (aux1, _) as ord1) (Ord_aux (aux2, _) as ord2) =
  typ_print (lazy (Util.("Unify order " |> magenta |> clear) ^ string_of_order ord1 ^ " and " ^ string_of_order ord2));
  match aux1, aux2 with
  | Ord_var v, _ when KidSet.mem v goals -> KBindings.singleton v (arg_order ord2)
  | Ord_inc, Ord_inc -> KBindings.empty
  | Ord_dec, Ord_dec -> KBindings.empty
  | _, _ -> unify_error l ("Cound not unify " ^ string_of_order ord1 ^ " and " ^ string_of_order ord2)

and unify_nexp l env goals (Nexp_aux (nexp_aux1, _) as nexp1) (Nexp_aux (nexp_aux2, _) as nexp2) =
  typ_debug (lazy (Util.("Unify nexp " |> magenta |> clear) ^ string_of_nexp nexp1 ^ " and " ^ string_of_nexp nexp2
                   ^ " goals " ^ string_of_list ", " string_of_kid (KidSet.elements goals)));
  if KidSet.is_empty (KidSet.inter (nexp_frees nexp1) goals)
  then
    begin
      if prove __POS__ env (NC_aux (NC_equal (nexp1, nexp2), Parse_ast.Unknown))
      then KBindings.empty
      else unify_error l ("Nexp " ^ string_of_nexp nexp1 ^ " and " ^ string_of_nexp nexp2 ^ " are not equal")
    end
  else
    match nexp_aux1 with
    | Nexp_id v -> unify_error l "Unimplemented Nexp_id in unify nexp"
    | Nexp_var kid when KidSet.mem kid goals -> KBindings.singleton kid (arg_nexp nexp2)
    | Nexp_constant c1 ->
       begin
         match nexp_aux2 with
         | Nexp_constant c2 -> if c1 = c2 then KBindings.empty else unify_error l "Constants are not the same"
         | _ -> unify_error l "Unification error"
       end
    | Nexp_sum (n1a, n1b) ->
       if KidSet.is_empty (nexp_frees n1b)
       then unify_nexp l env goals n1a (nminus nexp2 n1b)
       else
         if KidSet.is_empty (nexp_frees n1a)
         then unify_nexp l env goals n1b (nminus nexp2 n1a)
         else begin
           match nexp_aux2 with
           | Nexp_sum (n2a, n2b) ->
              if nexp_identical n1a n2a
              then unify_nexp l env goals n1b n2b
              else
                if nexp_identical n1b n2b
                then unify_nexp l env goals n1a n2a
                else unify_error l "Unification error"
           | _ -> unify_error l ("Both sides of Int expression " ^ string_of_nexp nexp1
                               ^ " contain free type variables so it cannot be unified with " ^ string_of_nexp nexp2)
         end
    | Nexp_minus (n1a, n1b) ->
       if KidSet.is_empty (nexp_frees n1b)
       then unify_nexp l env goals n1a (nsum nexp2 n1b)
       else unify_error l ("Cannot unify minus Int expression " ^ string_of_nexp nexp1 ^ " with " ^ string_of_nexp nexp2)
    | Nexp_times (n1a, n1b) ->
       (* If we have SMT operations div and mod, then we can use the
          property that

          mod(m, C) = 0 && C != 0 --> (C * n = m <--> n = m / C)

          to help us unify multiplications and divisions. 
       let valid n c = prove __POS__ env (nc_eq (napp (mk_id "mod") [n; c]) (nint 0)) && prove __POS__ env (nc_neq c (nint 0)) in
       if KidSet.is_empty (nexp_frees n1b) && valid nexp2 n1b then
         unify_nexp l env goals n1a (napp (mk_id "div") [nexp2; n1b])
       else if KidSet.is_empty (nexp_frees n1a) && valid nexp2 n1a then
         unify_nexp l env goals n1b (napp (mk_id "div") [nexp2; n1a]) *)
       if KidSet.is_empty (nexp_frees n1a) then
         begin
           match nexp_aux2 with
           | Nexp_times (n2a, n2b) when prove __POS__ env (NC_aux (NC_equal (n1a, n2a), Parse_ast.Unknown)) ->
              unify_nexp l env goals n1b n2b
           | Nexp_constant c2 ->
              begin
                match n1a with
                | Nexp_aux (Nexp_constant c1,_) when Big_int.equal (Big_int.modulus c2 c1) Big_int.zero ->
                   unify_nexp l env goals n1b (nconstant (Big_int.div c2 c1))
                | _ -> unify_error l ("Cannot unify Int expression " ^ string_of_nexp nexp1 ^ " with " ^ string_of_nexp nexp2)
              end
           | _ -> unify_error l ("Cannot unify Int expression " ^ string_of_nexp nexp1 ^ " with " ^ string_of_nexp nexp2)
         end
       else if KidSet.is_empty (nexp_frees n1b) then
         begin
           match nexp_aux2 with
           | Nexp_times (n2a, n2b) when prove __POS__ env (NC_aux (NC_equal (n1b, n2b), Parse_ast.Unknown)) ->
              unify_nexp l env goals n1a n2a
           | _ -> unify_error l ("Cannot unify Int expression " ^ string_of_nexp nexp1 ^ " with " ^ string_of_nexp nexp2)
         end
       else unify_error l ("Cannot unify Int expression " ^ string_of_nexp nexp1 ^ " with " ^ string_of_nexp nexp2)
    | _ -> unify_error l ("Cannot unify Int expression " ^ string_of_nexp nexp1 ^ " with " ^ string_of_nexp nexp2)

let unify l env goals typ1 typ2 =
  typ_print (lazy (Util.("Unify " |> magenta |> clear) ^ string_of_typ typ1 ^ " and " ^ string_of_typ typ2
                   ^ " for " ^ Util.string_of_list ", " string_of_kid (KidSet.elements goals)));
  let typ1, typ2 = Env.expand_synonyms env typ1, Env.expand_synonyms env typ2 in
  if not (KidSet.is_empty (KidSet.inter goals (tyvars_of_typ typ2))) then
    typ_error env l ("Occurs check failed: " ^ string_of_typ typ2 ^ " contains "
                 ^ Util.string_of_list ", " string_of_kid (KidSet.elements goals))
  else
    unify_typ l env goals typ1 typ2

let subst_unifiers unifiers typ =
  List.fold_left (fun typ (v, arg) -> typ_subst v arg typ) typ (KBindings.bindings unifiers)

let subst_unifiers_typ_arg unifiers typ_arg =
  List.fold_left (fun typ_arg (v, arg) -> typ_arg_subst v arg typ_arg) typ_arg (KBindings.bindings unifiers)

let instantiate_quant (v, arg) (QI_aux (aux, l) as qi) =
  match aux with
  | QI_id kopt when Kid.compare (kopt_kid kopt) v = 0 ->
     typ_debug (lazy ("Instantiated " ^ string_of_quant_item qi));
     None
  | QI_id _ -> Some qi
  | QI_const nc -> Some (QI_aux (QI_const (constraint_subst v arg nc), l))

let instantiate_quants quants unifier =
  List.map (instantiate_quant unifier) quants |> Util.option_these

(**************************************************************************)
(* 3.5. Subtyping with existentials                                       *)
(**************************************************************************)

let destruct_atom_nexp env typ =
  match Env.expand_synonyms env typ with
  | Typ_aux (Typ_app (f, [A_aux (A_nexp n, _)]), _)
       when string_of_id f = "atom" -> Some n
  | Typ_aux (Typ_app (f, [A_aux (A_nexp n, _); A_aux (A_nexp m, _)]), _)
       when string_of_id f = "range" && nexp_identical n m -> Some n
  | _ -> None

let destruct_atom_kid env typ =
  match Env.expand_synonyms env typ with
  | Typ_aux (Typ_app (f, [A_aux (A_nexp (Nexp_aux (Nexp_var kid, _)), _)]), _)
       when string_of_id f = "atom" -> Some kid
  | Typ_aux (Typ_app (f, [A_aux (A_nexp (Nexp_aux (Nexp_var kid1, _)), _);
                          A_aux (A_nexp (Nexp_aux (Nexp_var kid2, _)), _)]), _)
       when string_of_id f = "range" && Kid.compare kid1 kid2 = 0 -> Some kid1
  | _ -> None

let destruct_atom_bool env typ =
  match Env.expand_synonyms env typ with
  | Typ_aux (Typ_app (f, [A_aux (A_bool nc, _)]), _) when string_of_id f = "atom_bool" ->
     Some nc
  | _ -> None

(* The kid_order function takes a set of Int-kinded kids, and returns
   a list of those kids in the order they appear in a type, as well as
   a set containing all the kids that did not occur in the type. We
   only care about Int-kinded kids because those are the only type
   that can appear in an existential. *)

let rec kid_order_nexp kind_map (Nexp_aux (aux, l) as nexp) =
  match aux with
  | Nexp_var kid when KBindings.mem kid kind_map ->
     ([mk_kopt (unaux_kind (KBindings.find kid kind_map)) kid], KBindings.remove kid kind_map)
  | Nexp_var _ | Nexp_id _ | Nexp_constant _ -> ([], kind_map)
  | Nexp_exp nexp | Nexp_neg nexp -> kid_order_nexp kind_map nexp
  | Nexp_times (nexp1, nexp2) | Nexp_sum (nexp1, nexp2) | Nexp_minus (nexp1, nexp2) ->
     let (ord, kids) = kid_order_nexp kind_map nexp1 in
     let (ord', kids) = kid_order_nexp kids nexp2 in
     (ord @ ord', kids)
  | Nexp_app (id, nexps) ->
     List.fold_left (fun (ord, kids) nexp -> let (ord', kids) = kid_order_nexp kids nexp in (ord @ ord', kids)) ([], kind_map) nexps


let rec kid_order kind_map (Typ_aux (aux, l) as typ) =
  match aux with
  | Typ_var kid when KBindings.mem kid kind_map ->
     ([mk_kopt (unaux_kind (KBindings.find kid kind_map)) kid], KBindings.remove kid kind_map)
  | Typ_id _ | Typ_var _ -> ([], kind_map)
  | Typ_tup typs ->
     List.fold_left (fun (ord, kids) typ -> let (ord', kids) = kid_order kids typ in (ord @ ord', kids)) ([], kind_map) typs
  | Typ_app (_, args) ->
     List.fold_left (fun (ord, kids) arg -> let (ord', kids) = kid_order_arg kids arg in (ord @ ord', kids)) ([], kind_map) args
  | Typ_fn _ | Typ_bidir _ | Typ_exist _ -> typ_error Env.empty l ("Existential or function type cannot appear within existential type: " ^ string_of_typ typ)
  | Typ_internal_unknown -> Reporting.unreachable l __POS__ "escaped Typ_internal_unknown"
and kid_order_arg kind_map (A_aux (aux, l) as arg) =
  match aux with
  | A_typ typ -> kid_order kind_map typ
  | A_nexp nexp -> kid_order_nexp kind_map nexp
  | A_bool nc -> kid_order_constraint kind_map nc
  | A_order _ -> ([], kind_map)
and kid_order_constraint kind_map (NC_aux (aux, l) as nc) =
  match aux with
  | NC_var kid | NC_set (kid, _) when KBindings.mem kid kind_map ->
     ([mk_kopt (unaux_kind (KBindings.find kid kind_map)) kid], KBindings.remove kid kind_map)
  | NC_var _ | NC_set _ -> ([], kind_map)
  | NC_true | NC_false -> ([], kind_map)
  | NC_equal (n1, n2) | NC_not_equal (n1, n2) | NC_bounded_le (n1, n2) | NC_bounded_ge (n1, n2) ->
     let ord1, kind_map = kid_order_nexp kind_map n1 in
     let ord2, kind_map = kid_order_nexp kind_map n2 in
     (ord1 @ ord2, kind_map)
  | NC_app (_, args) ->
     List.fold_left (fun (ord, kind_map) arg -> let  ord', kind_map = kid_order_arg kind_map arg in (ord @ ord', kind_map))
                    ([], kind_map) args
  | NC_and (nc1, nc2) | NC_or (nc1, nc2) ->
     let ord1, kind_map = kid_order_constraint kind_map nc1 in
     let ord2, kind_map = kid_order_constraint kind_map nc2 in
     (ord1 @ ord2, kind_map)

let rec alpha_equivalent env typ1 typ2 =
  let counter = ref 0 in
  let new_kid () = let kid = mk_kid ("alpha#" ^ string_of_int !counter) in (incr counter; kid) in

  let rec relabel (Typ_aux (aux, l) as typ) =
    let relabelled_aux =
      match aux with
      | Typ_internal_unknown -> Typ_internal_unknown
      | Typ_id _ | Typ_var _ -> aux
      | Typ_fn (arg_typs, ret_typ, eff) -> Typ_fn (List.map relabel arg_typs, relabel ret_typ, eff)
      | Typ_bidir (typ1, typ2) -> Typ_bidir (relabel typ1, relabel typ2)
      | Typ_tup typs -> Typ_tup (List.map relabel typs)
      | Typ_exist (kopts, nc, typ) ->
         let kind_map = List.fold_left (fun m kopt -> KBindings.add (kopt_kid kopt) (kopt_kind kopt) m) KBindings.empty kopts in
         let (kopts, _) = kid_order kind_map typ in
         let kopts = List.map (fun kopt -> (kopt_kid kopt, mk_kopt (unaux_kind (kopt_kind kopt)) (new_kid ()))) kopts in
         let nc = List.fold_left (fun nc (kid, nk) -> constraint_subst kid (arg_kopt nk) nc) nc kopts in
         let typ = List.fold_left (fun nc (kid, nk) -> typ_subst kid (arg_kopt nk) nc) typ kopts in
         let kopts = List.map snd kopts in
         Typ_exist (kopts, nc, typ)
      | Typ_app (id, args) ->
         Typ_app (id, List.map relabel_arg args)
    in
    Typ_aux (relabelled_aux, l)
  and relabel_arg (A_aux (aux, l) as arg) =
    (* FIXME relabel constraint *)
    match aux with
    | A_nexp _ | A_order _ | A_bool _ -> arg
    | A_typ typ -> A_aux (A_typ (relabel typ), l)
  in

  let typ1 = relabel (Env.expand_synonyms env typ1) in
  counter := 0;
  let typ2 = relabel (Env.expand_synonyms env typ2) in
  typ_debug (lazy ("Alpha equivalence for " ^ string_of_typ typ1 ^ " and " ^ string_of_typ typ2));
  if typ_identical env typ1 typ2
  then (typ_debug (lazy "alpha-equivalent"); true)
  else (typ_debug (lazy "Not alpha-equivalent"); false)

let unwrap_exist env typ =
  match destruct_exist (Env.expand_synonyms env typ) with
  | Some (kids, nc, typ) -> (kids, nc, typ)
  | None -> ([], nc_true, typ)

let unifier_constraint env (v, arg) =
  match arg with
  | A_aux (A_nexp nexp, _) -> Env.add_constraint (nc_eq (nvar v) nexp) env
  | _ -> env

let canonicalize env typ =
  let typ = Env.expand_synonyms env typ in
  let rec canon (Typ_aux (aux, l)) =
    match aux with
    | Typ_var v -> Typ_aux (Typ_var v, l)
    | Typ_internal_unknown -> Typ_aux (Typ_internal_unknown, l)
    | Typ_id id when string_of_id id = "int" ->
       exist_typ (fun _ -> nc_true) (fun v -> atom_typ (nvar v))
    | Typ_id id -> Typ_aux (Typ_id id, l)
    | Typ_app (id, [A_aux (A_nexp lo, _); A_aux (A_nexp hi, _)]) when string_of_id id = "range" ->
       exist_typ (fun v -> nc_and (nc_lteq lo (nvar v)) (nc_lteq (nvar v) hi)) (fun v -> atom_typ (nvar v))
    | Typ_app (id, args) ->
       Typ_aux (Typ_app (id, List.map canon_arg args), l)
    | Typ_tup typs ->
       let typs = List.map canon typs in
       let fold_exist (kids, nc, typs) typ =
         match destruct_exist typ with
         | Some (kids', nc', typ') -> (kids @ kids', nc_and nc nc', typs @ [typ'])
         | None -> (kids, nc, typs @ [typ])
       in
       let kids, nc, typs = List.fold_left fold_exist ([], nc_true, []) typs in
       if kids = [] then
         Typ_aux (Typ_tup typs, l)
       else
         Typ_aux (Typ_exist (kids, nc, Typ_aux (Typ_tup typs, l)), l)
    | Typ_exist (kids, nc, typ) ->
       begin match destruct_exist (canon typ) with
       | Some (kids', nc', typ') ->
          Typ_aux (Typ_exist (kids @ kids', nc_and nc nc', typ'), l)
       | None -> Typ_aux (Typ_exist (kids, nc, typ), l)
       end
    | Typ_fn _ | Typ_bidir _ -> raise (Reporting.err_unreachable l __POS__ "Function type passed to Type_check.canonicalize")
  and canon_arg (A_aux (aux, l)) =
    A_aux ((match aux with
            | A_typ typ -> A_typ (canon typ)
            | arg -> arg),
           l)
  in
  canon typ

let rec subtyp l env typ1 typ2 =
  let (Typ_aux (typ_aux1, _) as typ1) = Env.expand_synonyms env typ1 in
  let (Typ_aux (typ_aux2, _) as typ2) = Env.expand_synonyms env typ2 in
  typ_print (lazy (("Subtype " |> Util.green |> Util.clear) ^ string_of_typ typ1 ^ " and " ^ string_of_typ typ2));
  match destruct_numeric typ1, destruct_numeric typ2 with
  (* Ensure alpha equivalent types are always subtypes of one another
     - this ensures that we can always re-check inferred types. *)
  | _, _ when alpha_equivalent env typ1 typ2 -> ()
  (* Special cases for two numeric (atom) types *)
  | Some (kids1, nc1, nexp1), Some ([], _, nexp2) ->
     let env = add_existential l (List.map (mk_kopt K_int) kids1) nc1 env in
     if prove __POS__ env (nc_eq nexp1 nexp2) then () else typ_raise env l (Err_subtype (typ1, typ2, Env.get_constraints env, Env.get_typ_var_locs env))
  | Some (kids1, nc1, nexp1), Some (kids2, nc2, nexp2) ->
     let env = add_existential l (List.map (mk_kopt K_int) kids1) nc1 env in
     let env = add_typ_vars l (List.map (mk_kopt K_int) (KidSet.elements (KidSet.inter (nexp_frees nexp2) (KidSet.of_list kids2)))) env in
     let kids2 = KidSet.elements (KidSet.diff (KidSet.of_list kids2) (nexp_frees nexp2)) in
     if not (kids2 = []) then typ_error env l ("Universally quantified constraint generated: " ^ Util.string_of_list ", " string_of_kid kids2) else ();
     let env = Env.add_constraint (nc_eq nexp1 nexp2) env in
     if prove __POS__ env nc2 then ()
     else typ_raise env l (Err_subtype (typ1, typ2, Env.get_constraints env, Env.get_typ_var_locs env))
  | _, _ ->
  match typ_aux1, typ_aux2 with
  | _, Typ_internal_unknown when Env.allow_unknowns env -> ()

  | Typ_app (id1, _), Typ_id id2 when string_of_id id1 = "atom_bool" && string_of_id id2 = "bool" ->
     typ_debug (lazy "Boolean subtype");
     ()

  | Typ_tup typs1, Typ_tup typs2 when List.length typs1 = List.length typs2 ->
     List.iter2 (subtyp l env) typs1 typs2

  | Typ_app (id1, args1), Typ_app (id2, args2) when Id.compare id1 id2 = 0 && List.length args1 = List.length args2 ->
     List.iter2 (subtyp_arg l env) args1 args2

  | Typ_id id1, Typ_id id2 when Id.compare id1 id2 = 0 -> ()
  | Typ_id id1, Typ_app (id2, []) when Id.compare id1 id2 = 0 -> ()
  | Typ_app (id1, []), Typ_id id2 when Id.compare id1 id2 = 0 -> ()

  | _, _ ->
  match destruct_exist_plain typ1, destruct_exist (canonicalize env typ2) with
  | Some (kopts, nc, typ1), _ ->
     let env = add_existential l kopts nc env in subtyp l env typ1 typ2
  | None, Some (kopts, nc, typ2) ->
     typ_debug (lazy "Subtype check with unification");
     let typ1 = canonicalize env typ1 in
     let env = add_typ_vars l kopts env in
     let kids' = KidSet.elements (KidSet.diff (KidSet.of_list (List.map kopt_kid kopts)) (tyvars_of_typ typ2)) in
     if not (kids' = []) then typ_error env l "Universally quantified constraint generated" else ();
     let unifiers =
       try unify l env (KidSet.diff (tyvars_of_typ typ2) (tyvars_of_typ typ1)) typ2 typ1 with
       | Unification_error (_, m) -> typ_error env l m
     in
     let nc = List.fold_left (fun nc (kid, uvar) -> constraint_subst kid uvar nc) nc (KBindings.bindings unifiers) in
     let env = List.fold_left unifier_constraint env (KBindings.bindings unifiers) in
     if prove __POS__ env nc then ()
     else typ_raise env l (Err_subtype (typ1, typ2, Env.get_constraints env, Env.get_typ_var_locs env))
  | None, None -> typ_raise env l (Err_subtype (typ1, typ2, Env.get_constraints env, Env.get_typ_var_locs env))

and subtyp_arg l env (A_aux (aux1, _) as arg1) (A_aux (aux2, _) as arg2) =
  typ_print (lazy (("Subtype arg " |> Util.green |> Util.clear) ^ string_of_typ_arg arg1 ^ " and " ^ string_of_typ_arg arg2));
  match aux1, aux2 with
  | A_nexp n1, A_nexp n2 when prove __POS__ env (nc_eq n1 n2) -> ()
  | A_typ typ1, A_typ typ2 -> subtyp l env typ1 typ2
  | A_order ord1, A_order ord2 when ord_identical ord1 ord2 -> ()
  | A_bool nc1, A_bool nc2 when prove __POS__ env (nc_and (nc_or (nc_not nc1) nc2) (nc_or (nc_not nc2) nc1)) -> ()
  | _, _ -> typ_error env l "Mismatched argument types in subtype check"

let typ_equality l env typ1 typ2 =
  subtyp l env typ1 typ2; subtyp l env typ2 typ1

let subtype_check env typ1 typ2 =
  try subtyp Parse_ast.Unknown env typ1 typ2; true with
  | Type_error _ -> false

(**************************************************************************)
(* 4. Type checking expressions                                           *)
(**************************************************************************)

(* The type checker produces a fully annoted AST - tannot is the type
   of these type annotations.  The extra typ option is the expected type,
   that is, the type that the AST node was checked against, if there was one. *)
type tannot' = {
    env : Env.t;
    typ : typ;
    effect : effect;
    expected : typ option;
    instantiation : typ_arg KBindings.t option
  }

type tannot = tannot' option

let mk_tannot env typ effect : tannot =
  Some {
      env = env;
      typ = Env.expand_synonyms env typ;
      effect = effect;
      expected = None;
      instantiation = None
    }

let mk_expected_tannot env typ effect expected : tannot =
  Some {
      env = env;
      typ = Env.expand_synonyms env typ;
      effect = effect;
      expected = expected;
      instantiation = None
    }

let empty_tannot = None

let is_empty_tannot = function
  | None -> true
  | Some _ -> false

let destruct_tannot tannot = Util.option_map (fun t -> (t.env, t.typ, t.effect)) tannot

let string_of_tannot tannot =
  match destruct_tannot tannot with
  | Some (_, typ, eff) ->
     "Some (_, " ^ string_of_typ typ ^ ", " ^ string_of_effect eff ^ ")"
  | None -> "None"

let replace_typ typ = function
  | Some t -> Some { t with typ = typ }
  | None -> None

let replace_env env = function
  | Some t -> Some { t with env = env }
  | None -> None

let infer_lit env (L_aux (lit_aux, l) as lit) =
  match lit_aux with
  | L_unit -> unit_typ
  | L_zero -> bit_typ
  | L_one -> bit_typ
  | L_num n -> atom_typ (nconstant n)
  | L_true -> atom_bool_typ nc_true
  | L_false -> atom_bool_typ nc_false
  | L_string _ -> string_typ
  | L_real _ -> real_typ
  | L_bin str ->
     begin
       match Env.get_default_order env with
       | Ord_aux (Ord_inc, _) | Ord_aux (Ord_dec, _) ->
          dvector_typ env (nint (String.length str)) (mk_typ (Typ_id (mk_id "bit")))
       | Ord_aux (Ord_var _, _) -> typ_error env l default_order_error_string
     end
  | L_hex str ->
     begin
       match Env.get_default_order env with
       | Ord_aux (Ord_inc, _) | Ord_aux (Ord_dec, _) ->
          dvector_typ env (nint (String.length str * 4)) (mk_typ (Typ_id (mk_id "bit")))
       | Ord_aux (Ord_var _, _) -> typ_error env l default_order_error_string
     end
  | L_undef -> typ_error env l "Cannot infer the type of undefined"

let is_nat_kid kid = function
  | KOpt_aux (KOpt_kind (K_aux (K_int, _), kid'), _) -> Kid.compare kid kid' = 0
  | _ -> false

let is_order_kid kid = function
  | KOpt_aux (KOpt_kind (K_aux (K_order, _), kid'), _) -> Kid.compare kid kid' = 0
  | _ -> false

let is_typ_kid kid = function
  | KOpt_aux (KOpt_kind (K_aux (K_type, _), kid'), _) -> Kid.compare kid kid' = 0
  | _ -> false

let instantiate_simple_equations =
  let rec find_eqs kid (NC_aux (nc,_)) = 
    match nc with
    | NC_equal (Nexp_aux (Nexp_var kid',_), nexp)
        when Kid.compare kid kid' == 0 &&
          not (KidSet.mem kid (nexp_frees nexp)) ->
       [arg_nexp nexp]
    | NC_and (nexp1, nexp2) ->
       find_eqs kid nexp1 @ find_eqs kid nexp2
    | _ -> []
  in
  let rec find_eqs_quant kid (QI_aux (qi,_)) =
    match qi with
    | QI_id _ -> []
    | QI_const nc -> find_eqs kid nc
  in
  let rec inst_from_eq = function
    | [] -> KBindings.empty
    | (QI_aux (QI_id kinded_kid, _) as quant) :: quants ->
       let kid = kopt_kid kinded_kid in
       let insts_tl = inst_from_eq quants in
       begin
         match List.concat (List.map (find_eqs_quant kid) quants) with
         | [] -> insts_tl
         | h::_ -> KBindings.add kid h insts_tl
       end
    | quant :: quants ->
       inst_from_eq quants
in inst_from_eq

let destruct_vec_typ l env typ =
  let destruct_vec_typ' l = function
    | Typ_aux (Typ_app (id, [A_aux (A_nexp n1, _);
                             A_aux (A_order o, _);
                             A_aux (A_typ vtyp, _)]
                       ), _) when string_of_id id = "vector" -> (n1, o, vtyp)
    | typ -> typ_error env l ("Expected vector type, got " ^ string_of_typ typ)
  in
  destruct_vec_typ' l (Env.expand_synonyms env typ)


let env_of_annot (l, tannot) = match tannot with
  | Some t -> t.env
  | None -> raise (Reporting.err_unreachable l __POS__ "no type annotation")

let env_of (E_aux (_, (l, tannot))) = env_of_annot (l, tannot)

let typ_of_annot (l, tannot) = match tannot with
  | Some t -> t.typ
  | None -> raise (Reporting.err_unreachable l __POS__ "no type annotation")

let typ_of (E_aux (_, (l, tannot))) = typ_of_annot (l, tannot)

let env_of (E_aux (_, (l, tannot))) = env_of_annot (l, tannot)

let typ_of_pat (P_aux (_, (l, tannot))) = typ_of_annot (l, tannot)

let env_of_pat (P_aux (_, (l, tannot))) = env_of_annot (l, tannot)

let typ_of_pexp (Pat_aux (_, (l, tannot))) = typ_of_annot (l, tannot)

let env_of_pexp (Pat_aux (_, (l, tannot))) = env_of_annot (l, tannot)

let typ_of_mpat (MP_aux (_, (l, tannot))) = typ_of_annot (l, tannot)

let env_of_mpat (MP_aux (_, (l, tannot))) = env_of_annot (l, tannot)

let typ_of_mpexp (MPat_aux (_, (l, tannot))) = typ_of_annot (l, tannot)

let env_of_mpexp (MPat_aux (_, (l, tannot))) = env_of_annot (l, tannot)

let lexp_typ_of (LEXP_aux (_, (l, tannot))) = typ_of_annot (l, tannot)

let lexp_env_of (LEXP_aux (_, (l, tannot))) = env_of_annot (l, tannot)

let expected_typ_of (l, tannot) = match tannot with
  | Some t -> t.expected
  | None -> raise (Reporting.err_unreachable l __POS__ "no type annotation")

(* Flow typing *)

type simple_numeric =
  | Equal of nexp
  | Constraint of (kid -> n_constraint)
  | Anything

let to_simple_numeric l kids nc (Nexp_aux (aux, _) as n) =
  match aux, kids with
  | Nexp_var v, [v'] when Kid.compare v v' = 0 ->
     Constraint (fun subst -> constraint_subst v (arg_nexp (nvar subst)) nc)
  | _, [] ->
     Equal n
  | _ ->
     typ_error Env.empty l "Numeric type is non-simple"

let union_simple_numeric ex1 ex2 =
  match ex1, ex2 with
  | Equal nexp1, Equal nexp2 ->
     Constraint (fun kid -> nc_or (nc_eq (nvar kid) nexp1) (nc_eq (nvar kid) nexp2))

  | Equal nexp, Constraint c ->
     Constraint (fun kid -> nc_or (nc_eq (nvar kid) nexp) (c kid))

  | Constraint c, Equal nexp ->
     Constraint (fun kid -> nc_or (c kid) (nc_eq (nvar kid) nexp))

  | _, _ -> Anything

let typ_of_simple_numeric = function
  | Anything -> int_typ
  | Equal nexp -> atom_typ nexp
  | Constraint c -> exist_typ c (fun kid -> atom_typ (nvar kid))

let rec big_int_of_nexp (Nexp_aux (nexp, _)) = match nexp with
  | Nexp_constant c -> Some c
  | Nexp_times (n1, n2) ->
     Util.option_binop Big_int.add (big_int_of_nexp n1) (big_int_of_nexp n2)
  | Nexp_sum (n1, n2) ->
     Util.option_binop Big_int.add (big_int_of_nexp n1) (big_int_of_nexp n2)
  | Nexp_minus (n1, n2) ->
     Util.option_binop Big_int.add (big_int_of_nexp n1) (big_int_of_nexp n2)
  | Nexp_exp n ->
     Util.option_map (fun n -> Big_int.pow_int_positive 2 (Big_int.to_int n)) (big_int_of_nexp n)
  | _ -> None

let destruct_atom (Typ_aux (typ_aux, _)) =
  match typ_aux with
  | Typ_app (f, [A_aux (A_nexp nexp, _)])
       when string_of_id f = "atom" ->
     Util.option_map (fun c -> (c, nexp)) (big_int_of_nexp nexp)
  | Typ_app (f, [A_aux (A_nexp nexp1, _); A_aux (A_nexp nexp2, _)])
       when string_of_id f = "range" ->
     begin
       match big_int_of_nexp nexp1, big_int_of_nexp nexp2 with
       | Some c1, Some c2 -> if Big_int.equal c1 c2 then Some (c1, nexp1) else None
       | _ -> None
     end
  | _ -> None

exception Not_a_constraint;;

let rec assert_nexp env exp = destruct_atom_nexp env (typ_of exp)

let rec combine_constraint b f x y = match b, x, y with
  | true,  Some x, Some y -> Some (f x y)
  | true,  Some x, None   -> Some x
  | true,  None,   Some y -> Some y
  | false, Some x, Some y -> Some (f x y)
  | _, _, _ -> None

let rec assert_constraint env b (E_aux (exp_aux, _) as exp) =
  typ_debug ~level:2 (lazy ("Asserting constraint for " ^ string_of_exp exp ^ " : " ^ string_of_typ (typ_of exp)));
  match typ_of exp with
  | Typ_aux (Typ_app (Id_aux (Id "atom_bool", _), [A_aux (A_bool nc, _)]), _) ->
     Some nc
  | _ ->
  match exp_aux with
  | E_constraint nc ->
     Some nc
  | E_lit (L_aux (L_true, _)) -> Some nc_true
  | E_lit (L_aux (L_false, _)) -> Some nc_false
  | E_let (_,e) ->
     assert_constraint env b e (* TODO: beware of fresh type vars *)
  | E_app (op, [x; y]) when string_of_id op = "or_bool" ->
     combine_constraint (not b) nc_or (assert_constraint env b x) (assert_constraint env b y)
  | E_app (op, [x; y]) when string_of_id op = "and_bool" ->
     combine_constraint b nc_and (assert_constraint env b x) (assert_constraint env b y)
  | E_app (op, [x; y]) when string_of_id op = "gteq_int" ->
     option_binop nc_gteq (assert_nexp env x) (assert_nexp env y)
  | E_app (op, [x; y]) when string_of_id op = "lteq_int" ->
     option_binop nc_lteq (assert_nexp env x) (assert_nexp env y)
  | E_app (op, [x; y]) when string_of_id op = "gt_int" ->
     option_binop nc_gt (assert_nexp env x) (assert_nexp env y)
  | E_app (op, [x; y]) when string_of_id op = "lt_int" ->
     option_binop nc_lt (assert_nexp env x) (assert_nexp env y)
  | E_app (op, [x; y]) when string_of_id op = "eq_int" ->
     option_binop nc_eq (assert_nexp env x) (assert_nexp env y)
  | E_app (op, [x; y]) when string_of_id op = "neq_int" ->
     option_binop nc_neq (assert_nexp env x) (assert_nexp env y)
  | _ ->
     None

let rec add_opt_constraint constr env =
  match constr with
  | None -> env
  | Some constr -> Env.add_constraint constr env

let rec add_constraints constrs env =
  List.fold_left (fun env constr -> Env.add_constraint constr env) env constrs

let solve_quant env = function
  | QI_aux (QI_id _, _) -> false
  | QI_aux (QI_const nc, _) -> prove __POS__ env nc

(* When doing implicit type coercion, for performance reasons we want
   to filter out the possible casts to only those that could
   reasonably apply. We don't mind if we try some coercions that are
   impossible, but we should be careful to never rule out a possible
   cast - match_typ and filter_casts implement this logic. It must be
   the case that if two types unify, then they match. *)
let rec match_typ env typ1 typ2 =
  let Typ_aux (typ1_aux, _) = Env.expand_synonyms env typ1 in
  let Typ_aux (typ2_aux, _) = Env.expand_synonyms env typ2 in
  match typ1_aux, typ2_aux with
  | Typ_exist (_, _, typ1), _ -> match_typ env typ1 typ2
  | _, Typ_exist (_, _, typ2) -> match_typ env typ1 typ2
  | _, Typ_var kid2 -> true
  | Typ_id v1, Typ_id v2 when Id.compare v1 v2 = 0 -> true
  | Typ_id v1, Typ_id v2 when string_of_id v1 = "int" && string_of_id v2 = "nat" -> true
  | Typ_tup typs1, Typ_tup typs2 -> List.for_all2 (match_typ env) typs1 typs2
  | Typ_id v, Typ_app (f, _) when string_of_id v = "nat" && string_of_id f = "atom" -> true
  | Typ_id v, Typ_app (f, _) when string_of_id v = "int" &&  string_of_id f = "atom" -> true
  | Typ_id v, Typ_app (f, _) when string_of_id v = "nat" &&  string_of_id f = "range" -> true
  | Typ_id v, Typ_app (f, _) when string_of_id v = "int" &&  string_of_id f = "range" -> true
  | Typ_id v, Typ_app (f, _) when string_of_id v = "bool" &&  string_of_id f = "atom_bool" -> true
  | Typ_app (f, _), Typ_id v when string_of_id v = "bool" &&  string_of_id f = "atom_bool" -> true
  | Typ_app (f1, _), Typ_app (f2, _) when string_of_id f1 = "range" && string_of_id f2 = "atom" -> true
  | Typ_app (f1, _), Typ_app (f2, _) when string_of_id f1 = "atom" && string_of_id f2 = "range" -> true
  | Typ_app (f1, _), Typ_app (f2, _) when Id.compare f1 f2 = 0 -> true
  | Typ_id v1, Typ_app (f2, _) when Id.compare v1 f2 = 0 -> true
  | Typ_app (f1, _), Typ_id v2 when Id.compare f1 v2 = 0 -> true
  | _, _ -> false

let rec filter_casts env from_typ to_typ casts =
  match casts with
  | (cast :: casts) ->
     begin
       let (quant, cast_typ) = Env.get_val_spec cast env in
       match cast_typ with
       (* A cast should be a function A -> B and have only a single argument type. *)
       | Typ_aux (Typ_fn ([cast_from_typ], cast_to_typ, _), _)
            when match_typ env from_typ cast_from_typ && match_typ env to_typ cast_to_typ ->
          typ_print (lazy ("Considering cast " ^ string_of_typ cast_typ ^ " for " ^ string_of_typ from_typ ^ " to " ^ string_of_typ to_typ));
          cast :: filter_casts env from_typ to_typ casts
       | _ -> filter_casts env from_typ to_typ casts
     end
  | [] -> []

let crule r env exp typ =
  incr depth;
  typ_print (lazy (Util.("Check " |> cyan |> clear) ^ string_of_exp exp ^ " <= " ^ string_of_typ typ));
  try
    let checked_exp = r env exp typ in
    Env.wf_typ env (typ_of checked_exp);
    decr depth; checked_exp
  with
  | Type_error (env, l, err) -> decr depth; typ_raise env l err

let irule r env exp =
  incr depth;
  try
    let inferred_exp = r env exp in
    typ_print (lazy (Util.("Infer " |> blue |> clear) ^ string_of_exp exp ^ " => " ^ string_of_typ (typ_of inferred_exp)));
    Env.wf_typ env (typ_of inferred_exp);
    decr depth;
    inferred_exp
  with
  | Type_error (env, l, err) -> decr depth; typ_raise env l err


(* This function adds useful assertion messages to asserts missing them *)
let assert_msg test = function
  | E_aux (E_lit (L_aux (L_string "", _)), (l, _)) ->
     let open Reporting in
     locate (fun _ -> l) (mk_lit_exp (L_string (loc_to_string ~code:false l ^ ": " ^ string_of_exp test)))
  | msg -> msg

let strip_exp : 'a exp -> unit exp = function exp -> map_exp_annot (fun (l, _) -> (l, ())) exp
let strip_pat : 'a pat -> unit pat = function pat -> map_pat_annot (fun (l, _) -> (l, ())) pat
let strip_pexp : 'a pexp -> unit pexp = function pexp -> map_pexp_annot (fun (l, _) -> (l, ())) pexp
let strip_lexp : 'a lexp -> unit lexp = function lexp -> map_lexp_annot (fun (l, _) -> (l, ())) lexp

let strip_mpat : 'a. 'a mpat -> unit mpat = function mpat -> map_mpat_annot (fun (l, _) -> (l, ())) mpat
let strip_mpexp : 'a. 'a mpexp -> unit mpexp = function mpexp -> map_mpexp_annot (fun (l, _) -> (l, ())) mpexp
let strip_mapcl : 'a. 'a mapcl -> unit mapcl = function mapcl -> map_mapcl_annot (fun (l, _) -> (l, ())) mapcl

let fresh_var =
  let counter = ref 0 in
  fun () -> let n = !counter in
            let () = counter := n+1 in
            mk_id ("v#" ^ string_of_int n)

let rec check_exp env (E_aux (exp_aux, (l, ())) as exp : unit exp) (Typ_aux (typ_aux, _) as typ) : tannot exp =
  let annot_exp_effect exp typ' eff = E_aux (exp, (l, mk_expected_tannot env typ' eff (Some typ))) in
  let add_effect exp eff = match exp with
    | E_aux (exp, (l, Some tannot)) -> E_aux (exp, (l, Some { tannot with effect = eff }))
    | _ -> failwith "Tried to add effect to unannoted expression"
  in
  let annot_exp exp typ = annot_exp_effect exp typ no_effect in
  match (exp_aux, typ_aux) with
  | E_block exps, _ ->
     annot_exp (E_block (check_block l env exps (Some typ))) typ
  | E_case (exp, cases), _ ->
     Pattern_completeness.check l (Env.pattern_completeness_ctx env) cases;
     let inferred_exp = irule infer_exp env exp in
     let inferred_typ = typ_of inferred_exp in
     annot_exp (E_case (inferred_exp, List.map (fun case -> check_case env inferred_typ case typ) cases)) typ
  | E_try (exp, cases), _ ->
     let checked_exp = crule check_exp env exp typ in
     annot_exp (E_try (checked_exp, List.map (fun case -> check_case env exc_typ case typ) cases)) typ
  | E_cons (x, xs), _ ->
     begin
       match is_list (Env.expand_synonyms env typ) with
       | Some elem_typ ->
          let checked_xs = crule check_exp env xs typ in
          let checked_x = crule check_exp env x elem_typ in
          annot_exp (E_cons (checked_x, checked_xs)) typ
       | None -> typ_error env l ("Cons " ^ string_of_exp exp ^ " must have list type, got " ^ string_of_typ typ)
     end
  | E_list xs, _ ->
     begin
       match is_list (Env.expand_synonyms env typ) with
       | Some elem_typ ->
          let checked_xs = List.map (fun x -> crule check_exp env x elem_typ) xs in
          annot_exp (E_list checked_xs) typ
       | None -> typ_error env l ("List " ^ string_of_exp exp ^ " must have list type, got " ^ string_of_typ typ)
     end
  | E_record_update (exp, fexps), _ ->
     (* TODO: this could also infer exp - also fix code duplication with E_record below *)
     let checked_exp = crule check_exp env exp typ in
     let rectyp_id = match Env.expand_synonyms env typ with
       | Typ_aux (Typ_id rectyp_id, _) | Typ_aux (Typ_app (rectyp_id, _), _) when Env.is_record rectyp_id env ->
          rectyp_id
       | _ -> typ_error env l ("The type " ^ string_of_typ typ ^ " is not a record")
     in
     let check_fexp (FE_aux (FE_Fexp (field, exp), (l, ()))) =
       let (typq, rectyp_q, field_typ, _) = Env.get_accessor rectyp_id field env in
       let unifiers = try unify l env (tyvars_of_typ rectyp_q) rectyp_q typ with Unification_error (l, m) -> typ_error env l ("Unification error: " ^ m) in
       let field_typ' = subst_unifiers unifiers field_typ in
       let checked_exp = crule check_exp env exp field_typ' in
       FE_aux (FE_Fexp (field, checked_exp), (l, None))
     in
     annot_exp (E_record_update (checked_exp, List.map check_fexp fexps)) typ
  | E_record fexps, _ ->
     (* TODO: check record fields are total *)
     let rectyp_id = match Env.expand_synonyms env typ with
       | Typ_aux (Typ_id rectyp_id, _) | Typ_aux (Typ_app (rectyp_id, _), _) when Env.is_record rectyp_id env ->
          rectyp_id
       | _ -> typ_error env l ("The type " ^ string_of_typ typ ^ " is not a record")
     in
     let check_fexp (FE_aux (FE_Fexp (field, exp), (l, ()))) =
       let (typq, rectyp_q, field_typ, _) = Env.get_accessor rectyp_id field env in
       let unifiers = try unify l env (tyvars_of_typ rectyp_q) rectyp_q typ with Unification_error (l, m) -> typ_error env l ("Unification error: " ^ m) in
       let field_typ' = subst_unifiers unifiers field_typ in
       let checked_exp = crule check_exp env exp field_typ' in
       FE_aux (FE_Fexp (field, checked_exp), (l, None))
     in
     annot_exp (E_record (List.map check_fexp fexps)) typ
  | E_let (LB_aux (letbind, (let_loc, _)), exp), _ ->
     begin
       match letbind with
       | LB_val (P_aux (P_typ (ptyp, _), _) as pat, bind) ->
          Env.wf_typ env ptyp;
          let checked_bind = crule check_exp env bind ptyp in
          let tpat, env = bind_pat_no_guard env pat ptyp in
          annot_exp (E_let (LB_aux (LB_val (tpat, checked_bind), (let_loc, None)), crule check_exp env exp typ)) typ
       | LB_val (pat, bind) ->
          let inferred_bind = irule infer_exp env bind in
          let tpat, env = bind_pat_no_guard env pat (typ_of inferred_bind) in
          annot_exp (E_let (LB_aux (LB_val (tpat, inferred_bind), (let_loc, None)), crule check_exp env exp typ)) typ
     end
  | E_app_infix (x, op, y), _ ->
     check_exp env (E_aux (E_app (deinfix op, [x; y]), (l, ()))) typ
  | E_app (f, [E_aux (E_constraint nc, _)]), _ when string_of_id f = "_prove" ->
     Env.wf_constraint env nc;
     if prove __POS__ env nc
     then annot_exp (E_lit (L_aux (L_unit, Parse_ast.Unknown))) unit_typ
     else typ_error env l ("Cannot prove " ^ string_of_n_constraint nc)
  | E_app (f, [E_aux (E_constraint nc, _)]), _ when string_of_id f = "_not_prove" ->
     Env.wf_constraint env nc;
     if prove __POS__ env nc
     then typ_error env l ("Can prove " ^ string_of_n_constraint nc)
     else annot_exp (E_lit (L_aux (L_unit, Parse_ast.Unknown))) unit_typ
  | E_app (f, [E_aux (E_cast (typ, exp), _)]), _ when string_of_id f = "_check" ->
     Env.wf_typ env typ;
     let _ = crule check_exp env exp typ in
     annot_exp (E_lit (L_aux (L_unit, Parse_ast.Unknown))) unit_typ
  | E_app (f, [E_aux (E_cast (typ, exp), _)]), _ when string_of_id f = "_not_check" ->
     Env.wf_typ env typ;
     if (try (ignore (crule check_exp env exp typ); false) with Type_error _ -> true)
     then annot_exp (E_lit (L_aux (L_unit, Parse_ast.Unknown))) unit_typ
     else typ_error env l (Printf.sprintf "Expected _not_check(%s : %s) to fail" (string_of_exp exp) (string_of_typ typ))
  (* All constructors and mappings are treated as having one argument
     so Ctor(x, y) is checked as Ctor((x, y)) *)
  | E_app (f, x :: y :: zs), _ when Env.is_union_constructor f env || Env.is_mapping f env ->
     typ_print (lazy ("Checking multiple argument constructor or mapping: " ^ string_of_id f));
     crule check_exp env (mk_exp ~loc:l (E_app (f, [mk_exp ~loc:l (E_tuple (x :: y :: zs))]))) typ
  | E_app (mapping, xs), _ when Env.is_mapping mapping env ->
     let forwards_id = mk_id (string_of_id mapping ^ "_forwards") in
     let backwards_id = mk_id (string_of_id mapping ^ "_backwards") in
     typ_print (lazy("Trying forwards direction for mapping " ^ string_of_id mapping ^ "(" ^ string_of_list ", " string_of_exp xs ^ ")"));
     begin try crule check_exp env (E_aux (E_app (forwards_id, xs), (l, ()))) typ with
           | Type_error (_, _, err1) ->
              (* typ_print (lazy ("Error in forwards direction: " ^ string_of_type_error err1)); *)
              typ_print (lazy ("Trying backwards direction for mapping " ^ string_of_id mapping ^ "(" ^ string_of_list ", " string_of_exp xs ^ ")"));
              begin try crule check_exp env (E_aux (E_app (backwards_id, xs), (l, ()))) typ with
                    | Type_error (_, _, err2) ->
                       (* typ_print (lazy ("Error in backwards direction: " ^ string_of_type_error err2)); *)
                       typ_raise env l (Err_no_overloading (mapping, [(forwards_id, err1); (backwards_id, err2)]))
              end
     end
  | E_app (f, xs), _ when List.length (Env.get_overloads f env) > 0 ->
     let rec try_overload = function
       | (errs, []) -> typ_raise env l (Err_no_overloading (f, errs))
       | (errs, (f :: fs)) -> begin
           typ_print (lazy ("Overload: " ^ string_of_id f ^ "(" ^ string_of_list ", " string_of_exp xs ^ ")"));
           try crule check_exp env (E_aux (E_app (f, xs), (l, ()))) typ with
           | Type_error (_, _, err) ->
              typ_debug (lazy "Error");
              try_overload (errs @ [(f, err)], fs)
         end
     in
     try_overload ([], Env.get_overloads f env)
  | E_return exp, _ ->
     let checked_exp = match Env.get_ret_typ env with
       | Some ret_typ -> crule check_exp env exp ret_typ
       | None -> typ_error env l "Cannot use return outside a function"
     in
     annot_exp (E_return checked_exp) typ
  | E_tuple exps, Typ_tup typs when List.length exps = List.length typs ->
     let checked_exps = List.map2 (fun exp typ -> crule check_exp env exp typ) exps typs in
     annot_exp (E_tuple checked_exps) typ
  | E_app (f, xs), _ ->
     let inferred_exp = infer_funapp l env f xs (Some typ) in
     type_coercion env inferred_exp typ
  | E_if (cond, then_branch, else_branch), _ ->
     let cond' = try irule infer_exp env cond with Type_error _ -> crule check_exp env cond bool_typ in
     begin match destruct_exist (typ_of cond') with
     | Some (kopts, nc, Typ_aux (Typ_app (ab, [A_aux (A_bool flow, _)]), _)) when string_of_id ab = "atom_bool" ->
        let env = add_existential l kopts nc env in
        let then_branch' = crule check_exp (Env.add_constraint flow env) then_branch typ in
        let else_branch' = crule check_exp (Env.add_constraint (nc_not flow) env) else_branch typ in
        annot_exp (E_if (cond', then_branch', else_branch')) typ
     | _ ->
        let cond' = type_coercion env cond' bool_typ in
        let then_branch' = crule check_exp (add_opt_constraint (assert_constraint env true cond') env) then_branch typ in
        let else_branch' = crule check_exp (add_opt_constraint (option_map nc_not (assert_constraint env false cond')) env) else_branch typ in
        annot_exp (E_if (cond', then_branch', else_branch')) typ
     end
  | E_exit exp, _ ->
     let checked_exp = crule check_exp env exp (mk_typ (Typ_id (mk_id "unit"))) in
     annot_exp_effect (E_exit checked_exp) typ (mk_effect [BE_escape])
  | E_throw exp, _ ->
     let checked_exp = crule check_exp env exp exc_typ in
     annot_exp_effect (E_throw checked_exp) typ (mk_effect [BE_escape])
  | E_var (lexp, bind, exp), _ ->
     let lexp, bind, env = match bind_assignment env lexp bind with
       | E_aux (E_assign (lexp, bind), _), env -> lexp, bind, env
       | _, _ -> assert false
     in
     let checked_exp = crule check_exp env exp typ in
     annot_exp (E_var (lexp, bind, checked_exp)) typ
  | E_internal_return exp, _ ->
     let checked_exp = crule check_exp env exp typ in
     annot_exp (E_internal_return checked_exp) typ
  | E_internal_plet (pat, bind, body), _ ->
     let bind_exp, ptyp = match pat with
       | P_aux (P_typ (ptyp, _), _) ->
          Env.wf_typ env ptyp;
          let checked_bind = crule check_exp env bind ptyp in
          checked_bind, ptyp
       | _ ->
          let inferred_bind = irule infer_exp env bind in
          inferred_bind, typ_of inferred_bind in
     let tpat, env = bind_pat_no_guard env pat ptyp in
     (* Propagate constraint assertions on the lhs of monadic binds to the rhs *)
     let env = match bind_exp with
       | E_aux (E_assert (constr_exp, _), _) ->
          begin
            match assert_constraint env true constr_exp with
            | Some nc ->
               typ_print (lazy ("Adding constraint " ^ string_of_n_constraint nc ^ " for assert"));
               Env.add_constraint nc env
            | None -> env
          end
       | E_aux (E_if (cond, e_t, e_e), _) ->
          begin
            match unaux_exp (fst (uncast_exp e_t)) with
            | E_throw _ | E_block [E_aux (E_throw _, _)] ->
               add_opt_constraint (option_map nc_not (assert_constraint env false cond)) env
            | _ -> env
          end
       | _ -> env in
     let checked_body = crule check_exp env body typ in
     annot_exp (E_internal_plet (tpat, bind_exp, checked_body)) typ
  | E_vector vec, _ ->
     let (len, ord, vtyp) = destruct_vec_typ l env typ in
     let checked_items = List.map (fun i -> crule check_exp env i vtyp) vec in
     if prove __POS__ env (nc_eq (nint (List.length vec)) (nexp_simp len)) then annot_exp (E_vector checked_items) typ
     else typ_error env l "List length didn't match" (* FIXME: improve error message *)
  | E_lit (L_aux (L_undef, _) as lit), _ ->
     if is_typ_monomorphic typ || Env.polymorphic_undefineds env
     then annot_exp_effect (E_lit lit) typ (mk_effect [BE_undef])
     else typ_error env l ("Type " ^ string_of_typ typ ^ " failed undefined monomorphism restriction")
  | _, _ ->
     let inferred_exp = irule infer_exp env exp in
     type_coercion env inferred_exp typ

and check_block l env exps ret_typ =
  let final env exp = match ret_typ with
    | Some typ -> crule check_exp env exp typ
    | None -> irule infer_exp env exp
  in
  let annot_exp_effect exp typ eff exp_typ = E_aux (exp, (l, mk_expected_tannot env typ eff exp_typ)) in
  let annot_exp exp typ exp_typ = annot_exp_effect exp typ no_effect exp_typ in
  match Nl_flow.analyze exps with
  | [] -> (match ret_typ with Some typ -> typ_equality l env typ unit_typ; [] | None -> [])
  | [exp] -> [final env exp]
  | (E_aux (E_assign (lexp, bind), _) :: exps) ->
     let texp, env = bind_assignment env lexp bind in
     texp :: check_block l env exps ret_typ
  | ((E_aux (E_assert (constr_exp, msg), _) as exp) :: exps) ->
     let msg = assert_msg constr_exp msg in
     let constr_exp = crule check_exp env constr_exp bool_typ in
     let checked_msg = crule check_exp env msg string_typ in
     let env = match assert_constraint env true constr_exp with
       | Some nc ->
          typ_print (lazy (adding ^ "constraint " ^ string_of_n_constraint nc ^ " for assert"));
          Env.add_constraint nc env
       | None -> env
     in
     let texp = annot_exp_effect (E_assert (constr_exp, checked_msg)) unit_typ (mk_effect [BE_escape]) (Some unit_typ) in
     texp :: check_block l env exps ret_typ
  | ((E_aux (E_if (cond, (E_aux (E_throw _, _) | E_aux (E_block [E_aux (E_throw _, _)], _)), _), _) as exp) :: exps) ->
     let texp = crule check_exp env exp (mk_typ (Typ_id (mk_id "unit"))) in
     let cond' = crule check_exp env cond (mk_typ (Typ_id (mk_id "bool"))) in
     let env = add_opt_constraint (option_map nc_not (assert_constraint env false cond')) env in
     texp :: check_block l env exps ret_typ
  | (exp :: exps) ->
     let texp = crule check_exp env exp (mk_typ (Typ_id (mk_id "unit"))) in
     texp :: check_block l env exps ret_typ

and check_case env pat_typ pexp typ =
  let pat,guard,case,((l,_) as annot) = destruct_pexp pexp in
  match bind_pat env pat pat_typ with
  | tpat, env, guards ->
     let guard = match guard, guards with
       | None, h::t -> Some (h,t)
       | Some x, l -> Some (x,l)
       | None, [] -> None
     in
     let guard = match guard with
       | Some (h,t) ->
          Some (List.fold_left (fun acc guard -> mk_exp (E_app_infix (acc, mk_id "&", guard))) h t)
       | None -> None
     in
     let checked_guard, env' = match guard with
       | None -> None, env
       | Some guard ->
          let checked_guard = check_exp env guard bool_typ in
          Some checked_guard, add_opt_constraint (assert_constraint env true checked_guard) env
     in
     let checked_case = crule check_exp env' case typ in
     construct_pexp (tpat, checked_guard, checked_case, (l, None))
  (* AA: Not sure if we still need this *)
  | exception (Type_error _ as typ_exn) ->
     match pat with
     | P_aux (P_lit lit, _) ->
        let guard' = mk_exp (E_app_infix (mk_exp (E_id (mk_id "p#")), mk_id "==", mk_exp (E_lit lit))) in
        let guard = match guard with
          | None -> guard'
          | Some guard -> mk_exp (E_app_infix (guard, mk_id "&", guard'))
        in
        check_case env pat_typ (Pat_aux (Pat_when (mk_pat (P_id (mk_id "p#")), guard, case), annot)) typ
     | _ -> raise typ_exn

and check_mpexp other_env env mpexp typ =
  let mpat,guard,((l,_) as annot) = destruct_mpexp mpexp in
  match bind_mpat false other_env env mpat typ with
  | checked_mpat, env, guards ->
     let guard = match guard, guards with
       | None, h::t -> Some (h,t)
       | Some x, l -> Some (x,l)
       | None, [] -> None
     in
     let guard = match guard with
       | Some (h,t) ->
          Some (List.fold_left (fun acc guard -> mk_exp (E_app_infix (acc, mk_id "&", guard))) h t)
       | None -> None
     in
     let checked_guard, env' = match guard with
       | None -> None, env
       | Some guard ->
          let checked_guard = check_exp env guard bool_typ in
          Some checked_guard, env
     in
     construct_mpexp (checked_mpat, checked_guard, (l, None))

(* type_coercion env exp typ takes a fully annoted (i.e. already type
   checked) expression exp, and attempts to cast (coerce) it to the
   type typ by inserting a coercion function that transforms the
   annotated expression into the correct type. Returns an annoted
   expression consisting of a type coercion function applied to exp,
   or throws a type error if the coercion cannot be performed. *)
and type_coercion env (E_aux (_, (l, _)) as annotated_exp) typ =
  let strip exp_aux = strip_exp (E_aux (exp_aux, (Parse_ast.Unknown, None))) in
  let annot_exp exp typ' = E_aux (exp, (l, mk_expected_tannot env typ' no_effect (Some typ))) in
  let switch_exp_typ exp = match exp with
    | E_aux (exp, (l, Some tannot)) -> E_aux (exp, (l, Some { tannot with expected = Some typ }))
    | _ -> failwith "Cannot switch type for unannotated function"
  in
  let rec try_casts trigger errs = function
    | [] -> typ_raise env l (Err_no_casts (strip_exp annotated_exp, typ_of annotated_exp, typ, trigger, errs))
    | (cast :: casts) -> begin
        typ_print (lazy ("Casting with " ^ string_of_id cast ^ " expression " ^ string_of_exp annotated_exp ^ " to " ^ string_of_typ typ));
        try
          let checked_cast = crule check_exp (Env.no_casts env) (strip (E_app (cast, [annotated_exp]))) typ in
          annot_exp (E_cast (typ, checked_cast)) typ
        with
        | Type_error (_, _, err) -> try_casts trigger (err :: errs) casts
      end
  in
  begin
    try
      typ_debug (lazy ("Performing type coercion: from " ^ string_of_typ (typ_of annotated_exp) ^ " to " ^ string_of_typ typ));
      subtyp l env (typ_of annotated_exp) typ; switch_exp_typ annotated_exp
    with
    | Type_error (_, _, trigger) when Env.allow_casts env ->
       let casts = filter_casts env (typ_of annotated_exp) typ (Env.get_casts env) in
       try_casts trigger [] casts
    | Type_error (env, l, err) -> typ_raise env l err
  end

(* type_coercion_unify env exp typ attempts to coerce exp to a type
   exp_typ in the same way as type_coercion, except it is only
   required that exp_typ unifies with typ. Returns the annotated
   coercion as with type_coercion and also a set of unifiers, or
   throws a unification error *)
and type_coercion_unify env goals (E_aux (_, (l, _)) as annotated_exp) typ =
  let strip exp_aux = strip_exp (E_aux (exp_aux, (Parse_ast.Unknown, None))) in
  let annot_exp exp typ' = E_aux (exp, (l, mk_expected_tannot env typ' no_effect (Some typ))) in
  let switch_typ exp typ = match exp with
    | E_aux (exp, (l, Some tannot)) -> E_aux (exp, (l, Some { tannot with typ = typ }))
    | _ -> failwith "Cannot switch type for unannotated expression"
  in
  let rec try_casts = function
    | [] -> unify_error l "No valid casts resulted in unification"
    | (cast :: casts) -> begin
        typ_print (lazy ("Casting with " ^ string_of_id cast ^ " expression " ^ string_of_exp annotated_exp ^ " for unification"));
        try
          let inferred_cast = irule infer_exp (Env.no_casts env) (strip (E_app (cast, [annotated_exp]))) in
          let ityp, env = bind_existential l None (typ_of inferred_cast) env in
          inferred_cast, unify l env goals typ ityp, env
        with
        | Type_error (_, _, err) -> try_casts casts
        | Unification_error (_, err) -> try_casts casts
      end
  in
  begin
    try
      typ_debug (lazy ("Coercing unification: from " ^ string_of_typ (typ_of annotated_exp) ^ " to " ^ string_of_typ typ));
      let atyp, env = bind_existential l None (typ_of annotated_exp) env in
      annotated_exp, unify l env goals typ atyp, env
    with
    | Unification_error (_, m) when Env.allow_casts env ->
       let casts = filter_casts env (typ_of annotated_exp) typ (Env.get_casts env) in
       try_casts casts
  end

and bind_pat_no_guard env (P_aux (_,(l,_)) as pat) typ =
  match bind_pat env pat typ with
  | _, _, _::_ -> typ_error env l "Literal patterns not supported here"
  | tpat, env, [] -> tpat, env

and bind_pat env (P_aux (pat_aux, (l, ())) as pat) (Typ_aux (typ_aux, _) as typ) =
  let (Typ_aux (typ_aux, _) as typ), env = bind_existential l (name_pat pat) typ env in
  typ_print (lazy (Util.("Binding " |> yellow |> clear) ^ string_of_pat pat ^  " to " ^ string_of_typ typ));
  let annot_pat pat typ' = P_aux (pat, (l, mk_expected_tannot env typ' no_effect (Some typ))) in
  let switch_typ pat typ = match pat with
    | P_aux (pat_aux, (l, Some tannot)) -> P_aux (pat_aux, (l, Some { tannot with typ = typ }))
    | _ -> typ_error env l "Cannot switch type for unannotated pattern"
  in
  let bind_tuple_pat (tpats, env, guards) pat typ =
    let tpat, env, guards' = bind_pat env pat typ in tpat :: tpats, env, guards' @ guards
  in
  match pat_aux with
  | P_id v ->
     begin
       (* If the identifier we're matching on is also a constructor of
          a union, that's probably a mistake, so warn about it. *)
       if Env.is_union_constructor v env then
         Util.warn (Printf.sprintf "Identifier %s found in pattern is also a union constructor at %s\n"
                                   (string_of_id v)
                                   (Reporting.loc_to_string l))
       else ();
       match Env.lookup_id v env with
       | Local _ | Unbound -> annot_pat (P_id v) typ, Env.add_local v (Immutable, typ) env, []
       | Register _ ->
          typ_error env l ("Cannot shadow register in pattern " ^ string_of_pat pat)
       | Enum enum -> subtyp l env enum typ; annot_pat (P_id v) typ, env, []
     end
  | P_var (pat, typ_pat) ->
     let env = bind_typ_pat env typ_pat typ in
     let typed_pat, env, guards = bind_pat env pat typ in
     annot_pat (P_var (typed_pat, typ_pat)) typ, env, guards
  | P_wild -> annot_pat P_wild typ, env, []
  | P_or (pat1, pat2) ->
     let tpat1, env1, guards1 = bind_pat (Env.no_bindings env) pat1 typ in
     let tpat2, env2, guards2 = bind_pat (Env.no_bindings env) pat2 typ in
     annot_pat (P_or (tpat1, tpat2)) typ, env, guards1 @ guards2
  | P_not pat ->
     let tpat, env', guards = bind_pat (Env.no_bindings env) pat typ in
     annot_pat (P_not(tpat)) typ, env, guards
  | P_cons (hd_pat, tl_pat) ->
     begin
       match Env.expand_synonyms env typ with
       | Typ_aux (Typ_app (f, [A_aux (A_typ ltyp, _)]), _) when Id.compare f (mk_id "list") = 0 ->
          let hd_pat, env, hd_guards = bind_pat env hd_pat ltyp in
          let tl_pat, env, tl_guards = bind_pat env tl_pat typ in
          annot_pat (P_cons (hd_pat, tl_pat)) typ, env, hd_guards @ tl_guards
       | _ -> typ_error env l "Cannot match cons pattern against non-list type"
     end
  | P_string_append pats ->
     begin
       match Env.expand_synonyms env typ with
       | Typ_aux (Typ_id id, _) when Id.compare id (mk_id "string") = 0 ->
          let rec process_pats env = function
            | [] -> [], env, []
            | pat :: pats ->
               let pat', env, guards = bind_pat env pat typ in
               let pats', env, guards' = process_pats env pats in
               pat' :: pats', env, guards @ guards'
          in
          let pats, env, guards = process_pats env pats in
          annot_pat (P_string_append pats) typ, env, guards
       | _ -> typ_error env l "Cannot match string-append pattern against non-string type"
     end
  | P_list pats ->
     begin
       match Env.expand_synonyms env typ with
       | Typ_aux (Typ_app (f, [A_aux (A_typ ltyp, _)]), _) when Id.compare f (mk_id "list") = 0 ->
          let rec process_pats env = function
            | [] -> [], env, []
            | (pat :: pats) ->
               let pat', env, guards = bind_pat env pat ltyp in
               let pats', env, guards' = process_pats env pats in
               pat' :: pats', env, guards @ guards'
          in
          let pats, env, guards = process_pats env pats in
          annot_pat (P_list pats) typ, env, guards
       | _ -> typ_error env l ("Cannot match list pattern " ^ string_of_pat pat ^ "  against non-list type " ^ string_of_typ typ)
     end
  | P_tup [] ->
     begin
       match Env.expand_synonyms env typ with
       | Typ_aux (Typ_id typ_id, _) when string_of_id typ_id = "unit" ->
          annot_pat (P_tup []) typ, env, []
       | _ -> typ_error env l "Cannot match unit pattern against non-unit type"
     end
  | P_tup pats ->
     begin
       match Env.expand_synonyms env typ with
       | Typ_aux (Typ_tup typs, _) ->
          let tpats, env, guards =
            try List.fold_left2 bind_tuple_pat ([], env, []) pats typs with
            | Invalid_argument _ -> typ_error env l "Tuple pattern and tuple type have different length"
          in
          annot_pat (P_tup (List.rev tpats)) typ, env, guards
       | _ ->
          typ_error env l (Printf.sprintf "Cannot bind tuple pattern %s against non tuple type %s"
                         (string_of_pat pat) (string_of_typ typ))
     end
  | P_app (f, pats) when Env.is_union_constructor f env ->
     begin
       let (typq, ctor_typ) = Env.get_union_id f env in
       let quants = quant_items typq in
       let untuple (Typ_aux (typ_aux, _) as typ) = match typ_aux with
         | Typ_tup typs -> typs
         | _ -> [typ]
       in
       match Env.expand_synonyms env ctor_typ with
       | Typ_aux (Typ_fn ([arg_typ], ret_typ, _), _) ->
          begin
            try
              let goals = quant_kopts typq |> List.map kopt_kid |> KidSet.of_list in
              typ_debug (lazy ("Unifying " ^ string_of_bind (typq, ctor_typ) ^ " for pattern " ^ string_of_typ typ));
              let unifiers = unify l env goals ret_typ typ in
              let arg_typ' = subst_unifiers unifiers arg_typ in
              let quants' = List.fold_left instantiate_quants quants (KBindings.bindings unifiers) in
              if not (List.for_all (solve_quant env) quants') then
                typ_raise env l (Err_unresolved_quants (f, quants', Env.get_locals env, Env.get_constraints env))
              else ();
              let ret_typ' = subst_unifiers unifiers ret_typ in
              let tpats, env, guards =
                try List.fold_left2 bind_tuple_pat ([], env, []) pats (untuple arg_typ') with
                | Invalid_argument _ -> typ_error env l "Union constructor pattern arguments have incorrect length"
              in
              annot_pat (P_app (f, List.rev tpats)) typ, env, guards
            with
            | Unification_error (l, m) -> typ_error env l ("Unification error when pattern matching against union constructor: " ^ m)
          end
       | _ -> typ_error env l ("Mal-formed constructor " ^ string_of_id f ^ " with type " ^ string_of_typ ctor_typ)
     end

  | P_app (f, pats) when Env.is_mapping f env ->
     begin
       let (typq, mapping_typ) = Env.get_val_spec f env in
       let quants = quant_items typq in
       let untuple (Typ_aux (typ_aux, _) as typ) = match typ_aux with
         | Typ_tup typs -> typs
         | _ -> [typ]
       in
       match Env.expand_synonyms env mapping_typ with
       | Typ_aux (Typ_bidir (typ1, typ2), _) ->
          begin
            try
              typ_debug (lazy ("Unifying " ^ string_of_bind (typq, mapping_typ) ^ " for pattern " ^ string_of_typ typ));

              (* FIXME: There's no obvious goals here *)
              let unifiers = unify l env (tyvars_of_typ typ2) typ2 typ in
              let arg_typ' = subst_unifiers unifiers typ1 in
              let quants' = List.fold_left instantiate_quants quants (KBindings.bindings unifiers) in
              if (match quants' with [] -> false | _ -> true)
              then typ_error env l ("Quantifiers " ^ string_of_list ", " string_of_quant_item quants' ^ " not resolved in pattern " ^ string_of_pat pat)
              else ();

              let ret_typ' = subst_unifiers unifiers typ2 in
              let tpats, env, guards =
                try List.fold_left2 bind_tuple_pat ([], env, []) pats (untuple arg_typ') with
                | Invalid_argument _ -> typ_error env l "Mapping pattern arguments have incorrect length"
              in
              annot_pat (P_app (f, List.rev tpats)) typ, env, guards
            with
            | Unification_error (l, m) ->
               try
                 typ_debug (lazy "Unifying mapping forwards failed, trying backwards.");
                 typ_debug (lazy ("Unifying " ^ string_of_bind (typq, mapping_typ) ^ " for pattern " ^ string_of_typ typ));
                 let unifiers = unify l env (tyvars_of_typ typ1) typ1 typ in
                 let arg_typ' = subst_unifiers unifiers typ2 in
                 let quants' = List.fold_left instantiate_quants quants (KBindings.bindings unifiers) in
                 if (match quants' with [] -> false | _ -> true)
                 then typ_error env l ("Quantifiers " ^ string_of_list ", " string_of_quant_item quants' ^ " not resolved in pattern " ^ string_of_pat pat)
                 else ();
                 let ret_typ' = subst_unifiers unifiers typ1 in
                 let tpats, env, guards =
                   try List.fold_left2 bind_tuple_pat ([], env, []) pats (untuple arg_typ') with
                   | Invalid_argument _ -> typ_error env l "Mapping pattern arguments have incorrect length"
                 in
                 annot_pat (P_app (f, List.rev tpats)) typ, env, guards
               with
               | Unification_error (l, m) -> typ_error env l ("Unification error when pattern matching against mapping constructor: " ^ m)
          end
       | _ -> typ_error env l ("Mal-formed mapping " ^ string_of_id f)
     end

  | P_app (f, _) when (not (Env.is_union_constructor f env) && not (Env.is_mapping f env)) ->
     typ_error env l (string_of_id f ^ " is not a union constructor or mapping in pattern " ^ string_of_pat pat)
  | P_as (pat, id) ->
     let (typed_pat, env, guards) = bind_pat env pat typ in
     annot_pat (P_as (typed_pat, id)) (typ_of_pat typed_pat), Env.add_local id (Immutable, typ_of_pat typed_pat) env, guards
  (* This is a special case for flow typing when we match a constant numeric literal. *)
  | P_lit (L_aux (L_num n, _) as lit) when is_atom typ ->
     let nexp = match destruct_atom_nexp env typ with Some n -> n | None -> assert false in
     annot_pat (P_lit lit) (atom_typ (nconstant n)), Env.add_constraint (nc_eq nexp (nconstant n)) env, []
  | P_lit (L_aux (L_true, _) as lit) when is_atom_bool typ ->
     let nc = match destruct_atom_bool env typ with Some nc -> nc | None -> assert false in
     annot_pat (P_lit lit) (atom_bool_typ nc_true), Env.add_constraint nc env, []
  | P_lit (L_aux (L_false, _) as lit) when is_atom_bool typ ->
     let nc = match destruct_atom_bool env typ with Some nc -> nc | None -> assert false in
     annot_pat (P_lit lit) (atom_bool_typ nc_false), Env.add_constraint (nc_not nc) env, []
  | _ ->
     let (inferred_pat, env, guards) = infer_pat env pat in
     match subtyp l env typ (typ_of_pat inferred_pat) with
     | () -> switch_typ inferred_pat (typ_of_pat inferred_pat), env, guards
     | exception (Type_error _ as typ_exn) ->
        match pat_aux with
        | P_lit lit ->
           let var = fresh_var () in
           let guard = locate (fun _ -> l) (mk_exp (E_app_infix (mk_exp (E_id var), mk_id "==", mk_exp (E_lit lit)))) in
           let (typed_pat, env, guards) = bind_pat env (mk_pat (P_id var)) typ in
           typed_pat, env, guard::guards
        | _ -> raise typ_exn

and infer_pat env (P_aux (pat_aux, (l, ())) as pat) =
  let annot_pat pat typ = P_aux (pat, (l, mk_tannot env typ no_effect)) in
  match pat_aux with
  | P_id v ->
     begin
       match Env.lookup_id v env with
       | Local (Immutable, _) | Unbound ->
          typ_error env l ("Cannot infer identifier in pattern " ^ string_of_pat pat ^ " - try adding a type annotation")
       | Local (Mutable, _) | Register _ ->
          typ_error env l ("Cannot shadow mutable local or register in switch statement pattern " ^ string_of_pat pat)
       | Enum enum -> annot_pat (P_id v) enum, env, []
     end
  | P_app (f, mpats) when Env.is_union_constructor f env ->
     begin
       let (typq, ctor_typ) = Env.get_val_spec f env in
       match Env.expand_synonyms env ctor_typ with
       | Typ_aux (Typ_fn (arg_typ, ret_typ, _), _) ->
          bind_pat env pat ret_typ
       | _ -> typ_error env l ("Mal-formed constructor " ^ string_of_id f)
     end
  | P_app (f, mpats) when Env.is_mapping f env ->
     begin
       let (typq, mapping_typ) = Env.get_val_spec f env in
       match Env.expand_synonyms env mapping_typ with
       | Typ_aux (Typ_bidir (typ1, typ2), _) ->
          begin
            try
              bind_pat env pat typ2
            with
            | Type_error _ ->
               bind_pat env pat typ1
          end
       | _ -> typ_error env l ("Malformed mapping type " ^ string_of_id f)
     end
  | P_typ (typ_annot, pat) ->
     Env.wf_typ env typ_annot;
     let (typed_pat, env, guards) = bind_pat env pat typ_annot in
     annot_pat (P_typ (typ_annot, typed_pat)) typ_annot, env, guards
  | P_lit lit ->
     annot_pat (P_lit lit) (infer_lit env lit), env, []
  | P_vector (pat :: pats) ->
     let fold_pats (pats, env, guards) pat =
       let typed_pat, env, guards' = bind_pat env pat bit_typ in
       pats @ [typed_pat], env, guards' @ guards
     in
     let pats, env, guards = List.fold_left fold_pats ([], env, []) (pat :: pats) in
     let len = nexp_simp (nint (List.length pats)) in
     let etyp = typ_of_pat (List.hd pats) in
     List.iter (fun pat -> typ_equality l env etyp (typ_of_pat pat)) pats;
     annot_pat (P_vector pats) (dvector_typ env len etyp), env, guards
  | P_vector_concat (pat :: pats) ->
     let fold_pats (pats, env, guards) pat =
       let inferred_pat, env, guards' = infer_pat env pat in
       pats @ [inferred_pat], env, guards' @ guards
     in
     let inferred_pats, env, guards =
       List.fold_left fold_pats ([], env, []) (pat :: pats) in
     let (len, _, vtyp) = destruct_vec_typ l env (typ_of_pat (List.hd inferred_pats)) in
     let fold_len len pat =
       let (len', _, vtyp') = destruct_vec_typ l env (typ_of_pat pat) in
       typ_equality l env vtyp vtyp';
       nsum len len'
     in
     let len = nexp_simp (List.fold_left fold_len len (List.tl inferred_pats)) in
     annot_pat (P_vector_concat inferred_pats) (dvector_typ env len vtyp), env, guards
  | P_string_append pats ->
     let fold_pats (pats, env, guards) pat =
       let inferred_pat, env, guards' = infer_pat env pat in
       typ_equality l env (typ_of_pat inferred_pat) string_typ;
       pats @ [inferred_pat], env, guards' @ guards
     in
     let typed_pats, env, guards =
       List.fold_left fold_pats ([], env, []) pats
     in
     annot_pat (P_string_append typed_pats) string_typ, env, guards
  | P_as (pat, id) ->
     let (typed_pat, env, guards) = infer_pat env pat in
     annot_pat (P_as (typed_pat, id)) (typ_of_pat typed_pat),
     Env.add_local id (Immutable, typ_of_pat typed_pat) env,
     guards
  | _ -> typ_error env l ("Couldn't infer type of pattern " ^ string_of_pat pat)

and bind_typ_pat env (TP_aux (typ_pat_aux, l) as typ_pat) (Typ_aux (typ_aux, _) as typ) =
  match typ_pat_aux, typ_aux with
  | TP_wild, _ -> env
  | TP_var kid, _ ->
     begin
       match typ_nexps typ with
       | [nexp] ->
          Env.add_constraint (nc_eq (nvar kid) nexp) (Env.add_typ_var l (mk_kopt K_int kid) env)
       | [] ->
          typ_error env l ("No numeric expressions in " ^ string_of_typ typ ^ " to bind " ^ string_of_kid kid ^ " to")
       | nexps ->
          typ_error env l ("Type " ^ string_of_typ typ ^ " has multiple numeric expressions. Cannot bind " ^ string_of_kid kid)
     end
  | TP_app (f1, tpats), Typ_app (f2, typs) when Id.compare f1 f2 = 0 ->
     List.fold_left2 bind_typ_pat_arg env tpats typs
  | _, _ -> typ_error env l ("Couldn't bind type " ^ string_of_typ typ ^ " with " ^ string_of_typ_pat typ_pat)
and bind_typ_pat_arg env (TP_aux (typ_pat_aux, l) as typ_pat) (A_aux (typ_arg_aux, _) as typ_arg) =
  match typ_pat_aux, typ_arg_aux with
  | TP_wild, _ -> env
  | TP_var kid, A_nexp nexp ->
     Env.add_constraint (nc_eq (nvar kid) nexp) (Env.add_typ_var l (mk_kopt K_int kid) env)
  | _, A_typ typ -> bind_typ_pat env typ_pat typ
  | _, A_order _ -> typ_error env l "Cannot bind type pattern against order"
  | _, _ -> typ_error env l ("Couldn't bind type argument " ^ string_of_typ_arg typ_arg ^ " with " ^ string_of_typ_pat typ_pat)

and bind_assignment env (LEXP_aux (lexp_aux, _) as lexp) (E_aux (_, (l, ())) as exp) =
  let annot_assign lexp exp = E_aux (E_assign (lexp, exp), (l, mk_tannot env (mk_typ (Typ_id (mk_id "unit"))) no_effect)) in
  let annot_lexp_effect lexp typ eff = LEXP_aux (lexp, (l, mk_tannot env typ eff)) in
  let annot_lexp lexp typ = annot_lexp_effect lexp typ no_effect in
  let has_typ v env =
    match Env.lookup_id v env with
    | Local (Mutable, _) | Register _ -> true
    | _ -> false
  in
  match lexp_aux with
  | LEXP_field (LEXP_aux (flexp, _), field) ->
     begin
       let infer_flexp = function
         | LEXP_id v ->
            begin match Env.lookup_id v env with
            | Register (_, _, typ) -> typ, LEXP_id v, true
            | Local (Mutable, typ) -> typ, LEXP_id v, false
            | _ -> typ_error env l "l-expression field is not a register or a local mutable type"
            end
         | LEXP_vector (LEXP_aux (LEXP_id v, _), exp) ->
            begin
              (* Check: is this ok if the vector is immutable? *)
              let is_immutable, vtyp, is_register = match Env.lookup_id v env with
                | Unbound -> typ_error env l "Cannot assign to element of unbound vector"
                | Enum _ -> typ_error env l "Cannot vector assign to enumeration element"
                | Local (Immutable, vtyp) -> true, vtyp, false
                | Local (Mutable, vtyp) -> false, vtyp, false
                | Register (_, _, vtyp) -> false, vtyp, true
              in
              let access = infer_exp (Env.enable_casts env) (E_aux (E_app (mk_id "vector_access", [E_aux (E_id v, (l, ())); exp]), (l, ()))) in
              let inferred_exp = match access with
                | E_aux (E_app (_, [_; inferred_exp]), _) -> inferred_exp
                | _ -> assert false
              in
              typ_of access, LEXP_vector (annot_lexp (LEXP_id v) vtyp, inferred_exp), is_register
            end
         | _ -> typ_error env l "Field l-expression must be either a vector or an identifier"
       in
       let regtyp, inferred_flexp, is_register = infer_flexp flexp in
       typ_debug (lazy ("REGTYP: " ^ string_of_typ regtyp ^ " / " ^ string_of_typ (Env.expand_synonyms env regtyp)));
       match Env.expand_synonyms env regtyp with
       | Typ_aux (Typ_id rectyp_id, _) | Typ_aux (Typ_app (rectyp_id, _), _) when Env.is_record rectyp_id env ->
          let eff = if is_register then mk_effect [BE_wreg] else no_effect in
          let (typq, rectyp_q, field_typ, _) = Env.get_accessor rectyp_id field env in
          let unifiers = try unify l env (tyvars_of_typ rectyp_q) rectyp_q regtyp with Unification_error (l, m) -> typ_error env l ("Unification error: " ^ m) in
          let field_typ' = subst_unifiers unifiers field_typ in
          let checked_exp = crule check_exp env exp field_typ' in
          annot_assign (annot_lexp (LEXP_field (annot_lexp_effect inferred_flexp regtyp eff, field)) field_typ') checked_exp, env
       | _ ->  typ_error env l "Field l-expression has invalid type"
     end
  | LEXP_memory (f, xs) ->
     check_exp env (E_aux (E_app (f, xs @ [exp]), (l, ()))) unit_typ, env
  | LEXP_cast (typ_annot, v) ->
     let checked_exp = crule check_exp env exp typ_annot in
     let tlexp, env' = bind_lexp env lexp (typ_of checked_exp) in
     annot_assign tlexp checked_exp, env'
  | LEXP_id v when has_typ v env ->
     begin match Env.lookup_id ~raw:true v env with
     | Local (Mutable, vtyp) | Register (_, _, vtyp) ->
        let checked_exp = crule check_exp env exp vtyp in
        let tlexp, env' = bind_lexp env lexp (typ_of checked_exp) in
        annot_assign tlexp checked_exp, env'
     | _ -> assert false
     end
  | _ ->
     (* Here we have two options, we can infer the type from the
        expression, or we can infer the type from the
        l-expression. Both are useful in different cases, so try
        both. *)
     try
       let inferred_exp = irule infer_exp env exp in
       let tlexp, env' = bind_lexp env lexp (typ_of inferred_exp) in
       annot_assign tlexp inferred_exp, env'
     with
     | Type_error (_, l, err) ->
        try
          let inferred_lexp = infer_lexp env lexp in
          let checked_exp = crule check_exp env exp (lexp_typ_of inferred_lexp) in
          annot_assign inferred_lexp checked_exp, env
        with Type_error (env, l', err') -> typ_raise env l' (Err_because (err', l, err))

and bind_lexp env (LEXP_aux (lexp_aux, (l, ())) as lexp) typ =
  typ_print (lazy ("Binding mutable " ^ string_of_lexp lexp ^  " to " ^ string_of_typ typ));
  let annot_lexp_effect lexp typ eff = LEXP_aux (lexp, (l, mk_tannot env typ eff)) in
  let annot_lexp lexp typ = annot_lexp_effect lexp typ no_effect in
  match lexp_aux with
  | LEXP_cast (typ_annot, v) ->
     begin match Env.lookup_id ~raw:true v env with
       | Local (Immutable, _) | Enum _ ->
          typ_error env l ("Cannot modify let-bound constant or enumeration constructor " ^ string_of_id v)
       | Local (Mutable, vtyp) ->
          subtyp l env typ typ_annot;
          subtyp l env typ_annot vtyp;
          annot_lexp (LEXP_cast (typ_annot, v)) typ, Env.add_local v (Mutable, typ_annot) env
       | Register (_, weff, vtyp) ->
          subtyp l env typ typ_annot;
          subtyp l env typ_annot vtyp;
          annot_lexp_effect (LEXP_cast (typ_annot, v)) typ weff, env
       | Unbound ->
          subtyp l env typ typ_annot;
          annot_lexp (LEXP_cast (typ_annot, v)) typ, Env.add_local v (Mutable, typ_annot) env
     end
  | LEXP_deref exp ->
     let inferred_exp = infer_exp env exp in
     begin match typ_of inferred_exp with
     | Typ_aux (Typ_app (r, [A_aux (A_typ vtyp, _)]), _) when string_of_id r = "register" ->
        subtyp l env typ vtyp; annot_lexp_effect (LEXP_deref inferred_exp) typ (mk_effect [BE_wreg]), env
     | _ ->
        typ_error env l (string_of_typ typ  ^ " must be a register type in " ^ string_of_exp exp ^ ")")
     end
  | LEXP_id v ->
     begin match Env.lookup_id ~raw:true v env with
     | Local (Immutable, _) | Enum _ ->
        typ_error env l ("Cannot modify let-bound constant or enumeration constructor " ^ string_of_id v)
     | Local (Mutable, vtyp) -> subtyp l env typ vtyp; annot_lexp (LEXP_id v) typ, Env.remove_flow v env
     | Register (_, weff, vtyp) -> subtyp l env typ vtyp; annot_lexp_effect (LEXP_id v) typ weff, env
     | Unbound -> annot_lexp (LEXP_id v) typ, Env.add_local v (Mutable, typ) env
     end
  | LEXP_tup lexps ->
     begin
       let typ = Env.expand_synonyms env typ in
       let (Typ_aux (typ_aux, _)) = typ in
       match typ_aux with
       | Typ_tup typs ->
          let bind_tuple_lexp lexp typ (tlexps, env) =
            let tlexp, env = bind_lexp env lexp typ in tlexp :: tlexps, env
          in
          let tlexps, env =
            try List.fold_right2 bind_tuple_lexp lexps typs ([], env) with
            | Invalid_argument _ -> typ_error env l "Tuple l-expression and tuple type have different length"
          in
          annot_lexp (LEXP_tup tlexps) typ, env
       | _ -> typ_error env l ("Cannot bind tuple l-expression against non tuple type " ^ string_of_typ typ)
     end
  | _ ->
     let inferred_lexp = infer_lexp env lexp in
     subtyp l env typ (lexp_typ_of inferred_lexp);
     inferred_lexp, env

and infer_lexp env (LEXP_aux (lexp_aux, (l, ())) as lexp) =
  let annot_lexp_effect lexp typ eff = LEXP_aux (lexp, (l, mk_tannot env typ eff)) in
  let annot_lexp lexp typ = annot_lexp_effect lexp typ no_effect in
  match lexp_aux with
  | LEXP_id v ->
     begin match Env.lookup_id v env with
     | Local (Mutable, typ) -> annot_lexp (LEXP_id v) typ
     (* Probably need to remove flows here *)
     | Register (_, weff, typ) -> annot_lexp_effect (LEXP_id v) typ weff
     | Local (Immutable, _) | Enum _ ->
        typ_error env l ("Cannot modify let-bound constant or enumeration constructor " ^ string_of_id v)
     | Unbound ->
        typ_error env l ("Cannot create a new identifier in this l-expression " ^ string_of_lexp lexp)
     end
  | LEXP_vector_range (v_lexp, exp1, exp2) ->
     begin
       let inferred_v_lexp = infer_lexp env v_lexp in
       let (Typ_aux (v_typ_aux, _) as v_typ) = Env.expand_synonyms env (lexp_typ_of inferred_v_lexp) in
       match v_typ_aux with
       | Typ_app (id, [A_aux (A_nexp len, _); A_aux (A_order ord, _); A_aux (A_typ elem_typ, _)])
            when Id.compare id (mk_id "vector") = 0 ->
          let inferred_exp1 = infer_exp env exp1 in
          let inferred_exp2 = infer_exp env exp2 in
          let nexp1, env = bind_numeric l (typ_of inferred_exp1) env in
          let nexp2, env = bind_numeric l (typ_of inferred_exp2) env in
          begin match ord with
          | Ord_aux (Ord_inc, _) when !opt_no_lexp_bounds_check || prove __POS__ env (nc_lteq nexp1 nexp2) ->
             let len = nexp_simp (nsum (nminus nexp2 nexp1) (nint 1)) in
             annot_lexp (LEXP_vector_range (inferred_v_lexp, inferred_exp1, inferred_exp2)) (vector_typ len ord elem_typ)
          | Ord_aux (Ord_dec, _) when !opt_no_lexp_bounds_check || prove __POS__ env (nc_gteq nexp1 nexp2) ->
             let len = nexp_simp (nsum (nminus nexp1 nexp2) (nint 1)) in
             annot_lexp (LEXP_vector_range (inferred_v_lexp, inferred_exp1, inferred_exp2)) (vector_typ len ord elem_typ)
          | _ -> typ_error env l ("Could not infer length of vector slice assignment " ^ string_of_lexp lexp)
          end
       | _ -> typ_error env l "Cannot assign slice of non vector type"
     end
  | LEXP_vector (v_lexp, exp) ->
     begin
       let inferred_v_lexp = infer_lexp env v_lexp in
       let (Typ_aux (v_typ_aux, _) as v_typ) = Env.expand_synonyms env (lexp_typ_of inferred_v_lexp) in
       match v_typ_aux with
       | Typ_app (id, [A_aux (A_nexp len, _); A_aux (A_order ord, _); A_aux (A_typ elem_typ, _)])
            when Id.compare id (mk_id "vector") = 0 ->
          let inferred_exp = infer_exp env exp in
          let nexp, env = bind_numeric l (typ_of inferred_exp) env in
          if !opt_no_lexp_bounds_check || prove __POS__ env (nc_and (nc_lteq (nint 0) nexp) (nc_lteq nexp (nexp_simp (nminus len (nint 1))))) then
            annot_lexp (LEXP_vector (inferred_v_lexp, inferred_exp)) elem_typ
          else
            typ_error env l ("Vector assignment not provably in bounds " ^ string_of_lexp lexp)
       | _ -> typ_error env l "Cannot assign vector element of non vector type"
     end
  | LEXP_vector_concat [] -> typ_error env l "Cannot have empty vector concatenation l-expression"
  | LEXP_vector_concat (v_lexp :: v_lexps) ->
     begin
       let sum_lengths first_ord first_elem_typ acc (Typ_aux (v_typ_aux, _) as v_typ) =
         match v_typ_aux with
         | Typ_app (id, [A_aux (A_nexp len, _); A_aux (A_order ord, _); A_aux (A_typ elem_typ, _)])
              when Id.compare id (mk_id "vector") = 0 && ord_identical ord first_ord ->
            typ_equality l env elem_typ first_elem_typ;
            nsum acc len
         | _ -> typ_error env l "Vector concatentation l-expression must only contain vector types of the same order"
       in
       let inferred_v_lexp = infer_lexp env v_lexp in
       let inferred_v_lexps = List.map (infer_lexp env) v_lexps in
       let (Typ_aux (v_typ_aux, _) as v_typ) = Env.expand_synonyms env (lexp_typ_of inferred_v_lexp) in
       let v_typs = List.map (fun lexp -> Env.expand_synonyms env (lexp_typ_of lexp)) inferred_v_lexps in
       match v_typ_aux with
       | Typ_app (id, [A_aux (A_nexp len, _); A_aux (A_order ord, _); A_aux (A_typ elem_typ, _)])
            when Id.compare id (mk_id "vector") = 0 ->
          let len = List.fold_left (sum_lengths ord elem_typ) len v_typs in
          annot_lexp (LEXP_vector_concat (inferred_v_lexp :: inferred_v_lexps)) (vector_typ (nexp_simp len) ord elem_typ)
       | _ -> typ_error env l ("Vector concatentation l-expression must only contain vector types, found " ^ string_of_typ v_typ)
     end
  | LEXP_field (LEXP_aux (LEXP_id v, _), fid) ->
     (* FIXME: will only work for ASL *)
     let rec_id, weff =
       match Env.lookup_id v env with
       | Register (_, weff, Typ_aux (Typ_id rec_id, _)) -> rec_id, weff
       | _ -> typ_error env l (string_of_lexp lexp ^ " must be a record register here")
     in
     let typq, _, ret_typ, _ = Env.get_accessor rec_id fid env in
     annot_lexp_effect (LEXP_field (annot_lexp (LEXP_id v) (mk_id_typ rec_id), fid)) ret_typ weff
  | LEXP_tup lexps ->
     let inferred_lexps = List.map (infer_lexp env) lexps in
     annot_lexp (LEXP_tup inferred_lexps) (tuple_typ (List.map lexp_typ_of inferred_lexps))
  | _ -> typ_error env l ("Could not infer the type of " ^ string_of_lexp lexp)

and infer_exp env (E_aux (exp_aux, (l, ())) as exp) =
  let annot_exp_effect exp typ eff = E_aux (exp, (l, mk_tannot env typ eff)) in
  let annot_exp exp typ = annot_exp_effect exp typ no_effect in
  match exp_aux with
  | E_block exps ->
     let rec last_typ = function [exp] -> typ_of exp | _ :: exps -> last_typ exps | [] -> unit_typ in
     let inferred_block = check_block l env exps None in
     annot_exp (E_block inferred_block) (last_typ inferred_block)
  | E_nondet exps ->
     annot_exp (E_nondet (List.map (fun exp -> crule check_exp env exp unit_typ) exps)) unit_typ
  | E_id v ->
     begin
       match Env.lookup_id v env with
       | Local (_, typ) | Enum typ -> annot_exp (E_id v) typ
       | Register (reff, _, typ) -> annot_exp_effect (E_id v) typ reff
       | Unbound -> typ_error env l ("Identifier " ^ string_of_id v ^ " is unbound")
     end
  | E_lit lit -> annot_exp (E_lit lit) (infer_lit env lit)
  | E_sizeof nexp ->
     annot_exp (E_sizeof nexp) (mk_typ (Typ_app (mk_id "atom", [mk_typ_arg (A_nexp nexp)])))
  | E_constraint nc ->
     Env.wf_constraint env nc;
     annot_exp (E_constraint nc) (atom_bool_typ nc)
  | E_field (exp, field) ->
     begin
       let inferred_exp = irule infer_exp env exp in
       match Env.expand_synonyms env (typ_of inferred_exp) with
       (* Accessing a field of a record *)
       | Typ_aux (Typ_id rectyp, _) as typ when Env.is_record rectyp env ->
          begin
            let inferred_acc = infer_funapp' l (Env.no_casts env) field (Env.get_accessor_fn rectyp field env) [strip_exp inferred_exp] None in
            match inferred_acc with
            | E_aux (E_app (field, [inferred_exp]) ,_) -> annot_exp (E_field (inferred_exp, field)) (typ_of inferred_acc)
            | _ -> assert false (* Unreachable *)
          end
       (* Not sure if we need to do anything different with args here. *)
       | Typ_aux (Typ_app (rectyp, args), _) as typ when Env.is_record rectyp env ->
          begin
            let inferred_acc = infer_funapp' l (Env.no_casts env) field (Env.get_accessor_fn rectyp field env) [strip_exp inferred_exp] None in
            match inferred_acc with
            | E_aux (E_app (field, [inferred_exp]) ,_) -> annot_exp (E_field (inferred_exp, field)) (typ_of inferred_acc)
            | _ -> assert false (* Unreachable *)
          end
       | _ ->  typ_error env l ("Field expression " ^ string_of_exp exp ^ " :: " ^ string_of_typ (typ_of inferred_exp) ^ " is not valid")
     end
  | E_tuple exps ->
     let inferred_exps = List.map (irule infer_exp env) exps in
     annot_exp (E_tuple inferred_exps) (mk_typ (Typ_tup (List.map typ_of inferred_exps)))
  | E_assign (lexp, bind) ->
     fst (bind_assignment env lexp bind)
  | E_record_update (exp, fexps) ->
     let inferred_exp = irule infer_exp env exp in
     let typ = typ_of inferred_exp in
     let rectyp_id = match Env.expand_synonyms env typ with
       | Typ_aux (Typ_id rectyp_id, _) | Typ_aux (Typ_app (rectyp_id, _), _) when Env.is_record rectyp_id env ->
          rectyp_id
       | _ -> typ_error env l ("The type " ^ string_of_typ typ ^ " is not a record")
     in
     let check_fexp (FE_aux (FE_Fexp (field, exp), (l, ()))) =
       let (typq, rectyp_q, field_typ, _) = Env.get_accessor rectyp_id field env in
       let unifiers = try unify l env (tyvars_of_typ rectyp_q) rectyp_q typ with Unification_error (l, m) -> typ_error env l ("Unification error: " ^ m) in
       let field_typ' = subst_unifiers unifiers field_typ in
       let inferred_exp = crule check_exp env exp field_typ' in
       FE_aux (FE_Fexp (field, inferred_exp), (l, None))
     in
     annot_exp (E_record_update (inferred_exp, List.map check_fexp fexps)) typ
  | E_cast (typ, exp) ->
     let checked_exp = crule check_exp env exp typ in
     annot_exp (E_cast (typ, checked_exp)) typ
  | E_app_infix (x, op, y) -> infer_exp env (E_aux (E_app (deinfix op, [x; y]), (l, ())))
  (* Treat a multiple argument constructor as a single argument constructor taking a tuple, Ctor(x, y) -> Ctor((x, y)). *)
  | E_app (ctor, x :: y :: zs) when Env.is_union_constructor ctor env ->
     typ_print (lazy ("Inferring multiple argument constructor: " ^ string_of_id ctor));
     irule infer_exp env (mk_exp ~loc:l (E_app (ctor, [mk_exp ~loc:l (E_tuple (x :: y :: zs))])))
  | E_app (mapping, xs) when Env.is_mapping mapping env ->
     let forwards_id = mk_id (string_of_id mapping ^ "_forwards") in
     let backwards_id = mk_id (string_of_id mapping ^ "_backwards") in
     typ_print (lazy ("Trying forwards direction for mapping " ^ string_of_id mapping ^ "(" ^ string_of_list ", " string_of_exp xs ^ ")"));
     begin try irule infer_exp env (E_aux (E_app (forwards_id, xs), (l, ()))) with
           | Type_error (_, _, err1) ->
              (* typ_print (lazy ("Error in forwards direction: " ^ string_of_type_error err1)); *)
              typ_print (lazy ("Trying backwards direction for mapping " ^ string_of_id mapping ^ "(" ^ string_of_list ", " string_of_exp xs ^ ")"));
              begin try irule infer_exp env (E_aux (E_app (backwards_id, xs), (l, ()))) with
                    | Type_error (env, _, err2) ->
                       (* typ_print (lazy ("Error in backwards direction: " ^ string_of_type_error err2)); *)
                       typ_raise env l (Err_no_overloading (mapping, [(forwards_id, err1); (backwards_id, err2)]))
              end
     end
  | E_app (f, xs) when List.length (Env.get_overloads f env) > 0 ->
     let rec try_overload = function
       | (errs, []) -> typ_raise env l (Err_no_overloading (f, errs))
       | (errs, (f :: fs)) -> begin
           typ_print (lazy ("Overload: " ^ string_of_id f ^ "(" ^ string_of_list ", " string_of_exp xs ^ ")"));
           try irule infer_exp env (E_aux (E_app (f, xs), (l, ()))) with
           | Type_error (_, _, err) ->
              typ_debug (lazy "Error");
              try_overload (errs @ [(f, err)], fs)
         end
     in
     try_overload ([], Env.get_overloads f env)
  | E_app (f, xs) -> infer_funapp l env f xs None
  | E_loop (loop_type, cond, body) ->
     let checked_cond = crule check_exp env cond bool_typ in
     let checked_body = crule check_exp (add_opt_constraint (assert_constraint env true checked_cond) env) body unit_typ in
     annot_exp (E_loop (loop_type, checked_cond, checked_body)) unit_typ
  | E_for (v, f, t, step, ord, body) ->
     begin
       let f, t, is_dec = match ord with
         | Ord_aux (Ord_inc, _) -> f, t, false
         | Ord_aux (Ord_dec, _) -> t, f, true (* reverse direction to typechecking downto as upto loop *)
         | Ord_aux (Ord_var _, _) -> typ_error env l "Cannot check a loop with variable direction!" (* This should never happen *)
       in
       let inferred_f = irule infer_exp env f in
       let inferred_t = irule infer_exp env t in
       let checked_step = crule check_exp env step int_typ in
       match destruct_numeric (typ_of inferred_f), destruct_numeric (typ_of inferred_t) with
       | Some (kids1, nc1, nexp1), Some (kids2, nc2, nexp2) ->
          let loop_kid = mk_kid ("loop_" ^ string_of_id v) in
          let env = List.fold_left (fun env kid -> Env.add_typ_var l (mk_kopt K_int kid) env) env (loop_kid :: kids1 @ kids2) in
          let env = Env.add_constraint (nc_and nc1 nc2) env in
          let env = Env.add_constraint (nc_and (nc_lteq nexp1 (nvar loop_kid)) (nc_lteq (nvar loop_kid) nexp2)) env in
          let loop_vtyp = atom_typ (nvar loop_kid) in
          let checked_body = crule check_exp (Env.add_local v (Immutable, loop_vtyp) env) body unit_typ in
          if not is_dec (* undo reverse direction in annotated ast for downto loop *)
          then annot_exp (E_for (v, inferred_f, inferred_t, checked_step, ord, checked_body)) unit_typ
          else annot_exp (E_for (v, inferred_t, inferred_f, checked_step, ord, checked_body)) unit_typ
       | _, _ -> typ_error env l "Ranges in foreach overlap"
     end
  | E_if (cond, then_branch, else_branch) ->
     let cond' = crule check_exp env cond (mk_typ (Typ_id (mk_id "bool"))) in
     let then_branch' = irule infer_exp (add_opt_constraint (assert_constraint env true cond') env) then_branch in
     (* We don't have generic type union in Sail, but we can union simple numeric types. *)
     begin match destruct_numeric (Env.expand_synonyms env (typ_of then_branch')) with
     | Some (kids, nc, then_nexp) ->
        let then_sn = to_simple_numeric l kids nc then_nexp in
        let else_branch' = irule infer_exp (add_opt_constraint (option_map nc_not (assert_constraint env false cond')) env) else_branch in
        begin match destruct_numeric (Env.expand_synonyms env (typ_of else_branch')) with
        | Some (kids, nc, else_nexp) ->
           let else_sn = to_simple_numeric l kids nc else_nexp in
           let typ = typ_of_simple_numeric (union_simple_numeric then_sn else_sn) in
           annot_exp (E_if (cond', then_branch', else_branch')) typ
        | None -> typ_error env l ("Could not infer type of " ^ string_of_exp else_branch)
        end
     | None ->
        begin match typ_of then_branch' with
        | Typ_aux (Typ_app (f, [_]), _) when string_of_id f = "atom_bool" ->
           let else_branch' = crule check_exp (add_opt_constraint (option_map nc_not (assert_constraint env false cond')) env) else_branch bool_typ in
           annot_exp (E_if (cond', then_branch', else_branch')) bool_typ
        | _ ->
           let else_branch' = crule check_exp (add_opt_constraint (option_map nc_not (assert_constraint env false cond')) env) else_branch (typ_of then_branch') in
           annot_exp (E_if (cond', then_branch', else_branch')) (typ_of then_branch')
        end
     end
  | E_vector_access (v, n) -> infer_exp env (E_aux (E_app (mk_id "vector_access", [v; n]), (l, ())))
  | E_vector_update (v, n, exp) -> infer_exp env (E_aux (E_app (mk_id "vector_update", [v; n; exp]), (l, ())))
  | E_vector_update_subrange (v, n, m, exp) -> infer_exp env (E_aux (E_app (mk_id "vector_update_subrange", [v; n; m; exp]), (l, ())))
  | E_vector_append (v1, E_aux (E_vector [], _)) -> infer_exp env v1
  | E_vector_append (v1, v2) -> infer_exp env (E_aux (E_app (mk_id "append", [v1; v2]), (l, ())))
  | E_vector_subrange (v, n, m) -> infer_exp env (E_aux (E_app (mk_id "vector_subrange", [v; n; m]), (l, ())))
  | E_vector [] -> typ_error env l "Cannot infer type of empty vector"
  | E_vector ((item :: items) as vec) ->
     let inferred_item = irule infer_exp env item in
     let checked_items = List.map (fun i -> crule check_exp env i (typ_of inferred_item)) items in
     let vec_typ = dvector_typ env (nint (List.length vec)) (typ_of inferred_item) in
     annot_exp (E_vector (inferred_item :: checked_items)) vec_typ
  | E_assert (test, msg) ->
     let msg = assert_msg test msg in
     let checked_test = crule check_exp env test bool_typ in
     let checked_msg = crule check_exp env msg string_typ in
     annot_exp_effect (E_assert (checked_test, checked_msg)) unit_typ (mk_effect [BE_escape])
  | E_internal_return exp ->
     let inferred_exp = irule infer_exp env exp in
     annot_exp (E_internal_return inferred_exp) (typ_of inferred_exp)
  | E_internal_plet (pat, bind, body) ->
     let bind_exp, ptyp = match pat with
       | P_aux (P_typ (ptyp, _), _) ->
          Env.wf_typ env ptyp;
          let checked_bind = crule check_exp env bind ptyp in
          checked_bind, ptyp
       | _ ->
          let inferred_bind = irule infer_exp env bind in
          inferred_bind, typ_of inferred_bind in
     let tpat, env = bind_pat_no_guard env pat ptyp in
     (* Propagate constraint assertions on the lhs of monadic binds to the rhs *)
     let env = match bind_exp with
       | E_aux (E_assert (constr_exp, _), _) ->
          begin
            match assert_constraint env true constr_exp with
            | Some nc ->
               typ_print (lazy ("Adding constraint " ^ string_of_n_constraint nc ^ " for assert"));
               Env.add_constraint nc env
            | None -> env
          end
       | _ -> env in
     let inferred_body = irule infer_exp env body in
     annot_exp (E_internal_plet (tpat, bind_exp, inferred_body)) (typ_of inferred_body)
  | E_let (LB_aux (letbind, (let_loc, _)), exp) ->
     let bind_exp, pat, ptyp = match letbind with
       | LB_val (P_aux (P_typ (ptyp, _), _) as pat, bind) ->
          Env.wf_typ env ptyp;
          let checked_bind = crule check_exp env bind ptyp in
          checked_bind, pat, ptyp
       | LB_val (pat, bind) ->
          let inferred_bind = irule infer_exp env bind in
          inferred_bind, pat, typ_of inferred_bind in
     let tpat, env = bind_pat_no_guard env pat ptyp in
     let inferred_exp = irule infer_exp env exp in
     annot_exp (E_let (LB_aux (LB_val (tpat, bind_exp), (let_loc, None)), inferred_exp)) (typ_of inferred_exp)
  | E_ref id when Env.is_register id env ->
     let _, _, typ = Env.get_register id env in
     annot_exp (E_ref id) (register_typ typ)
  | _ -> typ_error env l ("Cannot infer type of: " ^ string_of_exp exp)

and infer_funapp l env f xs ret_ctx_typ = infer_funapp' l env f (Env.get_val_spec f env) xs ret_ctx_typ

and instantiation_of (E_aux (exp_aux, (l, tannot)) as exp) =
  match tannot with
  | Some t ->
     begin match t.instantiation with
     | Some inst -> inst
     | None ->
        raise (Reporting.err_unreachable l __POS__ "Passed non type-checked function to instantiation_of")
     end
  | _ -> invalid_arg ("instantiation_of expected application,  got " ^ string_of_exp exp)

and instantiation_of_without_type (E_aux (exp_aux, (l, _)) as exp) =
  let env = env_of exp in
  match exp_aux with
  | E_app (f, xs) -> instantiation_of (infer_funapp' l (Env.no_casts env) f (Env.get_val_spec f env) (List.map strip_exp xs) None)
  | _ -> invalid_arg ("instantiation_of expected application,  got " ^ string_of_exp exp)

and infer_funapp' l env f (typq, f_typ) xs expected_ret_typ =
  typ_print (lazy (Util.("Function " |> cyan |> clear) ^ string_of_id f));
  let annot_exp exp typ eff inst =
    E_aux (exp, (l, Some { env = env; typ = typ; effect = eff; expected = expected_ret_typ; instantiation = Some inst }))
  in
  let is_bound env kid = KBindings.mem kid (Env.get_typ_vars env) in

  (* First we record all the type variables when we start checking the
     application, so we can distinguish them from existentials
     introduced by instantiating function arguments later. *)
  let universals = Env.get_typ_vars env in
  let universal_constraints = Env.get_constraints env in

  let all_unifiers = ref KBindings.empty in
  let record_unifiers unifiers =
    let previous_unifiers = !all_unifiers in
    let updated_unifiers = KBindings.map (subst_unifiers_typ_arg unifiers) previous_unifiers in
    all_unifiers := merge_uvars l updated_unifiers unifiers;
  in

  let quants, typ_args, typ_ret, eff =
    match Env.expand_synonyms env f_typ with
    | Typ_aux (Typ_fn (typ_args, typ_ret, eff), _) -> ref (quant_items typq), typ_args, ref typ_ret, eff
    | _ -> typ_error env l (string_of_typ f_typ ^ " is not a function type")
  in

  let unifiers = instantiate_simple_equations !quants in
  typ_debug (lazy "Instantiating from equations");
  typ_debug (lazy (string_of_list ", " (fun (kid, arg) -> string_of_kid kid ^ " => " ^ string_of_typ_arg arg) (KBindings.bindings unifiers)));
  all_unifiers := unifiers;
  let typ_args = List.map (subst_unifiers unifiers) typ_args in
  List.iter (fun unifier -> quants := instantiate_quants !quants unifier) (KBindings.bindings unifiers);
  List.iter (fun (v, arg) -> typ_ret := typ_subst v arg !typ_ret) (KBindings.bindings unifiers);

  typ_debug (lazy ("Quantifiers " ^ Util.string_of_list ", " string_of_quant_item !quants));

  if not (List.length typ_args = List.length xs) then
    typ_error env l (Printf.sprintf "Function %s applied to %d args, expected %d" (string_of_id f) (List.length xs) (List.length typ_args))
  else ();

  let instantiate_quant (v, arg) (QI_aux (aux, l) as qi) =
    match aux with
    | QI_id kopt when Kid.compare (kopt_kid kopt) v = 0 -> None
    | QI_id _ -> Some qi
    | QI_const nc -> Some (QI_aux (QI_const (constraint_subst v arg nc), l))
  in

  let typ_args = match expected_ret_typ with
    | None -> typ_args
    | Some expect when is_exist (Env.expand_synonyms env expect) || is_exist !typ_ret -> typ_args
    | Some expect ->
       let goals = quant_kopts (mk_typquant !quants) |> List.map kopt_kid |> KidSet.of_list in
       try
         let unifiers = unify l env goals !typ_ret expect in
         record_unifiers unifiers;
         let unifiers = KBindings.bindings unifiers in
         typ_debug (lazy (Util.("Unifiers " |> magenta |> clear)
                          ^ Util.string_of_list ", " (fun (v, arg) -> string_of_kid v ^ " => " ^ string_of_typ_arg arg) unifiers));
         List.iter (fun unifier -> quants := instantiate_quants !quants unifier) unifiers;
         List.iter (fun (v, arg) -> typ_ret := typ_subst v arg !typ_ret) unifiers;
         List.map (fun typ -> List.fold_left (fun typ (v, arg) -> typ_subst v arg typ) typ unifiers) typ_args
       with Unification_error _ -> typ_args
  in

  (* We now iterate throught the function arguments, checking them and
     instantiating quantifiers. *)
  let instantiate env arg typ remaining_typs =
    if KidSet.for_all (is_bound env) (tyvars_of_typ typ) then
      crule check_exp env arg typ, remaining_typs, env
    else
      let goals = quant_kopts (mk_typquant !quants) |> List.map kopt_kid |> KidSet.of_list in
      typ_debug (lazy ("Quantifiers " ^ Util.string_of_list ", " string_of_quant_item !quants));
      let inferred_arg = irule infer_exp env arg in
      let inferred_arg, unifiers, env =
        try type_coercion_unify env goals inferred_arg typ with
        | Unification_error (l, m) -> typ_error env l m
      in
      record_unifiers unifiers;
      let unifiers = KBindings.bindings unifiers in
      typ_debug (lazy (Util.("Unifiers " |> magenta |> clear)
                       ^ Util.string_of_list ", " (fun (v, arg) -> string_of_kid v ^ " => " ^ string_of_typ_arg arg) unifiers));
      List.iter (fun unifier -> quants := instantiate_quants !quants unifier) unifiers;
      List.iter (fun (v, arg) -> typ_ret := typ_subst v arg !typ_ret) unifiers;
      let remaining_typs =
        List.map (fun typ -> List.fold_left (fun typ (v, arg) -> typ_subst v arg typ) typ unifiers) remaining_typs
      in
      inferred_arg, remaining_typs, env
  in
  let fold_instantiate (xs, args, env) x =
    match args with
    | arg :: remaining_args ->
       let x, remaining_args, env = instantiate env x arg remaining_args in
       (x :: xs, remaining_args, env)
    | [] -> raise (Reporting.err_unreachable l __POS__ "Empty arguments during instantiation")
  in
  let xs, _, env = List.fold_left fold_instantiate ([], typ_args, env) xs in
  let xs = List.rev xs in

  if not (List.for_all (solve_quant env) !quants) then
    typ_raise env l (Err_unresolved_quants (f, !quants, Env.get_locals env, Env.get_constraints env))
  else ();

  let ty_vars = KBindings.bindings (Env.get_typ_vars env) |> List.map (fun (v, k) -> mk_kopt k v) in
  let existentials = List.filter (fun kopt -> not (KBindings.mem (kopt_kid kopt) universals)) ty_vars in
  let num_new_ncs = List.length (Env.get_constraints env) - List.length universal_constraints in
  let ex_constraints = take num_new_ncs (Env.get_constraints env) in

  typ_debug (lazy ("Existentials: " ^ string_of_list ", " string_of_kinded_id existentials));
  typ_debug (lazy ("Existential constraints: " ^ string_of_list ", " string_of_n_constraint ex_constraints));

  let universals = KBindings.bindings universals |> List.map fst |> KidSet.of_list in
  let typ_ret =
    if KidSet.is_empty (KidSet.of_list (List.map kopt_kid existentials)) || KidSet.is_empty (KidSet.diff (tyvars_of_typ !typ_ret) universals)
    then !typ_ret
    else mk_typ (Typ_exist (existentials, List.fold_left nc_and nc_true ex_constraints, !typ_ret))
  in
  let typ_ret = simp_typ typ_ret in
  let exp = annot_exp (E_app (f, xs)) typ_ret eff !all_unifiers in
  typ_debug (lazy ("Returning: " ^ string_of_exp exp));
  exp

and bind_mpat allow_unknown other_env env (MP_aux (mpat_aux, (l, ())) as mpat) (Typ_aux (typ_aux, _) as typ) =
  let (Typ_aux (typ_aux, _) as typ), env = bind_existential l None typ env in
  typ_print (lazy (Util.("Binding " |> yellow |> clear) ^ string_of_mpat mpat ^  " to " ^ string_of_typ typ));
  let annot_mpat mpat typ' = MP_aux (mpat, (l, mk_expected_tannot env typ' no_effect (Some typ))) in
  let switch_typ mpat typ = match mpat with
    | MP_aux (pat_aux, (l, Some tannot)) -> MP_aux (pat_aux, (l, Some { tannot with typ = typ }))
    | _ -> typ_error env l "Cannot switch type for unannotated mapping-pattern"
  in
  let bind_tuple_mpat (tpats, env, guards) mpat typ =
    let tpat, env, guards' = bind_mpat allow_unknown other_env env mpat typ in tpat :: tpats, env, guards' @ guards
  in
  match mpat_aux with
  | MP_id v ->
     begin
       (* If the identifier we're matching on is also a constructor of
          a union, that's probably a mistake, so warn about it. *)
       if Env.is_union_constructor v env then
         Util.warn (Printf.sprintf "Identifier %s found in mapping-pattern is also a union constructor at %s\n"
                                   (string_of_id v)
                                   (Reporting.loc_to_string l))
       else ();
       match Env.lookup_id v env with
       | Local (Immutable, _) | Unbound -> annot_mpat (MP_id v) typ, Env.add_local v (Immutable, typ) env, []
       | Local (Mutable, _) | Register _ ->
          typ_error env l ("Cannot shadow mutable local or register in switch statement mapping-pattern " ^ string_of_mpat mpat)
       | Enum enum -> subtyp l env enum typ; annot_mpat (MP_id v) typ, env, []
     end
  | MP_cons (hd_mpat, tl_mpat) ->
     begin
       match Env.expand_synonyms env typ with
       | Typ_aux (Typ_app (f, [A_aux (A_typ ltyp, _)]), _) when Id.compare f (mk_id "list") = 0 ->
          let hd_mpat, env, hd_guards = bind_mpat allow_unknown other_env env hd_mpat ltyp in
          let tl_mpat, env, tl_guards = bind_mpat allow_unknown other_env env tl_mpat typ in
          annot_mpat (MP_cons (hd_mpat, tl_mpat)) typ, env, hd_guards @ tl_guards
       | _ -> typ_error env l "Cannot match cons mapping-pattern against non-list type"
     end
  | MP_string_append mpats ->
     begin
       match Env.expand_synonyms env typ with
       | Typ_aux (Typ_id id, _) when Id.compare id (mk_id "string") = 0 ->
          let rec process_mpats env = function
            | [] -> [], env, []
            | pat :: pats ->
               let pat', env, guards = bind_mpat allow_unknown other_env env pat typ in
               let pats', env, guards' = process_mpats env pats in
               pat' :: pats', env, guards @ guards'
          in
          let pats, env, guards = process_mpats env mpats in
          annot_mpat (MP_string_append pats) typ, env, guards
       | _ -> typ_error env l "Cannot match string-append pattern against non-string type"
     end
  | MP_list mpats ->
     begin
       match Env.expand_synonyms env typ with
       | Typ_aux (Typ_app (f, [A_aux (A_typ ltyp, _)]), _) when Id.compare f (mk_id "list") = 0 ->
          let rec process_mpats env = function
            | [] -> [], env, []
            | (pat :: mpats) ->
               let mpat', env, guards = bind_mpat allow_unknown other_env env mpat ltyp in
               let mpats', env, guards' = process_mpats env mpats in
               mpat' :: mpats', env, guards @ guards'
          in
          let mpats, env, guards = process_mpats env mpats in
          annot_mpat (MP_list mpats) typ, env, guards
       | _ -> typ_error env l ("Cannot match list mapping-pattern " ^ string_of_mpat mpat ^ "  against non-list type " ^ string_of_typ typ)
     end
  | MP_tup [] ->
     begin
       match Env.expand_synonyms env typ with
       | Typ_aux (Typ_id typ_id, _) when string_of_id typ_id = "unit" ->
          annot_mpat (MP_tup []) typ, env, []
       | _ -> typ_error env l "Cannot match unit mapping-pattern against non-unit type"
     end
  | MP_tup mpats ->
     begin
       match Env.expand_synonyms env typ with
       | Typ_aux (Typ_tup typs, _) ->
          let tpats, env, guards =
            try List.fold_left2 bind_tuple_mpat ([], env, []) mpats typs with
            | Invalid_argument _ -> typ_error env l "Tuple mapping-pattern and tuple type have different length"
          in
          annot_mpat (MP_tup (List.rev tpats)) typ, env, guards
       | _ -> typ_error env l "Cannot bind tuple mapping-pattern against non tuple type"
     end
  | MP_app (f, mpats) when Env.is_union_constructor f env ->
     begin
       let (typq, ctor_typ) = Env.get_val_spec f env in
       let quants = quant_items typq in
       let untuple (Typ_aux (typ_aux, _) as typ) = match typ_aux with
         | Typ_tup typs -> typs
         | _ -> [typ]
       in
       match Env.expand_synonyms env ctor_typ with
       | Typ_aux (Typ_fn ([arg_typ], ret_typ, _), _) ->
          begin
            try
              typ_debug (lazy ("Unifying " ^ string_of_bind (typq, ctor_typ) ^ " for mapping-pattern " ^ string_of_typ typ));
              let unifiers = unify l env (tyvars_of_typ ret_typ) ret_typ typ in
              let arg_typ' = subst_unifiers unifiers arg_typ in
              let quants' = List.fold_left instantiate_quants quants (KBindings.bindings unifiers) in
              if (match quants' with [] -> false | _ -> true)
              then typ_error env l ("Quantifiers " ^ string_of_list ", " string_of_quant_item quants' ^ " not resolved in mapping-pattern " ^ string_of_mpat mpat)
              else ();
              let ret_typ' = subst_unifiers unifiers ret_typ in
              let tpats, env, guards =
                try List.fold_left2 bind_tuple_mpat ([], env, []) mpats (untuple arg_typ') with
                | Invalid_argument _ -> typ_error env l "Union constructor mapping-pattern arguments have incorrect length"
              in
              annot_mpat (MP_app (f, List.rev tpats)) typ, env, guards
            with
            | Unification_error (l, m) -> typ_error env l ("Unification error when mapping-pattern matching against union constructor: " ^ m)
          end
       | _ -> typ_error env l ("Mal-formed constructor " ^ string_of_id f ^ " with type " ^ string_of_typ ctor_typ)
     end
  | MP_app (other, mpats) when Env.is_mapping other env ->
     begin
       let (typq, mapping_typ) = Env.get_val_spec other env in
       let quants = quant_items typq in
       let untuple (Typ_aux (typ_aux, _) as typ) = match typ_aux with
         | Typ_tup typs -> typs
         | _ -> [typ]
       in
       match Env.expand_synonyms env mapping_typ with
       | Typ_aux (Typ_bidir (typ1, typ2), _) ->
          begin
            try
              typ_debug (lazy ("Unifying " ^ string_of_bind (typq, mapping_typ) ^ " for mapping-pattern " ^ string_of_typ typ));
              let unifiers = unify l env (tyvars_of_typ typ2) typ2 typ in
              let arg_typ' = subst_unifiers unifiers typ1 in
              let quants' = List.fold_left instantiate_quants quants (KBindings.bindings unifiers) in
              if (match quants' with [] -> false | _ -> true)
              then typ_error env l ("Quantifiers " ^ string_of_list ", " string_of_quant_item quants' ^ " not resolved in mapping-pattern " ^ string_of_mpat mpat)
              else ();
              let ret_typ' = subst_unifiers unifiers typ2 in
              let tpats, env, guards =
                try List.fold_left2 bind_tuple_mpat ([], env, []) mpats (untuple arg_typ') with
                | Invalid_argument _ -> typ_error env l "Mapping pattern arguments have incorrect length"
              in
              annot_mpat (MP_app (other, List.rev tpats)) typ, env, guards
            with
            | Unification_error (l, m) ->
               try
                 typ_debug (lazy "Unifying mapping forwards failed, trying backwards.");
                 typ_debug (lazy ("Unifying " ^ string_of_bind (typq, mapping_typ) ^ " for mapping-pattern " ^ string_of_typ typ));
                 let unifiers = unify l env (tyvars_of_typ typ1) typ1 typ in
                 let arg_typ' = subst_unifiers unifiers typ2 in
                 let quants' = List.fold_left instantiate_quants quants (KBindings.bindings unifiers) in
                 if (match quants' with [] -> false | _ -> true)
                 then typ_error env l ("Quantifiers " ^ string_of_list ", " string_of_quant_item quants' ^ " not resolved in mapping-pattern " ^ string_of_mpat mpat)
                 else ();
                 let ret_typ' = subst_unifiers unifiers typ1 in
                 let tpats, env, guards =
                   try List.fold_left2 bind_tuple_mpat ([], env, []) mpats (untuple arg_typ') with
                   | Invalid_argument _ -> typ_error env l "Mapping pattern arguments have incorrect length"
                 in
                 annot_mpat (MP_app (other, List.rev tpats)) typ, env, guards
               with
               | Unification_error (l, m) -> typ_error env l ("Unification error when pattern matching against mapping constructor: " ^ m)
          end
       | Typ_aux (typ, _) ->
          typ_error env l ("unifying mapping type, expanded synonyms to non-mapping type??")
     end
  | MP_app (f, _) when not (Env.is_union_constructor f env || Env.is_mapping f env) ->
     typ_error env l (string_of_id f ^ " is not a union constructor or mapping in mapping-pattern " ^ string_of_mpat mpat)
  | MP_as (mpat, id) ->
     let (typed_mpat, env, guards) = bind_mpat allow_unknown other_env env mpat typ in
     (annot_mpat (MP_as (typed_mpat, id)) (typ_of_mpat typed_mpat),
      Env.add_local id (Immutable, typ_of_mpat typed_mpat) env,
      guards)
  (* This is a special case for flow typing when we match a constant numeric literal. *)
  | MP_lit (L_aux (L_num n, _) as lit) when is_atom typ ->
     let nexp = match destruct_atom_nexp env typ with Some n -> n | None -> assert false in
     annot_mpat (MP_lit lit) (atom_typ (nconstant n)), Env.add_constraint (nc_eq nexp (nconstant n)) env, []
  (* Similarly, for boolean literals *)
  | MP_lit (L_aux (L_true, _) as lit) when is_atom_bool typ ->
     let nc = match destruct_atom_bool env typ with Some n -> n | None -> assert false in
     annot_mpat (MP_lit lit) (atom_bool_typ nc_true), Env.add_constraint nc env, []
  | MP_lit (L_aux (L_false, _) as lit) when is_atom_bool typ ->
     let nc = match destruct_atom_bool env typ with Some n -> n | None -> assert false in
     annot_mpat (MP_lit lit) (atom_bool_typ nc_false), Env.add_constraint (nc_not nc) env, []
  | _ ->
     let (inferred_mpat, env, guards) = infer_mpat allow_unknown other_env env mpat in
     match subtyp l env typ (typ_of_mpat inferred_mpat) with
     | () -> switch_typ inferred_mpat (typ_of_mpat inferred_mpat), env, guards
     | exception (Type_error _ as typ_exn) ->
        match mpat_aux with
        | MP_lit lit ->
           let var = fresh_var () in
           let guard = mk_exp (E_app_infix (mk_exp (E_id var), mk_id "==", mk_exp (E_lit lit))) in
           let (typed_mpat, env, guards) = bind_mpat allow_unknown other_env env (mk_mpat (MP_id var)) typ in
           typed_mpat, env, guard::guards
        | _ -> raise typ_exn
and infer_mpat allow_unknown other_env env (MP_aux (mpat_aux, (l, ())) as mpat) =
  let annot_mpat mpat typ = MP_aux (mpat, (l, mk_tannot env typ no_effect)) in
  match mpat_aux with
  | MP_id v ->
     begin
       match Env.lookup_id v env with
       | Local (Immutable, _) | Unbound ->
          begin match Env.lookup_id v other_env with
          | Local (Immutable, typ) -> bind_mpat allow_unknown other_env env (mk_mpat (MP_typ (mk_mpat (MP_id v), typ))) typ
          | Unbound ->
             if allow_unknown then annot_mpat (MP_id v) unknown_typ, env, [] else
               typ_error env l ("Cannot infer identifier in mapping-pattern " ^ string_of_mpat mpat ^ " - try adding a type annotation")
          | _ -> assert false
          end
       | Local (Mutable, _) | Register _ ->
          typ_error env l ("Cannot shadow mutable local or register in mapping-pattern " ^ string_of_mpat mpat)
       | Enum enum -> annot_mpat (MP_id v) enum, env, []
     end
  | MP_app (f, mpats) when Env.is_union_constructor f env ->
     begin
       let (typq, ctor_typ) = Env.get_val_spec f env in
       match Env.expand_synonyms env ctor_typ with
       | Typ_aux (Typ_fn (arg_typ, ret_typ, _), _) ->
          bind_mpat allow_unknown other_env env mpat ret_typ
       | _ -> typ_error env l ("Mal-formed constructor " ^ string_of_id f)
     end
  | MP_app (f, mpats) when Env.is_mapping f env ->
     begin
       let (typq, mapping_typ) = Env.get_val_spec f env in
       match Env.expand_synonyms env mapping_typ with
       | Typ_aux (Typ_bidir (typ1, typ2), _) ->
          begin
            try
              bind_mpat allow_unknown other_env env mpat typ2
            with
            | Type_error _ ->
               bind_mpat allow_unknown other_env env mpat typ1
          end
       | _ -> typ_error env l ("Malformed mapping type " ^ string_of_id f)
     end
  | MP_lit lit ->
     annot_mpat (MP_lit lit) (infer_lit env lit), env, []
  | MP_typ (mpat, typ_annot) ->
     Env.wf_typ env typ_annot;
     let (typed_mpat, env, guards) = bind_mpat allow_unknown other_env env mpat typ_annot in
     annot_mpat (MP_typ (typed_mpat, typ_annot)) typ_annot, env, guards
  | MP_vector (mpat :: mpats) ->
     let fold_mpats (mpats, env, guards) mpat =
       let typed_mpat, env, guards' = bind_mpat allow_unknown other_env env mpat bit_typ in
       mpats @ [typed_mpat], env, guards' @ guards
     in
     let mpats, env, guards = List.fold_left fold_mpats ([], env, []) (mpat :: mpats) in
     let len = nexp_simp (nint (List.length mpats)) in
     let etyp = typ_of_mpat (List.hd mpats) in
     List.iter (fun mpat -> typ_equality l env etyp (typ_of_mpat mpat)) mpats;
     annot_mpat (MP_vector mpats) (dvector_typ env len etyp), env, guards
  | MP_vector_concat (mpat :: mpats) ->
     let fold_mpats (mpats, env, guards) mpat =
       let inferred_mpat, env, guards' = infer_mpat allow_unknown other_env env mpat in
       mpats @ [inferred_mpat], env, guards' @ guards
     in
     let inferred_mpats, env, guards =
       List.fold_left fold_mpats ([], env, []) (mpat :: mpats) in
     if allow_unknown && List.exists (fun mpat -> is_unknown_type (typ_of_mpat mpat)) inferred_mpats then
       annot_mpat (MP_vector_concat inferred_mpats) unknown_typ, env, guards (* hack *)
     else
       let (len, _, vtyp) = destruct_vec_typ l env (typ_of_mpat (List.hd inferred_mpats)) in
       let fold_len len mpat =
         let (len', _, vtyp') = destruct_vec_typ l env (typ_of_mpat mpat) in
         typ_equality l env vtyp vtyp';
         nsum len len'
       in
       let len = nexp_simp (List.fold_left fold_len len (List.tl inferred_mpats)) in
       annot_mpat (MP_vector_concat inferred_mpats) (dvector_typ env len vtyp), env, guards
  | MP_string_append mpats ->
     let fold_pats (pats, env, guards) pat =
       let inferred_pat, env, guards' = infer_mpat allow_unknown other_env env pat in
       typ_equality l env (typ_of_mpat inferred_pat) string_typ;
       pats @ [inferred_pat], env, guards' @ guards
     in
     let typed_mpats, env, guards =
       List.fold_left fold_pats ([], env, []) mpats
     in
     annot_mpat (MP_string_append typed_mpats) string_typ, env, guards
  | MP_as (mpat, id) ->
     let (typed_mpat, env, guards) = infer_mpat allow_unknown other_env env mpat in
     (annot_mpat (MP_as (typed_mpat, id)) (typ_of_mpat typed_mpat),
      Env.add_local id (Immutable, typ_of_mpat typed_mpat) env,
      guards)

  | _ ->
     typ_error env l ("Couldn't infer type of mapping-pattern " ^ string_of_mpat mpat)

(**************************************************************************)
(* 5. Effect system                                                       *)
(**************************************************************************)

let effect_of_annot = function
| Some t -> t.effect
| None -> no_effect

let effect_of (E_aux (exp, (l, annot))) = effect_of_annot annot

let add_effect_annot annot eff = match annot with
  | Some tannot -> Some { tannot with effect = union_effects eff tannot.effect }
  | None -> None

let add_effect (E_aux (exp, (l, annot))) eff =
  E_aux (exp, (l, add_effect_annot annot eff))

let effect_of_lexp (LEXP_aux (exp, (l, annot))) = effect_of_annot annot

let add_effect_lexp (LEXP_aux (lexp, (l, annot))) eff =
  LEXP_aux (lexp, (l, add_effect_annot annot eff))

let effect_of_pat (P_aux (exp, (l, annot))) = effect_of_annot annot
let effect_of_mpat (MP_aux (exp, (l, annot))) = effect_of_annot annot

let add_effect_pat (P_aux (pat, (l, annot))) eff =
  P_aux (pat, (l, add_effect_annot annot eff))

let add_effect_mpat (MP_aux (mpat, (l, annot))) eff =
  MP_aux (mpat, (l, add_effect_annot annot eff))

let collect_effects xs = List.fold_left union_effects no_effect (List.map effect_of xs)

let collect_effects_lexp xs = List.fold_left union_effects no_effect (List.map effect_of_lexp xs)

let collect_effects_pat xs = List.fold_left union_effects no_effect (List.map effect_of_pat xs)
let collect_effects_mpat xs = List.fold_left union_effects no_effect (List.map effect_of_mpat xs)

(* Traversal that propagates effects upwards through expressions *)

let rec propagate_exp_effect (E_aux (exp, annot)) =
  let p_exp, eff = propagate_exp_effect_aux exp in
  add_effect (E_aux (p_exp, annot)) eff
and propagate_exp_effect_aux = function
  | E_block xs ->
     let p_xs = List.map propagate_exp_effect xs in
     E_block p_xs, collect_effects p_xs
  | E_nondet xs ->
     let p_xs = List.map propagate_exp_effect xs in
     E_nondet p_xs, collect_effects p_xs
  | E_id id -> E_id id, no_effect
  | E_ref id -> E_ref id, no_effect
  | E_lit lit -> E_lit lit, no_effect
  | E_cast (typ, exp) ->
     let p_exp = propagate_exp_effect exp in
     E_cast (typ, p_exp), effect_of p_exp
  | E_app (id, xs) ->
     let p_xs = List.map propagate_exp_effect xs in
     E_app (id, p_xs), collect_effects p_xs
  | E_vector xs ->
     let p_xs = List.map propagate_exp_effect xs in
     E_vector p_xs, collect_effects p_xs
  | E_vector_access (v, i) ->
     let p_v = propagate_exp_effect v in
     let p_i = propagate_exp_effect i in
     E_vector_access (p_v, p_i), collect_effects [p_v; p_i]
  | E_vector_subrange (v, i, j) ->
     let p_v = propagate_exp_effect v in
     let p_i = propagate_exp_effect i in
     let p_j = propagate_exp_effect j in
     E_vector_subrange (p_v, p_i, p_j), collect_effects [p_v; p_i; p_j]
  | E_vector_update (v, i, x) ->
     let p_v = propagate_exp_effect v in
     let p_i = propagate_exp_effect i in
     let p_x = propagate_exp_effect x in
     E_vector_update (p_v, p_i, p_x), collect_effects [p_v; p_i; p_x]
  | E_vector_update_subrange (v, i, j, v') ->
     let p_v = propagate_exp_effect v in
     let p_i = propagate_exp_effect i in
     let p_j = propagate_exp_effect j in
     let p_v' = propagate_exp_effect v' in
     E_vector_update_subrange (p_v, p_i, p_j, p_v'), collect_effects [p_v; p_i; p_j; p_v']
  | E_vector_append (v1, v2) ->
     let p_v1 = propagate_exp_effect v1 in
     let p_v2 = propagate_exp_effect v2 in
     E_vector_append (p_v1, p_v2), collect_effects [p_v1; p_v2]
  | E_tuple xs ->
     let p_xs = List.map propagate_exp_effect xs in
     E_tuple p_xs, collect_effects p_xs
  | E_if (cond, t, e) ->
     let p_cond = propagate_exp_effect cond in
     let p_t = propagate_exp_effect t in
     let p_e =  propagate_exp_effect e in
     E_if (p_cond, p_t, p_e), collect_effects [p_cond; p_t; p_e]
  | E_case (exp, cases) ->
     let p_exp = propagate_exp_effect exp in
     let p_cases = List.map propagate_pexp_effect cases in
     let case_eff = List.fold_left union_effects no_effect (List.map snd p_cases) in
     E_case (p_exp, List.map fst p_cases), union_effects (effect_of p_exp) case_eff
  | E_record_update (exp, fexps) ->
     let p_exp = propagate_exp_effect exp in
     let p_fexps = List.map propagate_fexp_effect fexps in
     E_record_update (p_exp, List.map fst p_fexps),
     List.fold_left union_effects no_effect (effect_of p_exp :: List.map snd p_fexps)
  | E_record fexps ->
     let p_fexps = List.map propagate_fexp_effect fexps in
     E_record (List.map fst p_fexps),
     List.fold_left union_effects no_effect (List.map snd p_fexps)
  | E_try (exp, cases) ->
     let p_exp = propagate_exp_effect exp in
     let p_cases = List.map propagate_pexp_effect cases in
     let case_eff = List.fold_left union_effects no_effect (List.map snd p_cases) in
     E_try (p_exp, List.map fst p_cases), union_effects (effect_of p_exp) case_eff
  | E_for (v, f, t, step, ord, body) ->
     let p_f = propagate_exp_effect f in
     let p_t = propagate_exp_effect t in
     let p_step = propagate_exp_effect step in
     let p_body = propagate_exp_effect body in
     E_for (v, p_f, p_t, p_step, ord, p_body),
     collect_effects [p_f; p_t; p_step; p_body]
  | E_loop (loop_type, cond, body) ->
     let p_cond = propagate_exp_effect cond in
     let p_body = propagate_exp_effect body in
     E_loop (loop_type, p_cond, p_body),
     union_effects (effect_of p_cond) (effect_of p_body)
  | E_let (letbind, exp) ->
     let p_lb, eff = propagate_letbind_effect letbind in
     let p_exp = propagate_exp_effect exp in
     E_let (p_lb, p_exp), union_effects (effect_of p_exp) eff
  | E_cons (x, xs) ->
     let p_x = propagate_exp_effect x in
     let p_xs = propagate_exp_effect xs in
     E_cons (p_x, p_xs), union_effects (effect_of p_x) (effect_of p_xs)
  | E_list xs ->
     let p_xs = List.map propagate_exp_effect xs in
     E_list p_xs, collect_effects p_xs
  | E_assign (lexp, exp) ->
     let p_lexp = propagate_lexp_effect lexp in
     let p_exp = propagate_exp_effect exp in
     E_assign (p_lexp, p_exp), union_effects (effect_of p_exp) (effect_of_lexp p_lexp)
  | E_var (lexp, bind, exp) ->
     let p_lexp = propagate_lexp_effect lexp in
     let p_bind = propagate_exp_effect bind in
     let p_exp = propagate_exp_effect exp in
     E_var (p_lexp, p_bind, p_exp), union_effects (effect_of_lexp p_lexp) (collect_effects [p_bind; p_exp])
  | E_sizeof nexp -> E_sizeof nexp, no_effect
  | E_constraint nc -> E_constraint nc, no_effect
  | E_exit exp ->
     let p_exp = propagate_exp_effect exp in
     E_exit p_exp, effect_of p_exp
  | E_throw exp ->
     let p_exp = propagate_exp_effect exp in
     E_throw p_exp, effect_of p_exp
  | E_return exp ->
     let p_exp = propagate_exp_effect exp in
     E_return p_exp, effect_of p_exp
  | E_assert (test, msg) ->
     let p_test = propagate_exp_effect test in
     let p_msg = propagate_exp_effect msg in
     E_assert (p_test, p_msg), collect_effects [p_test; p_msg]
  | E_field (exp, id) ->
     let p_exp = propagate_exp_effect exp in
     E_field (p_exp, id), effect_of p_exp
  | E_internal_plet (pat, exp, body) ->
     let p_pat = propagate_pat_effect pat in
     let p_exp = propagate_exp_effect exp in
     let p_body = propagate_exp_effect body in
     E_internal_plet (p_pat, p_exp, p_body),
     union_effects (effect_of_pat p_pat) (collect_effects [p_exp; p_body])
  | E_internal_return exp ->
     let p_exp = propagate_exp_effect exp in
     E_internal_return p_exp, effect_of p_exp
  | exp_aux -> typ_error Env.empty Parse_ast.Unknown ("Unimplemented: Cannot propagate effect in expression "
                                                      ^ string_of_exp (E_aux (exp_aux, (Parse_ast.Unknown, None))))

and propagate_fexp_effect (FE_aux (FE_Fexp (id, exp), (l, _))) =
  let p_exp = propagate_exp_effect exp in
  FE_aux (FE_Fexp (id, p_exp), (l, None)), effect_of p_exp

and propagate_pexp_effect = function
  | Pat_aux (Pat_exp (pat, exp), (l, annot)) ->
     begin
       let p_pat = propagate_pat_effect pat in
       let p_exp = propagate_exp_effect exp in
       let p_eff = union_effects (effect_of_pat p_pat) (effect_of p_exp) in
       match annot with
       | Some tannot ->
          Pat_aux (Pat_exp (p_pat, p_exp), (l, Some { tannot with effect = union_effects tannot.effect p_eff })),
          union_effects tannot.effect p_eff
       | None -> Pat_aux (Pat_exp (p_pat, p_exp), (l, None)), p_eff
     end
  | Pat_aux (Pat_when (pat, guard, exp), (l, annot)) ->
     begin
       let p_pat = propagate_pat_effect pat in
       let p_guard = propagate_exp_effect guard in
       let p_exp = propagate_exp_effect exp in
       let p_eff = union_effects (effect_of_pat p_pat)
                                          (union_effects (effect_of p_guard) (effect_of p_exp))
       in
       match annot with
       | Some tannot ->
          Pat_aux (Pat_when (p_pat, p_guard, p_exp), (l, Some { tannot with effect = union_effects tannot.effect p_eff })),
          union_effects tannot.effect p_eff
       | None -> Pat_aux (Pat_when (p_pat, p_guard, p_exp), (l, None)), p_eff
     end

and propagate_mpexp_effect = function
  | MPat_aux (MPat_pat mpat, (l, annot)) ->
     begin
       let p_mpat = propagate_mpat_effect mpat in
       let p_eff = effect_of_mpat p_mpat in
       match annot with
       | Some tannot ->
          MPat_aux (MPat_pat p_mpat, (l, Some { tannot with effect = union_effects tannot.effect p_eff })),
         union_effects tannot.effect p_eff
       | None -> MPat_aux (MPat_pat p_mpat, (l, None)), p_eff
     end
  | MPat_aux (MPat_when (mpat, guard), (l, annot)) ->
     begin
       let p_mpat = propagate_mpat_effect mpat in
       let p_guard = propagate_exp_effect guard in
       let p_eff = union_effects (effect_of_mpat p_mpat) (effect_of p_guard)
       in
       match annot with
       | Some tannot ->
          MPat_aux (MPat_when (p_mpat, p_guard), (l, Some { tannot with effect = union_effects tannot.effect p_eff })),
          union_effects tannot.effect p_eff
       | None -> MPat_aux (MPat_when (p_mpat, p_guard), (l, None)), p_eff
     end

and propagate_pat_effect (P_aux (pat, annot)) =
  let p_pat, eff = propagate_pat_effect_aux pat in
  add_effect_pat (P_aux (p_pat, annot)) eff
and propagate_pat_effect_aux = function
  | P_lit lit -> P_lit lit, no_effect
  | P_wild -> P_wild, no_effect
  | P_or(pat1, pat2) ->
     let pat1' = propagate_pat_effect pat1 in
     let pat2' = propagate_pat_effect pat2 in
     (P_or (pat1', pat2'), union_effects (effect_of_pat pat1') (effect_of_pat pat2'))
  | P_not(pat) ->
     let pat' = propagate_pat_effect pat in
     (P_not(pat'), effect_of_pat pat')
  | P_cons (pat1, pat2) ->
     let p_pat1 = propagate_pat_effect pat1 in
     let p_pat2 = propagate_pat_effect pat2 in
     P_cons (p_pat1, p_pat2), union_effects (effect_of_pat p_pat1) (effect_of_pat p_pat2)
  | P_string_append pats ->
     let p_pats = List.map propagate_pat_effect pats in
     P_string_append p_pats, collect_effects_pat p_pats
  | P_as (pat, id) ->
     let p_pat = propagate_pat_effect pat in
     P_as (p_pat, id), effect_of_pat p_pat
  | P_typ (typ, pat) ->
     let p_pat = propagate_pat_effect pat in
     P_typ (typ, p_pat), effect_of_pat p_pat
  | P_id id -> P_id id, no_effect
  | P_var (pat, kid) ->
     let p_pat = propagate_pat_effect pat in
     P_var (p_pat, kid), effect_of_pat p_pat
  | P_app (id, pats) ->
     let p_pats = List.map propagate_pat_effect pats in
     P_app (id, p_pats), collect_effects_pat p_pats
  | P_tup pats ->
     let p_pats = List.map propagate_pat_effect pats in
     P_tup p_pats, collect_effects_pat p_pats
  | P_list pats ->
     let p_pats = List.map propagate_pat_effect pats in
     P_list p_pats, collect_effects_pat p_pats
  | P_vector_concat pats ->
     let p_pats = List.map propagate_pat_effect pats in
     P_vector_concat p_pats, collect_effects_pat p_pats
  | P_vector pats ->
     let p_pats = List.map propagate_pat_effect pats in
     P_vector p_pats, collect_effects_pat p_pats
  | _ -> raise (Reporting.err_unreachable Parse_ast.Unknown __POS__ "Unimplemented: Cannot propagate effect in pat")

and propagate_mpat_effect (MP_aux (mpat, annot)) =
  let p_mpat, eff = propagate_mpat_effect_aux mpat in
  add_effect_mpat (MP_aux (p_mpat, annot)) eff
and propagate_mpat_effect_aux = function
  | MP_lit lit -> MP_lit lit, no_effect
  | MP_cons (mpat1, mpat2) ->
     let p_mpat1 = propagate_mpat_effect mpat1 in
     let p_mpat2 = propagate_mpat_effect mpat2 in
     MP_cons (p_mpat1, p_mpat2), union_effects (effect_of_mpat p_mpat1) (effect_of_mpat p_mpat2)
  | MP_string_append mpats ->
     let p_mpats = List.map propagate_mpat_effect mpats in
     MP_string_append p_mpats, collect_effects_mpat p_mpats
  | MP_id id -> MP_id id, no_effect
  | MP_app (id, mpats) ->
     let p_mpats = List.map propagate_mpat_effect mpats in
     MP_app (id, p_mpats), collect_effects_mpat p_mpats
  | MP_tup mpats ->
     let p_mpats = List.map propagate_mpat_effect mpats in
     MP_tup p_mpats, collect_effects_mpat p_mpats
  | MP_list mpats ->
     let p_mpats = List.map propagate_mpat_effect mpats in
     MP_list p_mpats, collect_effects_mpat p_mpats
  | MP_vector_concat mpats ->
     let p_mpats = List.map propagate_mpat_effect mpats in
     MP_vector_concat p_mpats, collect_effects_mpat p_mpats
  | MP_vector mpats ->
     let p_mpats = List.map propagate_mpat_effect mpats in
     MP_vector p_mpats, collect_effects_mpat p_mpats
  | MP_typ (mpat, typ) ->
     let p_mpat = propagate_mpat_effect mpat in
     MP_typ (p_mpat, typ), effect_of_mpat mpat
  | MP_as (mpat, id) ->
     let p_mpat = propagate_mpat_effect mpat in
     MP_as (p_mpat, id), effect_of_mpat mpat
  | _ -> raise (Reporting.err_unreachable Parse_ast.Unknown __POS__ "Unimplemented: Cannot propagate effect in mpat")

and propagate_letbind_effect (LB_aux (lb, (l, annot))) =
  let p_lb, eff = propagate_letbind_effect_aux lb in
  match annot with
  | Some tannot -> LB_aux (p_lb, (l, Some { tannot with effect = eff })), eff
  | None -> LB_aux (p_lb, (l, None)), eff
and propagate_letbind_effect_aux = function
  | LB_val (pat, exp) ->
     let p_pat = propagate_pat_effect pat in
     let p_exp = propagate_exp_effect exp in
     LB_val (p_pat, p_exp),
     union_effects (effect_of_pat p_pat) (effect_of p_exp)

and propagate_lexp_effect (LEXP_aux (lexp, annot)) =
  let p_lexp, eff = propagate_lexp_effect_aux lexp in
  add_effect_lexp (LEXP_aux (p_lexp, annot)) eff
and propagate_lexp_effect_aux = function
  | LEXP_id id -> LEXP_id id, no_effect
  | LEXP_deref exp ->
     let p_exp = propagate_exp_effect exp in
     LEXP_deref p_exp, effect_of p_exp
  | LEXP_memory (id, exps) ->
     let p_exps = List.map propagate_exp_effect exps in
     LEXP_memory (id, p_exps), collect_effects p_exps
  | LEXP_cast (typ, id) -> LEXP_cast (typ, id), no_effect
  | LEXP_tup lexps ->
     let p_lexps = List.map propagate_lexp_effect lexps in
     LEXP_tup p_lexps, collect_effects_lexp p_lexps
  | LEXP_vector (lexp, exp) ->
     let p_lexp = propagate_lexp_effect lexp in
     let p_exp = propagate_exp_effect exp in
     LEXP_vector (p_lexp, p_exp), union_effects (effect_of p_exp) (effect_of_lexp p_lexp)
  | LEXP_vector_range (lexp, exp1, exp2) ->
     let p_lexp = propagate_lexp_effect lexp in
     let p_exp1 = propagate_exp_effect exp1 in
     let p_exp2 = propagate_exp_effect exp2 in
     LEXP_vector_range (p_lexp, p_exp1, p_exp2),
     union_effects (collect_effects [p_exp1; p_exp2]) (effect_of_lexp p_lexp)
  | LEXP_vector_concat lexps ->
     let p_lexps = List.map propagate_lexp_effect lexps in
     LEXP_vector_concat p_lexps, collect_effects_lexp p_lexps
  | LEXP_field (lexp, id) ->
     let p_lexp = propagate_lexp_effect lexp in
     LEXP_field (p_lexp, id),effect_of_lexp p_lexp

(**************************************************************************)
(* 6. Checking toplevel definitions                                       *)
(**************************************************************************)

let check_letdef orig_env (LB_aux (letbind, (l, _))) =
  typ_print (lazy "\nChecking top-level let");
  begin
    match letbind with
    | LB_val (P_aux (P_typ (typ_annot, _), _) as pat, bind) ->
       let checked_bind = propagate_exp_effect (crule check_exp orig_env (strip_exp bind) typ_annot) in
       let tpat, env = bind_pat_no_guard orig_env (strip_pat pat) typ_annot in
       if (BESet.is_empty (effect_set (effect_of checked_bind)) || !opt_no_effects)
       then
         [DEF_val (LB_aux (LB_val (tpat, checked_bind), (l, None)))], env
       else typ_error env l ("Top-level definition with effects " ^ string_of_effect (effect_of checked_bind))
    | LB_val (pat, bind) ->
       let inferred_bind = propagate_exp_effect (irule infer_exp orig_env (strip_exp bind)) in
       let tpat, env = bind_pat_no_guard orig_env (strip_pat pat) (typ_of inferred_bind) in
       if (BESet.is_empty (effect_set (effect_of inferred_bind)) || !opt_no_effects)
       then
         [DEF_val (LB_aux (LB_val (tpat, inferred_bind), (l, None)))], env
       else typ_error env l ("Top-level definition with effects " ^ string_of_effect (effect_of inferred_bind))
  end

let check_funcl env (FCL_aux (FCL_Funcl (id, pexp), (l, _))) typ =
  match typ with
  | Typ_aux (Typ_fn (typ_args, typ_ret, eff), _) ->
     begin
       let env = Env.add_ret_typ typ_ret env in
       (* We want to forbid polymorphic undefined values in all cases,
          except when type checking the specific undefined_(type)
          functions created by the -undefined_gen functions in
          initial_check.ml. Only in these functions will the rewriter
          be able to correctly re-write the polymorphic undefineds
          (due to the specific form the functions have *)
       let env =
         if Str.string_match (Str.regexp_string "undefined_") (string_of_id id) 0
         then Env.allow_polymorphic_undefineds env
         else env
       in
       (* This is one of the cases where we are allowed to treat
          function arguments as like a tuple, and maybe we
          shouldn't. *)
       let typed_pexp, prop_eff =
         match typ_args with
         | [typ_arg] ->
            propagate_pexp_effect (check_case env typ_arg (strip_pexp pexp) typ_ret)
         | _ ->
            propagate_pexp_effect (check_case env (Typ_aux (Typ_tup typ_args, l)) (strip_pexp pexp) typ_ret)
       in
       FCL_aux (FCL_Funcl (id, typed_pexp), (l, mk_expected_tannot env typ prop_eff (Some typ)))
     end
  | _ -> typ_error env l ("Function clause must have function type: " ^ string_of_typ typ ^ " is not a function type")


let check_mapcl : 'a. Env.t -> 'a mapcl -> typ -> tannot mapcl =
  fun env (MCL_aux (cl, (l, _))) typ ->
    match typ with
    | Typ_aux (Typ_bidir (typ1, typ2), _) -> begin
        match cl with
        | MCL_bidir (mpexp1, mpexp2) -> begin
            let testing_env = Env.set_allow_unknowns true env in
            let left_mpat, _, _ = destruct_mpexp mpexp1 in
            let _, left_id_env, _ = bind_mpat true Env.empty testing_env (strip_mpat left_mpat) typ1 in
            let right_mpat, _, _ = destruct_mpexp mpexp2 in
            let _, right_id_env, _ = bind_mpat true Env.empty testing_env (strip_mpat right_mpat) typ2 in

            let typed_mpexp1, prop_eff1 = propagate_mpexp_effect (check_mpexp right_id_env env (strip_mpexp mpexp1) typ1) in
            let typed_mpexp2, prop_eff2 = propagate_mpexp_effect (check_mpexp left_id_env env (strip_mpexp mpexp2) typ2) in
            MCL_aux (MCL_bidir (typed_mpexp1, typed_mpexp2), (l, mk_expected_tannot env typ (union_effects prop_eff1 prop_eff2) (Some typ)))
          end
        | MCL_forwards (mpexp, exp) -> begin
            let mpat, _, _ = destruct_mpexp mpexp in
            let _, mpat_env, _ = bind_mpat false Env.empty env (strip_mpat mpat) typ1 in
            let typed_mpexp, prop_eff1 = propagate_mpexp_effect (check_mpexp Env.empty env (strip_mpexp mpexp) typ1) in
            let typed_exp = propagate_exp_effect (check_exp mpat_env (strip_exp exp) typ2) in
            let prop_effs = union_effects prop_eff1 (effect_of typed_exp) in
            MCL_aux (MCL_forwards (typed_mpexp, typed_exp), (l, mk_expected_tannot env typ prop_effs (Some typ)))
          end
        | MCL_backwards (mpexp, exp) -> begin
            let mpat, _, _ = destruct_mpexp mpexp in
            let _, mpat_env, _ = bind_mpat false Env.empty env (strip_mpat mpat) typ2 in
            let typed_mpexp, prop_eff1 = propagate_mpexp_effect (check_mpexp Env.empty env (strip_mpexp mpexp) typ2) in
            let typed_exp = propagate_exp_effect (check_exp mpat_env (strip_exp exp) typ1) in
            let prop_effs = union_effects prop_eff1 (effect_of typed_exp) in
            MCL_aux (MCL_backwards (typed_mpexp, typed_exp), (l, mk_expected_tannot env typ prop_effs (Some typ)))
          end
      end
    | _ -> typ_error env l ("Mapping clause must have mapping type: " ^ string_of_typ typ ^ " is not a mapping type")

let funcl_effect (FCL_aux (FCL_Funcl (id, typed_pexp), (l, annot))) =
  match annot with
  | Some t -> t.effect
  | None -> no_effect (* Maybe could be assert false. This should never happen *)

let mapcl_effect (MCL_aux (_, (l, annot))) =
  match annot with
  | Some t -> t.effect
  | None -> no_effect (* Maybe could be assert false. This should never happen *)

let infer_funtyp l env tannotopt funcls =
  match tannotopt with
  | Typ_annot_opt_aux (Typ_annot_opt_some (quant, ret_typ), _) ->
     begin
       let rec typ_from_pat (P_aux (pat_aux, (l, _)) as pat) =
         match pat_aux with
         | P_lit lit -> infer_lit env lit
         | P_typ (typ, _) -> typ
         | P_tup pats -> mk_typ (Typ_tup (List.map typ_from_pat pats))
         | _ -> typ_error env l ("Cannot infer type from pattern " ^ string_of_pat pat)
       in
       match funcls with
       | [FCL_aux (FCL_Funcl (_, Pat_aux (pexp,_)), _)] ->
          let pat = match pexp with Pat_exp (pat,_) | Pat_when (pat,_,_) -> pat in
          (* The function syntax lets us bind multiple function
             arguments with a single pattern, hence why we need to do
             this. But perhaps we don't want to allow this? *)
          let arg_typs =
            match typ_from_pat pat with
            | Typ_aux (Typ_tup arg_typs, _) -> arg_typs
            | arg_typ -> [arg_typ]
          in
          let fn_typ = mk_typ (Typ_fn (arg_typs, ret_typ, Effect_aux (Effect_set [], Parse_ast.Unknown))) in
          (quant, fn_typ)
       | _ -> typ_error env l "Cannot infer function type for function with multiple clauses"
     end
  | Typ_annot_opt_aux (Typ_annot_opt_none, _) -> typ_error env l "Cannot infer function type for unannotated function"

let mk_val_spec env typq typ id =
  let eff =
    match typ with
    | Typ_aux (Typ_fn (_,_,eff),_) -> eff
    | _ -> no_effect
  in
  DEF_spec (VS_aux (VS_val_spec (TypSchm_aux (TypSchm_ts (typq, typ), Parse_ast.Unknown), id, (fun _ -> None), false), (Parse_ast.Unknown, mk_tannot env typ eff)))

let check_tannotopt env typq ret_typ = function
  | Typ_annot_opt_aux (Typ_annot_opt_none, _) -> ()
  | Typ_annot_opt_aux (Typ_annot_opt_some (annot_typq, annot_ret_typ), l) ->
     if typ_identical env ret_typ annot_ret_typ
     then ()
     else typ_error env l (string_of_bind (typq, ret_typ) ^ " and " ^ string_of_bind (annot_typq, annot_ret_typ) ^ " do not match between function and val spec")

let check_termination_measure env arg_typs pat exp =
  let typ = match arg_typs with [x] -> x | _ -> Typ_aux (Typ_tup arg_typs,Unknown) in
  let tpat, env = bind_pat_no_guard env (strip_pat pat) typ in
  let texp = check_exp env (strip_exp exp) int_typ in
  tpat, texp

let check_termination_measure_decl env (id, pat, exp) =
  let quant, typ = Env.get_val_spec id env in
  let arg_typs, l = match typ with
    | Typ_aux (Typ_fn (arg_typs, _ ,_),l) -> arg_typs,l
    | _ -> typ_error env (id_loc id) "Function val spec is not a function type"
  in
  let env = add_typquant l quant env in
  let tpat, texp = check_termination_measure env arg_typs pat exp in
  DEF_measure (id, tpat, texp)

let check_fundef env (FD_aux (FD_function (recopt, tannotopt, effectopt, funcls), (l, _)) as fd_aux) =
  let id =
    match (List.fold_right
             (fun (FCL_aux (FCL_Funcl (id, _), _)) id' ->
               match id' with
               | Some id' -> if string_of_id id' = string_of_id id then Some id'
                             else typ_error env l ("Function declaration expects all definitions to have the same name, "
                                               ^ string_of_id id ^ " differs from other definitions of " ^ string_of_id id')
               | None -> Some id) funcls None)
    with
    | Some id -> id
    | None -> typ_error env l "funcl list is empty"
  in
  typ_print (lazy ("\n" ^ Util.("Check function " |> cyan |> clear) ^ string_of_id id));
  let have_val_spec, (quant, typ), env =
    try true, Env.get_val_spec id env, env with
    | Type_error (_, l, _) ->
       let (quant, typ) = infer_funtyp l env tannotopt funcls in
       false, (quant, typ), env
  in
  let vtyp_args, vtyp_ret, declared_eff, vl = match typ with
    | Typ_aux (Typ_fn (vtyp_args, vtyp_ret, declared_eff), vl) -> vtyp_args, vtyp_ret, declared_eff, vl
    | _ -> typ_error env l "Function val spec is not a function type"
  in
  check_tannotopt env quant vtyp_ret tannotopt;
  typ_debug (lazy ("Checking fundef " ^ string_of_id id ^ " has type " ^ string_of_bind (quant, typ)));
  let funcl_env = add_typquant l quant env in
  let recopt =
    match recopt with
    | Rec_aux (Rec_nonrec, l) -> Rec_aux (Rec_nonrec, l)
    | Rec_aux (Rec_rec, l) -> Rec_aux (Rec_rec, l)
    | Rec_aux (Rec_measure (measure_p, measure_e), l) ->
       let tpat, texp = check_termination_measure funcl_env vtyp_args measure_p measure_e in
       Rec_aux (Rec_measure (tpat, texp), l)
  in
  let funcls = List.map (fun funcl -> check_funcl funcl_env funcl typ) funcls in
  let eff = List.fold_left union_effects no_effect (List.map funcl_effect funcls) in
  let vs_def, env, declared_eff =
    if not have_val_spec
    then
      let typ = Typ_aux (Typ_fn (vtyp_args, vtyp_ret, eff), vl) in
      [mk_val_spec env quant typ id], Env.add_val_spec id (quant, typ) env, eff
    else [], env, declared_eff
  in
  let env = Env.define_val_spec id env in
  if (equal_effects eff declared_eff || !opt_no_effects)
  then
    vs_def @ [DEF_fundef (FD_aux (FD_function (recopt, tannotopt, effectopt, funcls), (l, None)))], env
  else typ_error env l ("Effects do not match: " ^ string_of_effect declared_eff ^ " declared and " ^ string_of_effect eff ^ " found")


let check_mapdef env (MD_aux (MD_mapping (id, tannot_opt, mapcls), (l, _)) as md_aux) =
  typ_print (lazy ("\nChecking mapping " ^ string_of_id id));
  let have_val_spec, (quant, typ), env =
    try true, Env.get_val_spec id env, env with
    | Type_error (_, l, _) as err ->
       match tannot_opt with
       | Typ_annot_opt_aux (Typ_annot_opt_some (quant, typ), _) ->
          false, (quant, typ), env
       | Typ_annot_opt_aux (Typ_annot_opt_none, _) ->
          raise err
  in
  let vtyp1, vtyp2, vl = match typ with
    | Typ_aux (Typ_bidir (vtyp1, vtyp2), vl) -> vtyp1, vtyp2, vl
    | _ -> typ_error env l "Mapping val spec was not a mapping type"
  in
  begin match tannot_opt with
  | Typ_annot_opt_aux (Typ_annot_opt_none, _) -> ()
  | Typ_annot_opt_aux (Typ_annot_opt_some (annot_typq, annot_typ), l) ->
     if typ_identical env typ annot_typ then ()
     else typ_error env l (string_of_bind (quant, typ) ^ " and " ^ string_of_bind (annot_typq, annot_typ) ^ " do not match between mapping and val spec")
  end;
  typ_debug (lazy ("Checking mapdef " ^ string_of_id id ^ " has type " ^ string_of_bind (quant, typ)));
  let vs_def, env =
    if not have_val_spec then
      [mk_val_spec env quant (Env.expand_synonyms env typ) id], Env.add_val_spec id (quant, typ) env
    else
      [], env
  in
  let mapcl_env = add_typquant l quant env in
  let mapcls = List.map (fun mapcl -> check_mapcl mapcl_env mapcl typ) mapcls in
  let eff = List.fold_left union_effects no_effect (List.map mapcl_effect mapcls) in
  let env = Env.define_val_spec id env in
  if equal_effects eff no_effect || equal_effects eff (mk_effect [BE_escape]) || !opt_no_effects then
    vs_def @ [DEF_mapdef (MD_aux (MD_mapping (id, tannot_opt, mapcls), (l, None)))], env
  else
    typ_error env l ("Mapping not pure (or escape only): " ^ string_of_effect eff ^ " found")

(* Checking a val spec simply adds the type as a binding in the
   context. We have to destructure the various kinds of val specs, but
   the difference is irrelevant for the typechecker. *)
let check_val_spec env (VS_aux (vs, (l, _))) =
  let annotate vs typ eff = DEF_spec (VS_aux (vs, (l, mk_tannot env typ eff))) in
  let vs, id, typq, typ, env = match vs with
    | VS_val_spec (TypSchm_aux (TypSchm_ts (typq, typ), ts_l) as typschm, id, ext_opt, is_cast) ->
       typ_print (lazy (Util.("Check val spec " |> cyan |> clear) ^ string_of_id id ^ " : " ^ string_of_typschm typschm));
       let env = Env.add_extern id ext_opt env in
       let env = if is_cast then Env.add_cast id env else env in
       let typq', typ' = expand_bind_synonyms ts_l env (typq, typ) in
       (* !opt_expand_valspec controls whether the actual valspec in
          the AST is expanded, the val_spec type stored in the
          environment is always expanded and uses typq' and typ' *)
       let typq, typ =
         if !opt_expand_valspec then
           (typq', typ')
         else
           (typq, typ)
       in
       let vs = VS_val_spec (TypSchm_aux (TypSchm_ts (typq, typ), ts_l), id, ext_opt, is_cast) in
       (vs, id, typq', typ', env)
  in
  let eff =
    match typ with
    | Typ_aux (Typ_fn (_, _, eff), _) -> eff
    | _ -> no_effect
  in
  [annotate vs typ eff], Env.add_val_spec id (typq, typ) env

let check_default env (DT_aux (ds, l)) =
  match ds with
  | DT_order (Ord_aux (Ord_inc, _)) -> [DEF_default (DT_aux (ds, l))], Env.set_default_order_inc env
  | DT_order (Ord_aux (Ord_dec, _)) -> [DEF_default (DT_aux (ds, l))], Env.set_default_order_dec env
  | DT_order (Ord_aux (Ord_var _, _)) -> typ_error env l "Cannot have variable default order"

let kinded_id_arg kind_id =
  let typ_arg arg = A_aux (arg, Parse_ast.Unknown) in
  match kind_id with
  | KOpt_aux (KOpt_kind (K_aux (K_int, _), kid), _) ->
     typ_arg (A_nexp (nvar kid))
  | KOpt_aux (KOpt_kind (K_aux (K_order, _), kid), _) ->
     typ_arg (A_order (Ord_aux (Ord_var kid, Parse_ast.Unknown)))
  | KOpt_aux (KOpt_kind (K_aux (K_type, _), kid), _) ->
     typ_arg (A_typ (mk_typ (Typ_var kid)))
  | KOpt_aux (KOpt_kind (K_aux (K_bool, _), kid), _) ->
     typ_arg (A_bool (nc_var kid))

let fold_union_quant quants (QI_aux (qi, l)) =
  match qi with
  | QI_id kind_id -> quants @ [kinded_id_arg kind_id]
  | _ -> quants

let check_type_union env variant typq (Tu_aux (tu, l)) =
  let ret_typ = app_typ variant (List.fold_left fold_union_quant [] (quant_items typq)) in
  match tu with
  | Tu_ty_id (Typ_aux (Typ_fn (arg_typ, ret_typ, _), _) as typ, v) ->
     let typq = mk_typquant (List.map (mk_qi_id K_type) (KidSet.elements (tyvars_of_typ typ))) in
     env
     |> Env.add_union_id v (typq, typ)
     |> Env.add_val_spec v (typq, typ)
  | Tu_ty_id (arg_typ, v) ->
     let typ' = mk_typ (Typ_fn ([arg_typ], ret_typ, no_effect)) in
     env
     |> Env.add_union_id v (typq, typ')
     |> Env.add_val_spec v (typq, typ')

(* FIXME: This code is duplicated with general kind-checking code in environment, can they be merged? *)
let mk_synonym typq typ_arg =
  let kopts, ncs = quant_split typq in
  let kopts = List.map (fun kopt -> kopt, fresh_existential (unaux_kind (kopt_kind kopt))) kopts in
  let ncs = List.map (fun nc -> List.fold_left (fun nc (kopt, fresh) -> constraint_subst (kopt_kid kopt) (arg_kopt fresh) nc) nc kopts) ncs in
  let typ_arg = List.fold_left (fun typ_arg (kopt, fresh) -> typ_arg_subst (kopt_kid kopt) (arg_kopt fresh) typ_arg) typ_arg kopts in
  let kopts = List.map snd kopts in
  let rec subst_args kopts args =
    match kopts, args with
    | kopt :: kopts, A_aux (A_nexp arg, _) :: args when is_nat_kopt kopt ->
       let typ_arg, ncs = subst_args kopts args in
       typ_arg_subst (kopt_kid kopt) (arg_nexp arg) typ_arg,
       List.map (constraint_subst (kopt_kid kopt) (arg_nexp arg)) ncs
    | kopt :: kopts, A_aux (A_typ arg, _) :: args when is_typ_kopt kopt ->
       let typ_arg, ncs = subst_args kopts args in
       typ_arg_subst (kopt_kid kopt) (arg_typ arg) typ_arg, ncs
    | kopt :: kopts, A_aux (A_order arg, _) :: args when is_order_kopt kopt ->
       let typ_arg, ncs = subst_args kopts args in
       typ_arg_subst (kopt_kid kopt) (arg_order arg) typ_arg, ncs
    | kopt :: kopts, A_aux (A_bool arg, _) :: args when is_bool_kopt kopt ->
       let typ_arg, ncs = subst_args kopts args in
       typ_arg_subst (kopt_kid kopt) (arg_bool arg) typ_arg, ncs
    | [], [] -> typ_arg, ncs
    | _, A_aux (_, l) :: _ -> typ_error Env.empty l "Synonym applied to bad arguments"
    | _, _ -> typ_error Env.empty Parse_ast.Unknown "Synonym applied to bad arguments"
  in
  fun env args ->
    let typ_arg, ncs = subst_args kopts args in
    if List.for_all (prove __POS__ env) ncs
    then typ_arg
    else typ_error env Parse_ast.Unknown ("Could not prove constraints " ^ string_of_list ", " string_of_n_constraint ncs
                                      ^ " in type synonym " ^ string_of_typ_arg typ_arg
                                      ^ " with " ^ string_of_list ", " string_of_n_constraint (Env.get_constraints env))

let rec check_typedef : 'a. Env.t -> 'a type_def -> (tannot def) list * Env.t =
  fun env (TD_aux (tdef, (l, _))) ->
  let td_err () = raise (Reporting.err_unreachable Parse_ast.Unknown __POS__ "Unimplemented Typedef") in
  match tdef with
  | TD_abbrev (id, typq, typ_arg) ->
     [DEF_type (TD_aux (tdef, (l, None)))], Env.add_typ_synonym id (mk_synonym typq typ_arg) env
  | TD_record (id, typq, fields, _) ->
     [DEF_type (TD_aux (tdef, (l, None)))], Env.add_record id typq fields env
  | TD_variant (id, typq, arms, _) ->
     let env =
       env
       |> Env.add_variant id (typq, arms)
       |> (fun env -> List.fold_left (fun env tu -> check_type_union env id typq tu) env arms)
     in
     [DEF_type (TD_aux (tdef, (l, None)))], env
  | TD_enum (id, ids, _) ->
     [DEF_type (TD_aux (tdef, (l, None)))], Env.add_enum id ids env
  | TD_bitfield (id, typ, ranges) ->
     let typ = Env.expand_synonyms env typ in
     begin
       match typ with
       (* The type of a bitfield must be a constant-width bitvector *)
       | Typ_aux (Typ_app (v, [A_aux (A_nexp (Nexp_aux (Nexp_constant size, _)), _);
                               A_aux (A_order order, _);
                               A_aux (A_typ (Typ_aux (Typ_id b, _)), _)]), _)
            when string_of_id v = "vector" && string_of_id b = "bit" ->
          let size = Big_int.to_int size in
          let (Defs defs), env = check env (Bitfield.macro id size order ranges) in
          defs, env
       | _ ->
          typ_error env l "Bad bitfield type"
     end

and check_scattered : 'a. Env.t -> 'a scattered_def -> (tannot def) list * Env.t =
  fun env (SD_aux (sdef, (l, _))) ->
  match sdef with
  | SD_function _ | SD_end _ | SD_mapping _ -> [], env
  | SD_variant (id, typq) ->
     [DEF_scattered (SD_aux (SD_variant (id, typq), (l, None)))], Env.add_scattered_variant id typq env
  | SD_unioncl (id, tu) ->
     [DEF_scattered (SD_aux (SD_unioncl (id, tu), (l, None)))],
     let env = Env.add_variant_clause id tu env in
     let typq, _ = Env.get_variant id env in
     check_type_union env id typq tu
  | SD_funcl (FCL_aux (FCL_Funcl (id, _), (l, _)) as funcl) ->
     let typq, typ = Env.get_val_spec id env in
     let funcl_env = add_typquant l typq env in
     let funcl = check_funcl funcl_env funcl typ in
     [DEF_scattered (SD_aux (SD_funcl funcl, (l, None)))], env
  | SD_mapcl (id, mapcl) ->
     let typq, typ = Env.get_val_spec id env in
     let mapcl_env = add_typquant l typq env in
     let mapcl = check_mapcl mapcl_env mapcl typ in
     [DEF_scattered (SD_aux (SD_mapcl (id, mapcl), (l, None)))], env

and check_def : 'a. Env.t -> 'a def -> (tannot def) list * Env.t =
  fun env def ->
  let cd_err () = raise (Reporting.err_unreachable Parse_ast.Unknown __POS__ "Unimplemented Case") in
  match def with
  | DEF_type tdef -> check_typedef env tdef
  | DEF_fixity (prec, n, op) -> [DEF_fixity (prec, n, op)], env
  | DEF_fundef fdef -> check_fundef env fdef
  | DEF_mapdef mdef -> check_mapdef env mdef
  | DEF_internal_mutrec fdefs ->
     let defs = List.concat (List.map (fun fdef -> fst (check_fundef env fdef)) fdefs) in
     let split_fundef (defs, fdefs) def = match def with
       | DEF_fundef fdef -> (defs, fdefs @ [fdef])
       | _ -> (defs @ [def], fdefs) in
     let (defs, fdefs) = List.fold_left split_fundef ([], []) defs in
     (defs @ [DEF_internal_mutrec fdefs]), env
  | DEF_val letdef -> check_letdef env letdef
  | DEF_spec vs -> check_val_spec env vs
  | DEF_default default -> check_default env default
  | DEF_overload (id, ids) -> [DEF_overload (id, ids)], Env.add_overloads id ids env
  | DEF_reg_dec (DEC_aux (DEC_reg (reffect, weffect, typ, id), (l, _))) ->
     let env = Env.add_register id reffect weffect typ env in
     [DEF_reg_dec (DEC_aux (DEC_reg (reffect, weffect, typ, id), (l, mk_expected_tannot env typ no_effect (Some typ))))], env
  | DEF_reg_dec (DEC_aux (DEC_config (id, typ, exp), (l, _))) ->
     let checked_exp = crule check_exp env (strip_exp exp) typ in
     let env = Env.add_register id no_effect (mk_effect [BE_config]) typ env in
     [DEF_reg_dec (DEC_aux (DEC_config (id, typ, checked_exp), (l, mk_expected_tannot env typ no_effect (Some typ))))], env
  | DEF_pragma (pragma, arg, l) -> [DEF_pragma (pragma, arg, l)], env
  | DEF_reg_dec (DEC_aux (DEC_alias (id, aspec), (l, annot))) -> cd_err ()
  | DEF_reg_dec (DEC_aux (DEC_typ_alias (typ, id, aspec), (l, tannot))) -> cd_err ()
  | DEF_scattered sdef -> check_scattered env sdef
  | DEF_measure (id, pat, exp) -> [check_termination_measure_decl env (id, pat, exp)], env

and check_defs : 'a. int -> int -> Env.t -> 'a def list -> tannot defs * Env.t =
  fun n total env defs ->
  match defs with
  | [] -> Defs [], env
  | def :: defs ->
     Util.progress "Type check " (string_of_int n ^ "/" ^ string_of_int total) n total;
     let (def, env) = check_def env def in
     let Defs defs, env = check_defs (n + 1) total env defs in
     Defs (def @ defs), env

and check : 'a. Env.t -> 'a defs -> tannot defs * Env.t =
  fun env (Defs defs) -> let total = List.length defs in check_defs 1 total env defs

and check_with_envs : 'a. Env.t -> 'a def list -> (tannot def list * Env.t) list =
  fun env defs ->
  match defs with
  | [] -> []
  | def :: defs ->
     let def, env = check_def env def in
     (def, env) :: check_with_envs env defs

let initial_env =
  Env.empty
  |> Env.add_prover (prove __POS__)
  (* |> Env.add_typ_synonym (mk_id "atom") (fun _ args -> mk_typ (Typ_app (mk_id "range", args @ args))) *)

  (* Internal functions for Monomorphise.AtomToItself *)

  (* |> Env.add_val_spec (mk_id "int")
   *      (TypQ_aux (TypQ_no_forall, Parse_ast.Unknown), Typ_aux (Typ_bidir (int_typ, string_typ), Parse_ast.Unknown)) *)

  |> Env.add_extern (mk_id "size_itself_int") (fun _ -> Some "size_itself_int")
  |> Env.add_val_spec (mk_id "size_itself_int")
      (TypQ_aux (TypQ_tq [QI_aux (QI_id (mk_kopt K_int (mk_kid "n")),
                                  Parse_ast.Unknown)],Parse_ast.Unknown),
       function_typ [app_typ (mk_id "itself") [mk_typ_arg (A_nexp (nvar (mk_kid "n")))]]
         (atom_typ (nvar (mk_kid "n"))) no_effect)
  |> Env.add_extern (mk_id "make_the_value") (fun _ -> Some "make_the_value")
  |> Env.add_val_spec (mk_id "make_the_value")
      (TypQ_aux (TypQ_tq [QI_aux (QI_id (mk_kopt K_int (mk_kid "n")),
                                  Parse_ast.Unknown)],Parse_ast.Unknown),
       function_typ [atom_typ (nvar (mk_kid "n"))]
         (app_typ (mk_id "itself") [mk_typ_arg (A_nexp (nvar (mk_kid "n")))]) no_effect)<|MERGE_RESOLUTION|>--- conflicted
+++ resolved
@@ -1336,16 +1336,10 @@
     let constr = List.fold_left nc_and (nc_eq (nvar (mk_kid "solve#")) nexp) (Env.get_constraints env) in
     Constraint.solve_z3 l vars constr (mk_kid "solve#")
 
-<<<<<<< HEAD
 let debug_pos (file, line, _, _) =
   "(" ^ file ^ "/" ^ string_of_int line ^ ") "
 
 let prove pos env nc =
-=======
-
-
-let prove env nc =
->>>>>>> 60164a9a
   typ_print (lazy (Util.("Prove " |> red |> clear) ^ string_of_list ", " string_of_n_constraint (Env.get_constraints env) ^ " |- " ^ string_of_n_constraint nc));
   let (NC_aux (nc_aux, _) as nc) = constraint_simp (Env.expand_constraint_synonyms env nc) in
   if !Constraint.opt_smt_verbose then
