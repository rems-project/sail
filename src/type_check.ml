--- conflicted
+++ resolved
@@ -2441,7 +2441,15 @@
   in
   destruct_vector_typ' l (Env.expand_synonyms env typ)
 
-<<<<<<< HEAD
+let destruct_bitvector_typ l env typ =
+  let destruct_bitvector_typ' l = function
+    | Typ_aux (Typ_app (id, [A_aux (A_nexp n1, _);
+                             A_aux (A_order o, _)]
+                       ), _) when string_of_id id = "bitvector" -> n1, o
+    | typ -> typ_error env l ("Expected bitvector type, got " ^ string_of_typ typ)
+  in
+  destruct_bitvector_typ' l (Env.expand_synonyms env typ)
+
 let rec mpat_of_pat : 'a. Env.t -> 'a pat -> 'a mpat =
   fun env (P_aux (aux, ((l, _) as annot)) as pat) ->
   let aux = match aux with
@@ -2461,16 +2469,6 @@
        typ_error env l (string_of_pat pat ^ " is not a valid mapping pattern")
   in
   MP_aux (aux, annot)
-=======
-let destruct_bitvector_typ l env typ =
-  let destruct_bitvector_typ' l = function
-    | Typ_aux (Typ_app (id, [A_aux (A_nexp n1, _);
-                             A_aux (A_order o, _)]
-                       ), _) when string_of_id id = "bitvector" -> n1, o
-    | typ -> typ_error env l ("Expected bitvector type, got " ^ string_of_typ typ)
-  in
-  destruct_bitvector_typ' l (Env.expand_synonyms env typ)
->>>>>>> 8f9aa396
 
 let env_of_annot (l, tannot) = match tannot with
   | Some t -> t.env
@@ -3271,7 +3269,6 @@
      let pats, env, guards = List.fold_left fold_pats ([], env, []) (pat :: pats) in
      let len = nexp_simp (nint (List.length pats)) in
      let etyp = typ_of_pat (List.hd pats) in
-     (* BVS TODO: Non-bitvector P_vector *)
      List.iter (fun pat -> typ_equality l env etyp (typ_of_pat pat)) pats;
      annot_pat (P_vector pats) (bits_typ env len), env, guards
   | P_vector_concat (pat :: pats) ->
@@ -3281,15 +3278,23 @@
      in
      let inferred_pats, env, guards =
        List.fold_left fold_pats ([], env, []) (pat :: pats) in
-<<<<<<< HEAD
-     let (len, _, vtyp) = destruct_vec_typ l env (typ_of_pat (List.hd inferred_pats)) in
-     let fold_len len pat =
-       let (len', _, vtyp') = destruct_vec_typ l env (typ_of_pat pat) in
-       typ_equality l env vtyp vtyp';
-       nsum len len'
-     in
-     let len = nexp_simp (List.fold_left fold_len len (List.tl inferred_pats)) in
-     annot_pat (P_vector_concat inferred_pats) (dvector_typ env len vtyp), env, guards
+     begin match destruct_any_vector_typ l env (typ_of_pat (List.hd inferred_pats)) with
+     | Destruct_vector (len, _, vtyp) ->
+        let fold_len len pat =
+          let (len', _, vtyp') = destruct_vector_typ l env (typ_of_pat pat) in
+          typ_equality l env vtyp vtyp';
+          nsum len len'
+        in
+        let len = nexp_simp (List.fold_left fold_len len (List.tl inferred_pats)) in
+        annot_pat (P_vector_concat inferred_pats) (dvector_typ env len vtyp), env, guards
+     | Destruct_bitvector (len, _) ->
+        let fold_len len pat =
+          let (len', _) = destruct_bitvector_typ l env (typ_of_pat pat) in
+          nsum len len'
+        in
+        let len = nexp_simp (List.fold_left fold_len len (List.tl inferred_pats)) in
+        annot_pat (P_vector_concat inferred_pats) (bits_typ env len), env, guards
+     end
   | P_app (f, [P_aux (P_lit (L_aux (L_unit, _)), _)]) ->
      let d = if Env.is_backwards_mapping env then Backwards else Forwards in
      infer_pat env (P_aux (P_view (P_aux (P_lit (L_aux (L_unit, gen_loc l)), (gen_loc l, ())), set_id_direction d f, []), (l, ())))
@@ -3320,24 +3325,6 @@
         end
      | _ ->
         typ_error env l "View pattern must have a bi-directional return type"
-=======
-     begin match destruct_any_vector_typ l env (typ_of_pat (List.hd inferred_pats)) with
-     | Destruct_vector (len, _, vtyp) ->
-        let fold_len len pat =
-          let (len', _, vtyp') = destruct_vector_typ l env (typ_of_pat pat) in
-          typ_equality l env vtyp vtyp';
-          nsum len len'
-        in
-        let len = nexp_simp (List.fold_left fold_len len (List.tl inferred_pats)) in
-        annot_pat (P_vector_concat inferred_pats) (dvector_typ env len vtyp), env, guards
-     | Destruct_bitvector (len, _) ->
-        let fold_len len pat =
-          let (len', _) = destruct_bitvector_typ l env (typ_of_pat pat) in
-          nsum len len'
-        in
-        let len = nexp_simp (List.fold_left fold_len len (List.tl inferred_pats)) in
-        annot_pat (P_vector_concat inferred_pats) (bits_typ env len), env, guards
->>>>>>> 8f9aa396
      end
   | P_string_append pats ->
      let fold_pats (pats, env, guards) (P_aux (aux, _) as pat) =
@@ -4040,303 +4027,6 @@
   typ_debug (lazy ("Returning: " ^ string_of_exp exp));
   exp
 
-<<<<<<< HEAD
-=======
-and bind_mpat allow_unknown other_env env (MP_aux (mpat_aux, (l, ())) as mpat) (Typ_aux (typ_aux, _) as typ) =
-  let (Typ_aux (typ_aux, _) as typ), env = bind_existential l None typ env in
-  typ_print (lazy (Util.("Binding " |> yellow |> clear) ^ string_of_mpat mpat ^  " to " ^ string_of_typ typ));
-  let annot_mpat mpat typ' = MP_aux (mpat, (l, mk_expected_tannot env typ' no_effect (Some typ))) in
-  let switch_typ mpat typ = match mpat with
-    | MP_aux (pat_aux, (l, Some tannot)) -> MP_aux (pat_aux, (l, Some { tannot with typ = typ }))
-    | _ -> typ_error env l "Cannot switch type for unannotated mapping-pattern"
-  in
-  let bind_tuple_mpat (tpats, env, guards) mpat typ =
-    let tpat, env, guards' = bind_mpat allow_unknown other_env env mpat typ in tpat :: tpats, env, guards' @ guards
-  in
-  match mpat_aux with
-  | MP_id v ->
-     begin
-       (* If the identifier we're matching on is also a constructor of
-          a union, that's probably a mistake, so warn about it. *)
-       if Env.is_union_constructor v env then
-         Reporting.warn (Printf.sprintf "Identifier %s found in mapping-pattern is also a union constructor at"
-                                        (string_of_id v))
-                        l ""
-       else ();
-       match Env.lookup_id v env with
-       | Local (Immutable, _) | Unbound -> annot_mpat (MP_id v) typ, Env.add_local v (Immutable, typ) env, []
-       | Local (Mutable, _) | Register _ ->
-          typ_error env l ("Cannot shadow mutable local or register in switch statement mapping-pattern " ^ string_of_mpat mpat)
-       | Enum enum -> subtyp l env enum typ; annot_mpat (MP_id v) typ, env, []
-     end
-  | MP_cons (hd_mpat, tl_mpat) ->
-     begin
-       match Env.expand_synonyms env typ with
-       | Typ_aux (Typ_app (f, [A_aux (A_typ ltyp, _)]), _) when Id.compare f (mk_id "list") = 0 ->
-          let hd_mpat, env, hd_guards = bind_mpat allow_unknown other_env env hd_mpat ltyp in
-          let tl_mpat, env, tl_guards = bind_mpat allow_unknown other_env env tl_mpat typ in
-          annot_mpat (MP_cons (hd_mpat, tl_mpat)) typ, env, hd_guards @ tl_guards
-       | _ -> typ_error env l "Cannot match cons mapping-pattern against non-list type"
-     end
-  | MP_string_append mpats ->
-     begin
-       match Env.expand_synonyms env typ with
-       | Typ_aux (Typ_id id, _) when Id.compare id (mk_id "string") = 0 ->
-          let rec process_mpats env = function
-            | [] -> [], env, []
-            | pat :: pats ->
-               let pat', env, guards = bind_mpat allow_unknown other_env env pat typ in
-               let pats', env, guards' = process_mpats env pats in
-               pat' :: pats', env, guards @ guards'
-          in
-          let pats, env, guards = process_mpats env mpats in
-          annot_mpat (MP_string_append pats) typ, env, guards
-       | _ -> typ_error env l "Cannot match string-append pattern against non-string type"
-     end
-  | MP_list mpats ->
-     begin
-       match Env.expand_synonyms env typ with
-       | Typ_aux (Typ_app (f, [A_aux (A_typ ltyp, _)]), _) when Id.compare f (mk_id "list") = 0 ->
-          let rec process_mpats env = function
-            | [] -> [], env, []
-            | (pat :: mpats) ->
-               let mpat', env, guards = bind_mpat allow_unknown other_env env mpat ltyp in
-               let mpats', env, guards' = process_mpats env mpats in
-               mpat' :: mpats', env, guards @ guards'
-          in
-          let mpats, env, guards = process_mpats env mpats in
-          annot_mpat (MP_list mpats) typ, env, guards
-       | _ -> typ_error env l ("Cannot match list mapping-pattern " ^ string_of_mpat mpat ^ "  against non-list type " ^ string_of_typ typ)
-     end
-  | MP_tup [] ->
-     begin
-       match Env.expand_synonyms env typ with
-       | Typ_aux (Typ_id typ_id, _) when string_of_id typ_id = "unit" ->
-          annot_mpat (MP_tup []) typ, env, []
-       | _ -> typ_error env l "Cannot match unit mapping-pattern against non-unit type"
-     end
-  | MP_tup mpats ->
-     begin
-       match Env.expand_synonyms env typ with
-       | Typ_aux (Typ_tup typs, _) ->
-          let tpats, env, guards =
-            try List.fold_left2 bind_tuple_mpat ([], env, []) mpats typs with
-            | Invalid_argument _ -> typ_error env l "Tuple mapping-pattern and tuple type have different length"
-          in
-          annot_mpat (MP_tup (List.rev tpats)) typ, env, guards
-       | _ -> typ_error env l "Cannot bind tuple mapping-pattern against non tuple type"
-     end
-  | MP_app (f, mpats) when Env.is_union_constructor f env ->
-     begin
-       let (typq, ctor_typ) = Env.get_val_spec f env in
-       let quants = quant_items typq in
-       let untuple (Typ_aux (typ_aux, _) as typ) = match typ_aux with
-         | Typ_tup typs -> typs
-         | _ -> [typ]
-       in
-       match Env.expand_synonyms env ctor_typ with
-       | Typ_aux (Typ_fn ([arg_typ], ret_typ, _), _) ->
-          begin
-            try
-              typ_debug (lazy ("Unifying " ^ string_of_bind (typq, ctor_typ) ^ " for mapping-pattern " ^ string_of_typ typ));
-              let unifiers = unify l env (tyvars_of_typ ret_typ) ret_typ typ in
-              let arg_typ' = subst_unifiers unifiers arg_typ in
-              let quants' = List.fold_left (instantiate_quants env) quants (KBindings.bindings unifiers) in
-              if (match quants' with [] -> false | _ -> true)
-              then typ_error env l ("Quantifiers " ^ string_of_list ", " string_of_quant_item quants' ^ " not resolved in mapping-pattern " ^ string_of_mpat mpat)
-              else ();
-              let ret_typ' = subst_unifiers unifiers ret_typ in
-              let tpats, env, guards =
-                try List.fold_left2 bind_tuple_mpat ([], env, []) mpats (untuple arg_typ') with
-                | Invalid_argument _ -> typ_error env l "Union constructor mapping-pattern arguments have incorrect length"
-              in
-              annot_mpat (MP_app (f, List.rev tpats)) typ, env, guards
-            with
-            | Unification_error (l, m) -> typ_error env l ("Unification error when mapping-pattern matching against union constructor: " ^ m)
-          end
-       | _ -> typ_error env l ("Mal-formed constructor " ^ string_of_id f ^ " with type " ^ string_of_typ ctor_typ)
-     end
-  | MP_app (other, mpats) when Env.is_mapping other env ->
-     begin
-       let (typq, mapping_typ) = Env.get_val_spec other env in
-       let quants = quant_items typq in
-       let untuple (Typ_aux (typ_aux, _) as typ) = match typ_aux with
-         | Typ_tup typs -> typs
-         | _ -> [typ]
-       in
-       match Env.expand_synonyms env mapping_typ with
-       | Typ_aux (Typ_bidir (typ1, typ2), _) ->
-          begin
-            try
-              typ_debug (lazy ("Unifying " ^ string_of_bind (typq, mapping_typ) ^ " for mapping-pattern " ^ string_of_typ typ));
-              let unifiers = unify l env (tyvars_of_typ typ2) typ2 typ in
-              let arg_typ' = subst_unifiers unifiers typ1 in
-              let quants' = List.fold_left (instantiate_quants env) quants (KBindings.bindings unifiers) in
-              if (match quants' with [] -> false | _ -> true)
-              then typ_error env l ("Quantifiers " ^ string_of_list ", " string_of_quant_item quants' ^ " not resolved in mapping-pattern " ^ string_of_mpat mpat)
-              else ();
-              let ret_typ' = subst_unifiers unifiers typ2 in
-              let tpats, env, guards =
-                try List.fold_left2 bind_tuple_mpat ([], env, []) mpats (untuple arg_typ') with
-                | Invalid_argument _ -> typ_error env l "Mapping pattern arguments have incorrect length"
-              in
-              annot_mpat (MP_app (other, List.rev tpats)) typ, env, guards
-            with
-            | Unification_error (l, m) ->
-               try
-                 typ_debug (lazy "Unifying mapping forwards failed, trying backwards.");
-                 typ_debug (lazy ("Unifying " ^ string_of_bind (typq, mapping_typ) ^ " for mapping-pattern " ^ string_of_typ typ));
-                 let unifiers = unify l env (tyvars_of_typ typ1) typ1 typ in
-                 let arg_typ' = subst_unifiers unifiers typ2 in
-                 let quants' = List.fold_left (instantiate_quants env) quants (KBindings.bindings unifiers) in
-                 if (match quants' with [] -> false | _ -> true)
-                 then typ_error env l ("Quantifiers " ^ string_of_list ", " string_of_quant_item quants' ^ " not resolved in mapping-pattern " ^ string_of_mpat mpat)
-                 else ();
-                 let ret_typ' = subst_unifiers unifiers typ1 in
-                 let tpats, env, guards =
-                   try List.fold_left2 bind_tuple_mpat ([], env, []) mpats (untuple arg_typ') with
-                   | Invalid_argument _ -> typ_error env l "Mapping pattern arguments have incorrect length"
-                 in
-                 annot_mpat (MP_app (other, List.rev tpats)) typ, env, guards
-               with
-               | Unification_error (l, m) -> typ_error env l ("Unification error when pattern matching against mapping constructor: " ^ m)
-          end
-       | Typ_aux (typ, _) ->
-          typ_error env l ("unifying mapping type, expanded synonyms to non-mapping type??")
-     end
-  | MP_app (f, _) when not (Env.is_union_constructor f env || Env.is_mapping f env) ->
-     typ_error env l (string_of_id f ^ " is not a union constructor or mapping in mapping-pattern " ^ string_of_mpat mpat)
-  | MP_as (mpat, id) ->
-     let (typed_mpat, env, guards) = bind_mpat allow_unknown other_env env mpat typ in
-     (annot_mpat (MP_as (typed_mpat, id)) (typ_of_mpat typed_mpat),
-      Env.add_local id (Immutable, typ_of_mpat typed_mpat) env,
-      guards)
-  (* This is a special case for flow typing when we match a constant numeric literal. *)
-  | MP_lit (L_aux (L_num n, _) as lit) when is_atom typ ->
-     let nexp = match destruct_atom_nexp env typ with Some n -> n | None -> assert false in
-     annot_mpat (MP_lit lit) (atom_typ (nconstant n)), Env.add_constraint (nc_eq nexp (nconstant n)) env, []
-  (* Similarly, for boolean literals *)
-  | MP_lit (L_aux (L_true, _) as lit) when is_atom_bool typ ->
-     let nc = match destruct_atom_bool env typ with Some n -> n | None -> assert false in
-     annot_mpat (MP_lit lit) (atom_bool_typ nc_true), Env.add_constraint nc env, []
-  | MP_lit (L_aux (L_false, _) as lit) when is_atom_bool typ ->
-     let nc = match destruct_atom_bool env typ with Some n -> n | None -> assert false in
-     annot_mpat (MP_lit lit) (atom_bool_typ nc_false), Env.add_constraint (nc_not nc) env, []
-  | _ ->
-     let (inferred_mpat, env, guards) = infer_mpat allow_unknown other_env env mpat in
-     match subtyp l env typ (typ_of_mpat inferred_mpat) with
-     | () -> switch_typ inferred_mpat (typ_of_mpat inferred_mpat), env, guards
-     | exception (Type_error _ as typ_exn) ->
-        match mpat_aux with
-        | MP_lit lit ->
-           let var = fresh_var () in
-           let guard = mk_exp (E_app_infix (mk_exp (E_id var), mk_id "==", mk_exp (E_lit lit))) in
-           let (typed_mpat, env, guards) = bind_mpat allow_unknown other_env env (mk_mpat (MP_id var)) typ in
-           typed_mpat, env, guard::guards
-        | _ -> raise typ_exn
-and infer_mpat allow_unknown other_env env (MP_aux (mpat_aux, (l, ())) as mpat) =
-  let annot_mpat mpat typ = MP_aux (mpat, (l, mk_tannot env typ no_effect)) in
-  match mpat_aux with
-  | MP_id v ->
-     begin
-       match Env.lookup_id v env with
-       | Local (Immutable, _) | Unbound ->
-          begin match Env.lookup_id v other_env with
-          | Local (Immutable, typ) -> bind_mpat allow_unknown other_env env (mk_mpat (MP_typ (mk_mpat (MP_id v), typ))) typ
-          | Unbound ->
-             if allow_unknown then annot_mpat (MP_id v) unknown_typ, env, [] else
-               typ_error env l ("Cannot infer identifier in mapping-pattern " ^ string_of_mpat mpat ^ " - try adding a type annotation")
-          | _ -> assert false
-          end
-       | Local (Mutable, _) | Register _ ->
-          typ_error env l ("Cannot shadow mutable local or register in mapping-pattern " ^ string_of_mpat mpat)
-       | Enum enum -> annot_mpat (MP_id v) enum, env, []
-     end
-  | MP_app (f, mpats) when Env.is_union_constructor f env ->
-     begin
-       let (typq, ctor_typ) = Env.get_val_spec f env in
-       match Env.expand_synonyms env ctor_typ with
-       | Typ_aux (Typ_fn (arg_typ, ret_typ, _), _) ->
-          bind_mpat allow_unknown other_env env mpat ret_typ
-       | _ -> typ_error env l ("Mal-formed constructor " ^ string_of_id f)
-     end
-  | MP_app (f, mpats) when Env.is_mapping f env ->
-     begin
-       let (typq, mapping_typ) = Env.get_val_spec f env in
-       match Env.expand_synonyms env mapping_typ with
-       | Typ_aux (Typ_bidir (typ1, typ2), _) ->
-          begin
-            try
-              bind_mpat allow_unknown other_env env mpat typ2
-            with
-            | Type_error _ ->
-               bind_mpat allow_unknown other_env env mpat typ1
-          end
-       | _ -> typ_error env l ("Malformed mapping type " ^ string_of_id f)
-     end
-  | MP_lit lit ->
-     annot_mpat (MP_lit lit) (infer_lit env lit), env, []
-  | MP_typ (mpat, typ_annot) ->
-     Env.wf_typ env typ_annot;
-     let (typed_mpat, env, guards) = bind_mpat allow_unknown other_env env mpat typ_annot in
-     annot_mpat (MP_typ (typed_mpat, typ_annot)) typ_annot, env, guards
-  | MP_vector (mpat :: mpats) ->
-     let fold_mpats (mpats, env, guards) mpat =
-       let typed_mpat, env, guards' = bind_mpat allow_unknown other_env env mpat bit_typ in
-       mpats @ [typed_mpat], env, guards' @ guards
-     in
-     let mpats, env, guards = List.fold_left fold_mpats ([], env, []) (mpat :: mpats) in
-     let len = nexp_simp (nint (List.length mpats)) in
-     let etyp = typ_of_mpat (List.hd mpats) in
-     List.iter (fun mpat -> typ_equality l env etyp (typ_of_mpat mpat)) mpats;
-     annot_mpat (MP_vector mpats) (dvector_typ env len etyp), env, guards
-  | MP_vector_concat (mpat :: mpats) ->
-     let fold_mpats (mpats, env, guards) mpat =
-       let inferred_mpat, env, guards' = infer_mpat allow_unknown other_env env mpat in
-       mpats @ [inferred_mpat], env, guards' @ guards
-     in
-     let inferred_mpats, env, guards =
-       List.fold_left fold_mpats ([], env, []) (mpat :: mpats) in
-     if allow_unknown && List.exists (fun mpat -> is_unknown_type (typ_of_mpat mpat)) inferred_mpats then
-       annot_mpat (MP_vector_concat inferred_mpats) unknown_typ, env, guards (* hack *)
-     else
-       begin match destruct_any_vector_typ l env (typ_of_mpat (List.hd inferred_mpats)) with
-       | Destruct_vector (len, _, vtyp) ->
-          let fold_len len mpat =
-            let (len', _, vtyp') = destruct_vector_typ l env (typ_of_mpat mpat) in
-            typ_equality l env vtyp vtyp';
-            nsum len len'
-          in
-          let len = nexp_simp (List.fold_left fold_len len (List.tl inferred_mpats)) in
-          annot_mpat (MP_vector_concat inferred_mpats) (dvector_typ env len vtyp), env, guards
-       | Destruct_bitvector (len, _) ->
-          let fold_len len mpat =
-            let (len', _) = destruct_bitvector_typ l env (typ_of_mpat mpat) in
-            nsum len len'
-          in
-          let len = nexp_simp (List.fold_left fold_len len (List.tl inferred_mpats)) in
-          annot_mpat (MP_vector_concat inferred_mpats) (bits_typ env len), env, guards
-       end
-  | MP_string_append mpats ->
-     let fold_pats (pats, env, guards) pat =
-       let inferred_pat, env, guards' = infer_mpat allow_unknown other_env env pat in
-       typ_equality l env (typ_of_mpat inferred_pat) string_typ;
-       pats @ [inferred_pat], env, guards' @ guards
-     in
-     let typed_mpats, env, guards =
-       List.fold_left fold_pats ([], env, []) mpats
-     in
-     annot_mpat (MP_string_append typed_mpats) string_typ, env, guards
-  | MP_as (mpat, id) ->
-     let (typed_mpat, env, guards) = infer_mpat allow_unknown other_env env mpat in
-     (annot_mpat (MP_as (typed_mpat, id)) (typ_of_mpat typed_mpat),
-      Env.add_local id (Immutable, typ_of_mpat typed_mpat) env,
-      guards)
-
-  | _ ->
-     typ_error env l ("Couldn't infer type of mapping-pattern " ^ string_of_mpat mpat)
-
->>>>>>> 8f9aa396
 (**************************************************************************)
 (* 6. Effect system                                                       *)
 (**************************************************************************)
