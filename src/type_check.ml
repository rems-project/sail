--- conflicted
+++ resolved
@@ -2102,11 +2102,7 @@
      annot_pat (P_vector_concat (inferred_pat :: inferred_pats)) (lvector_typ env len vtyp), env
   | P_as (pat, id) ->
      let (typed_pat, env) = infer_pat env pat in
-<<<<<<< HEAD
-     annot_pat (P_as (typed_pat, id)) (pat_typ_of typed_pat), env
-=======
      annot_pat (P_as (typed_pat, id)) (pat_typ_of typed_pat), Env.add_local id (Immutable, pat_typ_of typed_pat) env
->>>>>>> b63df3a5
   | _ -> typ_error l ("Couldn't infer type of pattern " ^ string_of_pat pat)
 
 and bind_assignment env (LEXP_aux (lexp_aux, _) as lexp) (E_aux (_, (l, ())) as exp) =
