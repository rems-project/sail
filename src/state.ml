(**************************************************************************)
(*     Sail                                                               *)
(*                                                                        *)
(*  Copyright (c) 2013-2017                                               *)
(*    Kathyrn Gray                                                        *)
(*    Shaked Flur                                                         *)
(*    Stephen Kell                                                        *)
(*    Gabriel Kerneis                                                     *)
(*    Robert Norton-Wright                                                *)
(*    Christopher Pulte                                                   *)
(*    Peter Sewell                                                        *)
(*    Alasdair Armstrong                                                  *)
(*    Brian Campbell                                                      *)
(*    Thomas Bauereiss                                                    *)
(*    Anthony Fox                                                         *)
(*    Jon French                                                          *)
(*    Dominic Mulligan                                                    *)
(*    Stephen Kell                                                        *)
(*    Mark Wassell                                                        *)
(*                                                                        *)
(*  All rights reserved.                                                  *)
(*                                                                        *)
(*  This software was developed by the University of Cambridge Computer   *)
(*  Laboratory as part of the Rigorous Engineering of Mainstream Systems  *)
(*  (REMS) project, funded by EPSRC grant EP/K008528/1.                   *)
(*                                                                        *)
(*  Redistribution and use in source and binary forms, with or without    *)
(*  modification, are permitted provided that the following conditions    *)
(*  are met:                                                              *)
(*  1. Redistributions of source code must retain the above copyright     *)
(*     notice, this list of conditions and the following disclaimer.      *)
(*  2. Redistributions in binary form must reproduce the above copyright  *)
(*     notice, this list of conditions and the following disclaimer in    *)
(*     the documentation and/or other materials provided with the         *)
(*     distribution.                                                      *)
(*                                                                        *)
(*  THIS SOFTWARE IS PROVIDED BY THE AUTHOR AND CONTRIBUTORS ``AS IS''    *)
(*  AND ANY EXPRESS OR IMPLIED WARRANTIES, INCLUDING, BUT NOT LIMITED     *)
(*  TO, THE IMPLIED WARRANTIES OF MERCHANTABILITY AND FITNESS FOR A       *)
(*  PARTICULAR PURPOSE ARE DISCLAIMED.  IN NO EVENT SHALL THE AUTHOR OR   *)
(*  CONTRIBUTORS BE LIABLE FOR ANY DIRECT, INDIRECT, INCIDENTAL,          *)
(*  SPECIAL, EXEMPLARY, OR CONSEQUENTIAL DAMAGES (INCLUDING, BUT NOT      *)
(*  LIMITED TO, PROCUREMENT OF SUBSTITUTE GOODS OR SERVICES; LOSS OF      *)
(*  USE, DATA, OR PROFITS; OR BUSINESS INTERRUPTION) HOWEVER CAUSED AND   *)
(*  ON ANY THEORY OF LIABILITY, WHETHER IN CONTRACT, STRICT LIABILITY,    *)
(*  OR TORT (INCLUDING NEGLIGENCE OR OTHERWISE) ARISING IN ANY WAY OUT    *)
(*  OF THE USE OF THIS SOFTWARE, EVEN IF ADVISED OF THE POSSIBILITY OF    *)
(*  SUCH DAMAGE.                                                          *)
(**************************************************************************)

module Big_int = Nat_big_num

open Initial_check
open Type_check
open Ast
open Ast_defs
open Ast_util
open PPrint
open Pretty_print_common
open Pretty_print_sail

let opt_type_grouped_regstate = ref false

let defs_of_string str = (ast_of_def_string str).defs

let is_defined defs name = IdSet.mem (mk_id name) (ids_of_defs defs)

let has_default_order defs =
  List.exists (function DEF_default (DT_aux (DT_order _, _)) -> true | _ -> false) defs

let find_registers defs =
  List.fold_left
    (fun acc def ->
      match def with
      | DEF_reg_dec (DEC_aux(DEC_reg (_, _, typ, id), (_, tannot))) ->
         let env = match destruct_tannot tannot with
           | Some (env, _, _) -> env
           | _ -> Env.empty
         in
         (Env.expand_synonyms env typ, id) :: acc
      | _ -> acc
    ) [] defs

let generate_register_id_enum = function
  | [] -> ["type register_id = unit"]
  | registers ->
     let reg (typ, id) = string_of_id id in
     ["type register_id = " ^ String.concat " | " (List.map reg registers)]

let rec id_of_regtyp builtins mwords (Typ_aux (t, l) as typ) = match t with
  | Typ_id id -> id
  | Typ_app (id, args) ->
     let name_arg (A_aux (targ, _)) = match targ with
       | A_typ targ -> string_of_id (id_of_regtyp builtins mwords targ)
       | A_nexp nexp when is_nexp_constant (nexp_simp nexp) ->
          string_of_nexp (nexp_simp nexp)
       | A_order (Ord_aux (Ord_inc, _)) -> "inc"
       | A_order (Ord_aux (Ord_dec, _)) -> "dec"
       | _ ->
          raise (Reporting.err_typ l "Unsupported register type")
     in
     if IdSet.mem id builtins && not (mwords && is_bitvector_typ typ) then id else
     append_id id (String.concat "_" ("" :: List.map name_arg args))
  | _ -> raise (Reporting.err_typ l "Unsupported register type")

let regstate_field typ = append_id (id_of_regtyp IdSet.empty false typ) "_reg"

let generate_regstate registers =
  let regstate_def =
    if registers = [] then
      TD_abbrev (mk_id "regstate", mk_typquant [], mk_typ_arg (A_typ unit_typ))
    else
      let fields =
        if !opt_type_grouped_regstate then
          List.map
            (fun (typ, id) ->
                 (function_typ [string_typ] typ no_effect,
                  regstate_field typ))
            registers
          |> List.sort_uniq (fun (typ1, id1) (typ2, id2) -> Id.compare id1 id2)
        else registers
      in
      TD_record (mk_id "regstate", mk_typquant [], fields, false)
  in
  [DEF_type (TD_aux (regstate_def, (Unknown, ())))]

let generate_initial_regstate defs =
  let registers = find_registers defs in
  if registers = [] then [] else
  try
    (* Recursively choose a default value for every type in the spec.
       vals, constructed below, maps user-defined types to default values. *)
    let rec lookup_init_val vals (Typ_aux (typ_aux, _) as typ) =
      match typ_aux with
      | Typ_id id ->
         if string_of_id id = "bool" then "false" else
         if string_of_id id = "bit" then "bitzero" else
         if string_of_id id = "int" then "0" else
         if string_of_id id = "nat" then "0" else
         if string_of_id id = "real" then "0" else
         if string_of_id id = "string" then "\"\"" else
         if string_of_id id = "unit" then "()" else
         Bindings.find id vals []
      | Typ_app (id, _) when string_of_id id = "list" -> "[||]"
      | Typ_app (id, [A_aux (A_nexp nexp, _)]) when string_of_id id = "atom" ->
         string_of_nexp nexp
      | Typ_app (id, [A_aux (A_nexp nexp, _); _]) when string_of_id id = "range" ->
         string_of_nexp nexp
      | Typ_app (id, [A_aux (A_nexp (Nexp_aux (Nexp_constant len, _)), _); _])
        when string_of_id id = "bitvector" ->
         (* Output a literal binary zero value if this is a bitvector
            and the environment has a default indexing order (required
            by the typechecker for binary and hex literals) *)
         let literal_bitvec = has_default_order defs in
         let init_elem = if literal_bitvec then "0" else lookup_init_val vals bit_typ in
         let rec elems len =
           if (Nat_big_num.less_equal len Nat_big_num.zero) then [] else
           init_elem :: elems (Nat_big_num.pred len)
         in
         if literal_bitvec then
           "0b" ^ (String.concat "" (elems len))
         else
           "[" ^ (String.concat ", " (elems len)) ^ "]"
      | Typ_app (id, [A_aux (A_nexp (Nexp_aux (Nexp_constant len, _)), _); _ ;
                      A_aux (A_typ etyp, _)])
        when string_of_id id = "vector" ->
         (* Output a list of initial values of the vector elements. *)
         let init_elem = lookup_init_val vals etyp in
         let rec elems len =
           if (Nat_big_num.less_equal len Nat_big_num.zero) then [] else
           init_elem :: elems (Nat_big_num.pred len)
         in
         "[" ^ (String.concat ", " (elems len)) ^ "]"
      | Typ_app (id, args) -> Bindings.find id vals args
      | Typ_tup typs ->
         "(" ^ (String.concat ", " (List.map (lookup_init_val vals) typs)) ^ ")"
      | Typ_exist (_, _, typ) -> lookup_init_val vals typ
      | _ -> raise Not_found
    in
    let typ_subst_quant_item typ (QI_aux (qi, _)) arg = match qi with
      | QI_id (KOpt_aux (KOpt_kind (_, kid), _)) ->
         typ_subst kid arg typ
      | _ -> typ
    in
    let typ_subst_typquant tq args typ =
      List.fold_left2 typ_subst_quant_item typ (quant_items tq) args
    in
    let add_typ_init_val (defs', vals) = function
      | TD_enum (id, id1 :: _, _) ->
         (* Choose the first value of an enumeration type as default *)
         (defs', Bindings.add id (fun _ -> string_of_id id1) vals)
      | TD_variant (id, tq, (Tu_aux (Tu_ty_id (typ1, id1), _)) :: _, _) ->
         (* Choose the first variant of a union type as default *)
         let init_val args =
           let typ1 = typ_subst_typquant tq args typ1 in
           string_of_id id1 ^ " (" ^ lookup_init_val vals typ1 ^ ")"
         in
         (defs', Bindings.add id init_val vals)
      | TD_abbrev (id, tq, A_aux (A_typ typ, _)) ->
         let init_val args = lookup_init_val vals (typ_subst_typquant tq args typ) in
         (defs', Bindings.add id init_val vals)
      | TD_record (id, tq, fields, _) ->
         let init_val args =
           let init_field (typ, id) =
             let typ = typ_subst_typquant tq args typ in
             string_of_id id ^ " = " ^ lookup_init_val vals typ
           in
           "struct { " ^ (String.concat ", " (List.map init_field fields)) ^ " }"
         in
         let def_name = "initial_" ^ string_of_id id in
         if quant_items tq = [] && not (is_defined defs def_name) then
           (defs' @ ["let " ^ def_name ^ " : " ^ string_of_id id ^ " = " ^ init_val []],
            Bindings.add id (fun _ -> def_name) vals)
         else (defs', Bindings.add id init_val vals)
      | TD_bitfield (id, typ, _) ->
         (defs', Bindings.add id (fun _ -> lookup_init_val vals typ) vals)
      | _ -> (defs', vals)
    in
    let (init_defs, init_vals) = List.fold_left (fun inits def -> match def with
      | DEF_type (TD_aux (td, _)) -> add_typ_init_val inits td
      | _ -> inits) ([], Bindings.empty) defs
    in
    let init_reg (typ, id) = string_of_id id ^ " = " ^ lookup_init_val init_vals typ in
    List.map defs_of_string
      (init_defs @
       ["let initial_regstate : regstate = struct { " ^
        (String.concat ", " (List.map init_reg registers)) ^
        " }"])
  with
  | _ -> [] (* Do not generate an initial register state if anything goes wrong *)

let regval_constr_id = id_of_regtyp (IdSet.of_list (List.map mk_id ["bool"; "int"; "real"; "string"; "vector"; "bitvector"; "list"; "option"]))

let register_base_types mwords typs =
  let rec add_base_typs typs (Typ_aux (t, _) as typ) =
    let builtins = IdSet.of_list (List.map mk_id ["bool"; "atom_bool"; "atom"; "int"; "real"; "string"; "vector"; "list"; "option"]) in
    match t with
      | Typ_app (id, args)
        when IdSet.mem id builtins && not (mwords && is_bitvector_typ typ) ->
         let add_typ_arg base_typs (A_aux (targ, _)) =
           match targ with
             | A_typ typ -> add_base_typs base_typs typ
             | _ -> base_typs
         in
         List.fold_left add_typ_arg typs args
      | Typ_id id when IdSet.mem id builtins -> typs
      | _ -> Bindings.add (regval_constr_id mwords typ) typ typs
  in
  List.fold_left add_base_typs Bindings.empty (bit_typ :: typs)

let generate_regval_typ typs =
  let constr (constr_id, typ) =
    Printf.sprintf "Regval_%s : %s" (string_of_id constr_id) (to_string (doc_typ typ)) in
  let builtins =
    "Regval_vector : list(register_value), " ^
    "Regval_list : list(register_value), " ^
    "Regval_option : option(register_value), " ^
    "Regval_bool : bool, " ^
    "Regval_int : int, " ^
    "Regval_real : real, " ^
    "Regval_string : string"
  in
  [defs_of_string
    ("union register_value = { " ^
     (String.concat ", " (builtins :: List.map constr (Bindings.bindings typs))) ^
     " }")]

<<<<<<< HEAD
let add_regval_conv id typ defs =
=======
let regval_instance_lem =
  separate_map hardline string [
    "instance (Register_Value register_value)";
    "  let bool_of_regval rv = match rv with | Regval_bool (v) -> Just v | _ -> Nothing end";
    "  let regval_of_bool v = Regval_bool v";
    "  let int_of_regval rv = match rv with | Regval_int (v) -> Just v | _ -> Nothing end";
    "  let regval_of_int v = Regval_int v";
    "  let real_of_regval rv = match rv with | Regval_real (v) -> Just v | _ -> Nothing end";
    "  let regval_of_real v = Regval_real v";
    "  let string_of_regval rv = match rv with | Regval_string (v) -> Just v | _ -> Nothing end";
    "  let regval_of_string v = Regval_string v";
    "end";
  ]

let add_regval_conv id typ (Defs defs) =
>>>>>>> 638bcecd
  let id = string_of_id id in
  let typ_str = to_string (doc_typ typ) in
  (* Create a function that converts from regval to the target type. *)
  let from_name = id ^ "_of_regval" in
  let from_val = Printf.sprintf "val %s : register_value -> option(%s)" from_name typ_str in
  let from_function = String.concat "\n" [
    Printf.sprintf "function %s Regval_%s(v) = Some(v)" from_name id;
    Printf.sprintf "and %s _ = None()" from_name
    ] in
  let from_defs = if is_defined defs from_name then [] else [from_val; from_function] in
  (* Create a function that converts from target type to regval. *)
  let to_name = "regval_of_" ^ id in
  let to_val = Printf.sprintf "val %s : %s -> register_value" to_name typ_str in
  let to_function = Printf.sprintf "function %s v = Regval_%s(v)" to_name id in
  let to_defs = if is_defined defs to_name then [] else [to_val; to_function] in
  let cdefs = List.concat (List.map defs_of_string (from_defs @ to_defs)) in
  defs @ cdefs

let rec regval_convs_lem mwords (Typ_aux (t, _) as typ) = match t with
  | Typ_app _ when (is_vector_typ typ || is_bitvector_typ typ) && not (mwords && is_bitvector_typ typ) ->
     let size, ord, etyp = vector_typ_args_of typ in
     let etyp_of, of_etyp = regval_convs_lem mwords etyp in
     "(fun v -> vector_of_regval " ^ etyp_of ^ " v)",
     "(fun v -> regval_of_vector " ^ of_etyp ^ " v)"
  | Typ_app (id, [A_aux (A_typ etyp, _)])
    when string_of_id id = "list" ->
     let etyp_of, of_etyp = regval_convs_lem mwords etyp in
     "(fun v -> list_of_regval " ^ etyp_of ^ " v)",
     "(fun v -> regval_of_list " ^ of_etyp ^ " v)"
  | Typ_app (id, [A_aux (A_typ etyp, _)])
    when string_of_id id = "option" ->
     let etyp_of, of_etyp = regval_convs_lem mwords etyp in
     "(fun v -> option_of_regval " ^ etyp_of ^ " v)",
     "(fun v -> regval_of_option " ^ of_etyp ^ " v)"
  | _ ->
     let id = string_of_id (regval_constr_id mwords typ) in
     "(fun v -> " ^ id ^ "_of_regval v)", "(fun v -> regval_of_" ^ id ^ " v)"

let register_refs_lem mwords pp_tannot registers =
  let generic_convs =
    separate_map hardline string [
      "val vector_of_regval : forall 'a. (register_value -> maybe 'a) -> register_value -> maybe (list 'a)";
      "let vector_of_regval of_regval = function";
      "  | Regval_vector v -> just_list (List.map of_regval v)";
      "  | _ -> Nothing";
      "end";
      "";
      "val regval_of_vector : forall 'a. ('a -> register_value) -> list 'a -> register_value";
      "let regval_of_vector regval_of xs = Regval_vector (List.map regval_of xs)";
      "";
      "val list_of_regval : forall 'a. (register_value -> maybe 'a) -> register_value -> maybe (list 'a)";
      "let list_of_regval of_regval = function";
      "  | Regval_list v -> just_list (List.map of_regval v)";
      "  | _ -> Nothing";
      "end";
      "";
      "val regval_of_list : forall 'a. ('a -> register_value) -> list 'a -> register_value";
      "let regval_of_list regval_of xs = Regval_list (List.map regval_of xs)";
      "";
      "val option_of_regval : forall 'a. (register_value -> maybe 'a) -> register_value -> maybe (maybe 'a)";
      "let option_of_regval of_regval = function";
      "  | Regval_option v -> Just (Maybe.bind v of_regval)";
      "  | _ -> Nothing";
      "end";
      "";
      "val regval_of_option : forall 'a. ('a -> register_value) -> maybe 'a -> register_value";
      "let regval_of_option regval_of v = Regval_option (Maybe.map regval_of v)";
      "";
      ""
    ]
  in
  let register_ref (typ, id) =
    let idd = string (string_of_id id) in
    let (read_from, write_to) =
      if !opt_type_grouped_regstate then
        let field_idd = string (string_of_id (regstate_field typ)) in
        (field_idd ^^ space ^^ dquotes idd,
         doc_op equals field_idd (string "(fun reg -> if reg = \"" ^^ idd ^^ string "\" then v else s." ^^ field_idd ^^ string " reg)"))
      else
        (idd, doc_op equals idd (string "v"))
    in
    (* let field = if prefix_recordtype then string "regstate_" ^^ idd else idd in *)
    let of_regval, regval_of = regval_convs_lem mwords typ in
    let tannot = pp_tannot typ in
    concat [string "let "; idd; string "_ref "; tannot; string " = <|"; hardline;
      string "  name = \""; idd; string "\";"; hardline;
      string "  read_from = (fun s -> s."; read_from; string ");"; hardline;
      string "  write_to = (fun v s -> (<| s with "; write_to; string " |>));"; hardline;
      string "  of_regval = "; string of_regval; string ";"; hardline;
      string "  regval_of = "; string regval_of; string " |>"; hardline]
  in
  let refs = separate_map hardline register_ref registers in
  let mk_reg_assoc (_, id) =
    let idd = string_of_id id in
    let qidd = "\"" ^ idd ^ "\"" in
    string ("    (" ^ qidd ^ ", register_ops_of " ^ idd ^ "_ref)")
  in
  let reg_assocs = separate hardline [
    string "val registers : list (string * register_ops regstate register_value)";
    string "let registers = [";
    separate (string ";" ^^ hardline) (List.map mk_reg_assoc registers);
    string "  ]"] ^^ hardline
  in
  let getters_setters =
    string "let register_accessors = mk_accessors (fun nm -> List.lookup nm registers)" ^^
    hardline ^^ hardline ^^
    string "val get_regval : string -> regstate -> maybe register_value" ^^ hardline ^^
    string "let get_regval = fst register_accessors" ^^ hardline ^^ hardline ^^
    string "val set_regval : string -> register_value -> regstate -> maybe regstate" ^^ hardline ^^
    string "let set_regval = snd register_accessors" ^^ hardline ^^ hardline
    (* string "let liftS s = liftState register_accessors s" ^^ hardline *)
  in
  separate hardline [generic_convs; refs; reg_assocs; getters_setters]

(* TODO Generate well-typedness predicate for register states (and events),
   asserting that all lists representing non-bit-vectors have the right length. *)

let generate_isa_lemmas mwords defs =
  let rec drop_while f = function
    | x :: xs when f x -> drop_while f xs
    | xs -> xs
  in
  let remove_leading_underscores str =
    String.concat "_" (drop_while (fun s -> s = "") (Util.split_on_char '_' str))
  in
  let remove_trailing_underscores str =
    Util.split_on_char '_' str |> List.rev |>
    drop_while (fun s -> s = "") |> List.rev |>
    String.concat "_"
  in
  let registers = find_registers defs in
  let regtyp_ids =
    register_base_types mwords (List.map fst registers)
    |> Bindings.bindings |> List.map fst
  in
  let register_defs =
    let reg_id id = remove_leading_underscores (string_of_id id) in
    hang 2 (flow_map (break 1) string
      (["lemmas register_defs"; "="; "get_regval_unfold"; "set_regval_unfold"] @
      (List.map (fun (typ, id) -> reg_id id ^ "_ref_def") registers)))
  in
  let conv_lemma typ_id =
    let typ_id = remove_trailing_underscores (string_of_id typ_id) in
    let typ_id' = remove_leading_underscores typ_id in
    string ("lemma regval_" ^ typ_id ^ "[simp]:") ^^ hardline ^^
    string ("  \"" ^ typ_id' ^ "_of_regval (regval_of_" ^ typ_id ^ " v) = Some v\"") ^^ hardline ^^
    string ("  by (auto simp: regval_of_" ^ typ_id ^ "_def)")
  in
  let register_lemmas (typ, id) =
    let id = remove_leading_underscores (string_of_id id) in
    let id' = remove_trailing_underscores id in
    separate_map hardline string [
      "lemma liftS_read_reg_" ^ id ^ "[liftState_simp]:";
      "  \"\\<lbrakk>read_reg " ^ id ^ "_ref\\<rbrakk>\\<^sub>S = read_regS " ^ id ^ "_ref\"";
      "  by (intro liftState_read_reg) (auto simp: register_defs)";
      "";
      "lemma liftS_write_reg_" ^ id ^ "[liftState_simp]:";
      "  \"\\<lbrakk>write_reg " ^ id ^ "_ref v\\<rbrakk>\\<^sub>S = write_regS " ^ id ^ "_ref v\"";
      "  by (intro liftState_write_reg) (auto simp: register_defs)"
    ]
  in
  let registers_eqs = separate hardline (List.map string [
    "lemma registers_distinct:";
    "  \"distinct (map fst registers)\"";
    "  unfolding registers_def list.simps fst_conv";
    "  by (distinct_string; simp)";
    "";
    "lemma registers_eqs_setup:";
    "  \"!x : set registers. map_of registers (fst x) = Some (snd x)\"";
    "  using registers_distinct";
    "  by simp";
    "";
    "lemmas map_of_registers_eqs[simp] =";
    "    registers_eqs_setup[simplified arg_cong[where f=set, OF registers_def]";
    "        list.simps ball_simps fst_conv snd_conv]";
    "";
    "lemmas get_regval_unfold = get_regval_def[THEN fun_cong,";
    "    unfolded register_accessors_def mk_accessors_def fst_conv snd_conv]";
    "lemmas set_regval_unfold = set_regval_def[THEN fun_cong,";
    "    unfolded register_accessors_def mk_accessors_def fst_conv snd_conv]";
  ])
  in
  registers_eqs ^^ hardline ^^ hardline ^^
  string "abbreviation liftS (\"\\<lbrakk>_\\<rbrakk>\\<^sub>S\") where \"liftS \\<equiv> liftState (get_regval, set_regval)\"" ^^
  hardline ^^ hardline ^^
  register_defs ^^
  hardline ^^ hardline ^^
  separate_map (hardline ^^ hardline) conv_lemma regtyp_ids ^^
  hardline ^^ hardline ^^
  separate_map hardline string [
    "lemma vector_of_rv_rv_of_vector[simp]:";
    "  assumes \"\\<And>v. of_rv (rv_of v) = Some v\"";
    "  shows \"vector_of_regval of_rv (regval_of_vector rv_of v) = Some v\"";
    "proof -";
    "  from assms have \"of_rv \\<circ> rv_of = Some\" by auto";
    "  then show ?thesis by (auto simp: vector_of_regval_def regval_of_vector_def)";
    "qed";
    "";
    "lemma option_of_rv_rv_of_option[simp]:";
    "  assumes \"\\<And>v. of_rv (rv_of v) = Some v\"";
    "  shows \"option_of_regval of_rv (regval_of_option rv_of v) = Some v\"";
    "  using assms by (cases v) (auto simp: option_of_regval_def regval_of_option_def)";
    "";
    "lemma list_of_rv_rv_of_list[simp]:";
    "  assumes \"\\<And>v. of_rv (rv_of v) = Some v\"";
    "  shows \"list_of_regval of_rv (regval_of_list rv_of v) = Some v\"";
    "proof -";
    "  from assms have \"of_rv \\<circ> rv_of = Some\" by auto";
    "  with assms show ?thesis by (induction v) (auto simp: list_of_regval_def regval_of_list_def)";
    "qed"] ^^
  hardline ^^ hardline ^^
  separate_map (hardline ^^ hardline) register_lemmas registers

let rec regval_convs_coq (Typ_aux (t, _) as typ) = match t with
  | Typ_app _ when is_vector_typ typ && not (is_bitvector_typ typ) ->
     let size, ord, etyp = vector_typ_args_of typ in
     let size = string_of_nexp (nexp_simp size) in
     let is_inc = if is_order_inc ord then "true" else "false" in
     let etyp_of, of_etyp = regval_convs_coq etyp in
     "(fun v => vector_of_regval " ^ size ^ " " ^ etyp_of ^ " v)",
     "(fun v => regval_of_vector " ^ of_etyp ^ " v)"
  | Typ_app (id, [A_aux (A_typ etyp, _)])
    when string_of_id id = "list" ->
     let etyp_of, of_etyp = regval_convs_coq etyp in
     "(fun v => list_of_regval " ^ etyp_of ^ " v)",
     "(fun v => regval_of_list " ^ of_etyp ^ " v)"
  | Typ_app (id, [A_aux (A_typ etyp, _)])
    when string_of_id id = "option" ->
     let etyp_of, of_etyp = regval_convs_coq etyp in
     "(fun v => option_of_regval " ^ etyp_of ^ " v)",
     "(fun v => regval_of_option " ^ of_etyp ^ " v)"
  | _ ->
     let id = string_of_id (regval_constr_id true typ) in
     "(fun v => " ^ id ^ "_of_regval v)", "(fun v => regval_of_" ^ id ^ " v)"

let register_refs_coq registers =
  let generic_convs =
    separate_map hardline string [
      "Definition vector_of_regval {a} n (of_regval : register_value -> option a) (rv : register_value) : option (vec a n) := match rv with";
      "  | Regval_vector v => if n =? length_list v then map_bind (vec_of_list n) (just_list (List.map of_regval v)) else None";
      "  | _ => None";
      "end.";
      "";
      "Definition regval_of_vector {a size} (regval_of : a -> register_value) (xs : vec a size) : register_value := Regval_vector (List.map regval_of (list_of_vec xs)).";
      "";
      "Definition list_of_regval {a} (of_regval : register_value -> option a) (rv : register_value) : option (list a) := match rv with";
      "  | Regval_list v => just_list (List.map of_regval v)";
      "  | _ => None";
      "end.";
      "";
      "Definition regval_of_list {a} (regval_of : a -> register_value) (xs : list a) : register_value := Regval_list (List.map regval_of xs).";
      "";
      "Definition option_of_regval {a} (of_regval : register_value -> option a) (rv : register_value) : option (option a) := match rv with";
      "  | Regval_option v => option_map of_regval v";
      "  | _ => None";
      "end.";
      "";
      "Definition regval_of_option {a} (regval_of : a -> register_value) (v : option a) := Regval_option (option_map regval_of v).";
      "";
      ""
    ]
  in
  let register_ref (typ, id) =
    let idd = string (string_of_id id) in
    (* let field = if prefix_recordtype then string "regstate_" ^^ idd else idd in *)
    let of_regval, regval_of = regval_convs_coq typ in
    concat [string "Definition "; idd; string "_ref := {|"; hardline;
      string "  name := \""; idd; string "\";"; hardline;
      string "  read_from := (fun s => s.("; idd; string "));"; hardline;
      string "  write_to := (fun v s => ({[ s with "; idd; string " := v ]}));"; hardline;
      string "  of_regval := "; string of_regval; string ";"; hardline;
      string "  regval_of := "; string regval_of; string " |}."; hardline]
  in
  let refs = separate_map hardline register_ref registers in
  let get_set_reg (_, id) =
    let idd = string_of_id id in
    string ("  if string_dec reg_name \"" ^ idd ^ "\" then Some (" ^ idd ^ "_ref.(regval_of) (" ^ idd ^ "_ref.(read_from) s)) else"),
    string ("  if string_dec reg_name \"" ^ idd ^ "\" then option_map (fun v => " ^ idd ^ "_ref.(write_to) v s) (" ^ idd ^ "_ref.(of_regval) v) else")
  in
  let getters_setters =
    let getters, setters = List.split (List.map get_set_reg registers) in
    string "Local Open Scope string." ^^ hardline ^^
    string "Definition get_regval (reg_name : string) (s : regstate) : option register_value :=" ^^ hardline ^^
    separate hardline getters ^^ hardline ^^
    string "  None." ^^ hardline ^^ hardline ^^
    string "Definition set_regval (reg_name : string) (v : register_value) (s : regstate) : option regstate :=" ^^ hardline ^^
    separate hardline setters ^^ hardline ^^
    string "  None." ^^ hardline ^^ hardline ^^
    string "Definition register_accessors := (get_regval, set_regval)." ^^ hardline ^^ hardline
  in
  separate hardline [generic_convs; refs; getters_setters]

let generate_regstate_defs mwords defs =
  (* FIXME We currently don't want to generate undefined_type functions
     for register state and values.  For the Lem backend, this would require
     taking the dependencies of those functions into account when partitioning
     definitions into the different lem files, which we currently don't do. *)
  let gen_undef = !Initial_check.opt_undefined_gen in
  Initial_check.opt_undefined_gen := false;
  let registers = find_registers defs in
  let regtyps = register_base_types mwords (List.map fst registers) in
  let option_typ =
    if is_defined defs "option" then [] else
      [defs_of_string "union option ('a : Type) = {None : unit, Some : 'a}"]
  in
  let regval_typ = if is_defined defs "register_value" then [] else generate_regval_typ regtyps in
  let regstate_typ = if is_defined defs "regstate" then [] else [generate_regstate registers] in
  let initregstate =
    (* Don't create initial regstate if it is already defined or if we generated
       a regstate record with registers grouped per type; the latter would
       require record fields storing functions, which is not supported in
       Sail. *)
    if is_defined defs "initial_regstate" || !opt_type_grouped_regstate then [] else
    generate_initial_regstate defs
  in
  let defs =
    option_typ @ regval_typ @ regstate_typ @ initregstate
    |> List.concat
    |> Bindings.fold add_regval_conv regtyps
  in
  Initial_check.opt_undefined_gen := gen_undef;
  defs

let add_regstate_defs mwords env ast =
  let reg_defs, env = Type_error.check_defs env (generate_regstate_defs mwords ast.defs) in
  env, append_ast_defs ast reg_defs<|MERGE_RESOLUTION|>--- conflicted
+++ resolved
@@ -265,9 +265,6 @@
      (String.concat ", " (builtins :: List.map constr (Bindings.bindings typs))) ^
      " }")]
 
-<<<<<<< HEAD
-let add_regval_conv id typ defs =
-=======
 let regval_instance_lem =
   separate_map hardline string [
     "instance (Register_Value register_value)";
@@ -282,8 +279,7 @@
     "end";
   ]
 
-let add_regval_conv id typ (Defs defs) =
->>>>>>> 638bcecd
+let add_regval_conv id typ defs =
   let id = string_of_id id in
   let typ_str = to_string (doc_typ typ) in
   (* Create a function that converts from regval to the target type. *)
