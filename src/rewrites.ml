--- conflicted
+++ resolved
@@ -1772,11 +1772,7 @@
       in
       let val_spec =
         VS_aux (VS_val_spec
-<<<<<<< HEAD
-          (mk_typschm typquant fun_typ, id, [], false),
-=======
-          (mk_typschm (mk_typquant quants) fun_typ, id, (fun _ -> None), false),
->>>>>>> ec8cad1d
+          (mk_typschm (mk_typquant quants) fun_typ, id, [], false),
           (Parse_ast.Unknown, empty_tannot))
       in
       let fundef = FD_aux (FD_function (r_o, t_o, e_o, funcls), fdannot) in
