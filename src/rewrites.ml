--- conflicted
+++ resolved
@@ -4807,7 +4807,7 @@
     ("remove_bitvector_pats", Basic_rewriter rewrite_defs_remove_bitvector_pats);
     ("remove_numeral_pats", Basic_rewriter rewrite_defs_remove_numeral_pats);
     ("guarded_pats", Basic_rewriter rewrite_defs_guarded_pats);
-    ("bitvector_exps", Basic_rewriter rewrite_bitvector_exps);
+    ("bit_lists_to_lits", Basic_rewriter rewrite_bit_lists_to_lits);
     ("exp_lift_assign", Basic_rewriter rewrite_defs_exp_lift_assign);
     ("early_return", Basic_rewriter rewrite_defs_early_return);
     ("nexp_ids", Basic_rewriter rewrite_defs_nexp_ids);
@@ -4831,7 +4831,6 @@
     ("properties", Basic_rewriter (fun _ -> Property.rewrite));
   ]
 
-<<<<<<< HEAD
 let rewrites_lem = [
     ("realise_mappings", []);
     ("remove_mapping_valspecs", []);
@@ -4858,7 +4857,6 @@
     ("remove_numeral_pats", []);
     ("pattern_literals", [Literal_arg "lem"]);
     ("guarded_pats", []);
-    ("bitvector_exps", []);
     (* ("register_ref_writes", rewrite_register_ref_writes); *)
     ("nexp_ids", []);
     ("fix_val_specs", []);
@@ -4879,6 +4877,7 @@
     ("remove_superfluous_letbinds", []);
     ("remove_superfluous_returns", []);
     ("merge_function_clauses", []);
+    ("bit_lists_to_lits", []);
     ("recheck_defs", [])
   ]
 
@@ -4900,7 +4899,6 @@
     ("remove_numeral_pats", []);
     ("pattern_literals", [Literal_arg "lem"]);
     ("guarded_pats", []);
-    ("bitvector_exps", []);
     (* ("register_ref_writes", rewrite_register_ref_writes); *)
     ("nexp_ids", []);
     ("fix_val_specs", []);
@@ -4917,90 +4915,6 @@
     ("recheck_defs_without_effects", []);
     ("make_cases_exhaustive", []);
     (* merge funcls before adding the measure argument so that it doesn't
-=======
-let rewrite_defs_lem = [
-  ("realise_mappings", rewrite_defs_realise_mappings);
-  ("remove_mapping_valspecs", remove_mapping_valspecs);
-  ("toplevel_string_append", rewrite_defs_toplevel_string_append);
-  ("pat_string_append", rewrite_defs_pat_string_append);
-  ("mapping_builtins", rewrite_defs_mapping_patterns);
-  ("mono_rewrites", mono_rewrites);
-  ("recheck_defs", if_mono recheck_defs);
-  ("rewrite_undefined", rewrite_undefined_if_gen false);
-  ("rewrite_toplevel_nexps", if_mono rewrite_toplevel_nexps);
-  ("monomorphise", if_mono monomorphise);
-  ("recheck_defs", if_mwords recheck_defs);
-  ("add_bitvector_casts", if_mwords (fun _ -> Monomorphise.add_bitvector_casts));
-  ("rewrite_atoms_to_singletons", if_mono (fun _ -> Monomorphise.rewrite_atoms_to_singletons));
-  ("recheck_defs", if_mwords recheck_defs);
-  ("rewrite_defs_vector_string_pats_to_bit_list", rewrite_defs_vector_string_pats_to_bit_list);
-  ("remove_not_pats", rewrite_defs_not_pats);
-  ("remove_impossible_int_cases", Constant_propagation.remove_impossible_int_cases);
-  ("pat_lits", rewrite_defs_pat_lits rewrite_lit_lem);
-  ("vector_concat_assignments", rewrite_vector_concat_assignments);
-  ("tuple_assignments", rewrite_tuple_assignments);
-  ("simple_assignments", rewrite_simple_assignments);
-  ("remove_vector_concat", rewrite_defs_remove_vector_concat);
-  ("remove_bitvector_pats", rewrite_defs_remove_bitvector_pats);
-  ("remove_numeral_pats", rewrite_defs_remove_numeral_pats);
-  ("guarded_pats", rewrite_defs_guarded_pats);
-  (* ("register_ref_writes", rewrite_register_ref_writes); *)
-  ("nexp_ids", rewrite_defs_nexp_ids);
-  ("fix_val_specs", rewrite_fix_val_specs);
-  ("split_execute", rewrite_split_fun_ctor_pats "execute");
-  ("recheck_defs", recheck_defs);
-  ("top_sort_defs", fun _ -> top_sort_defs);
-  ("const_prop_mutrec", Constant_propagation_mutrec.rewrite_defs);
-  ("rewrite_defs_vector_string_pats_to_bit_list", rewrite_defs_vector_string_pats_to_bit_list);
-  ("exp_lift_assign", rewrite_defs_exp_lift_assign);
-  (* ("remove_assert", rewrite_defs_remove_assert); *)
-  (* ("sizeof", rewrite_sizeof); *)
-  ("early_return", rewrite_defs_early_return);
-  ("fix_val_specs", rewrite_fix_val_specs);
-  (* early_return currently breaks the types *)
-  ("recheck_defs", recheck_defs);
-  ("remove_blocks", rewrite_defs_remove_blocks);
-  ("letbind_effects", rewrite_defs_letbind_effects);
-  ("remove_e_assign", rewrite_defs_remove_e_assign);
-  ("internal_lets", rewrite_defs_internal_lets);
-  ("remove_superfluous_letbinds", rewrite_defs_remove_superfluous_letbinds);
-  ("remove_superfluous_returns", rewrite_defs_remove_superfluous_returns);
-  ("merge function clauses", merge_funcls);
-  ("bit_lists_to_lits", rewrite_bit_lists_to_lits);
-  ("recheck_defs", recheck_defs)
-  ]
-
-let rewrite_defs_coq = [
-  ("realise_mappings", rewrite_defs_realise_mappings);
-  ("remove_mapping_valspecs", remove_mapping_valspecs);
-  ("toplevel_string_append", rewrite_defs_toplevel_string_append);
-  ("pat_string_append", rewrite_defs_pat_string_append);
-  ("mapping_builtins", rewrite_defs_mapping_patterns);
-  ("rewrite_undefined", rewrite_undefined_if_gen true);
-  ("rewrite_defs_vector_string_pats_to_bit_list", rewrite_defs_vector_string_pats_to_bit_list);
-  ("remove_not_pats", rewrite_defs_not_pats);
-  ("remove_impossible_int_cases", Constant_propagation.remove_impossible_int_cases);
-  ("pat_lits", rewrite_defs_pat_lits rewrite_lit_lem);
-  ("vector_concat_assignments", rewrite_vector_concat_assignments);
-  ("tuple_assignments", rewrite_tuple_assignments);
-  ("simple_assignments", rewrite_simple_assignments);
-  ("remove_vector_concat", rewrite_defs_remove_vector_concat);
-  ("remove_bitvector_pats", rewrite_defs_remove_bitvector_pats);
-  ("remove_numeral_pats", rewrite_defs_remove_numeral_pats);
-  ("guarded_pats", rewrite_defs_guarded_pats);
-  (* ("register_ref_writes", rewrite_register_ref_writes); *)
-  ("nexp_ids", rewrite_defs_nexp_ids);
-  ("fix_val_specs", rewrite_fix_val_specs);
-  ("split_execute", rewrite_split_fun_ctor_pats "execute");
-  ("minimise_recursive_functions", minimise_recursive_functions);
-  ("recheck_defs", recheck_defs);
-  ("exp_lift_assign", rewrite_defs_exp_lift_assign);
-  (* ("remove_assert", rewrite_defs_remove_assert); *)
-  ("move_termination_measures", move_termination_measures);
-  ("top_sort_defs", fun _ -> top_sort_defs);
-  ("early_return", rewrite_defs_early_return);
-  (* merge funcls before adding the measure argument so that it doesn't
->>>>>>> 325ec55d
      disappear into an internal pattern match *)
     ("merge_function_clauses", []);
     ("recheck_defs_without_effects", []);
