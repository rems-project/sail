(**************************************************************************)
(*     Sail                                                               *)
(*                                                                        *)
(*  Copyright (c) 2013-2017                                               *)
(*    Kathyrn Gray                                                        *)
(*    Shaked Flur                                                         *)
(*    Stephen Kell                                                        *)
(*    Gabriel Kerneis                                                     *)
(*    Robert Norton-Wright                                                *)
(*    Christopher Pulte                                                   *)
(*    Peter Sewell                                                        *)
(*    Alasdair Armstrong                                                  *)
(*    Brian Campbell                                                      *)
(*    Thomas Bauereiss                                                    *)
(*    Anthony Fox                                                         *)
(*    Jon French                                                          *)
(*    Dominic Mulligan                                                    *)
(*    Stephen Kell                                                        *)
(*    Mark Wassell                                                        *)
(*                                                                        *)
(*  All rights reserved.                                                  *)
(*                                                                        *)
(*  This software was developed by the University of Cambridge Computer   *)
(*  Laboratory as part of the Rigorous Engineering of Mainstream Systems  *)
(*  (REMS) project, funded by EPSRC grant EP/K008528/1.                   *)
(*                                                                        *)
(*  Redistribution and use in source and binary forms, with or without    *)
(*  modification, are permitted provided that the following conditions    *)
(*  are met:                                                              *)
(*  1. Redistributions of source code must retain the above copyright     *)
(*     notice, this list of conditions and the following disclaimer.      *)
(*  2. Redistributions in binary form must reproduce the above copyright  *)
(*     notice, this list of conditions and the following disclaimer in    *)
(*     the documentation and/or other materials provided with the         *)
(*     distribution.                                                      *)
(*                                                                        *)
(*  THIS SOFTWARE IS PROVIDED BY THE AUTHOR AND CONTRIBUTORS ``AS IS''    *)
(*  AND ANY EXPRESS OR IMPLIED WARRANTIES, INCLUDING, BUT NOT LIMITED     *)
(*  TO, THE IMPLIED WARRANTIES OF MERCHANTABILITY AND FITNESS FOR A       *)
(*  PARTICULAR PURPOSE ARE DISCLAIMED.  IN NO EVENT SHALL THE AUTHOR OR   *)
(*  CONTRIBUTORS BE LIABLE FOR ANY DIRECT, INDIRECT, INCIDENTAL,          *)
(*  SPECIAL, EXEMPLARY, OR CONSEQUENTIAL DAMAGES (INCLUDING, BUT NOT      *)
(*  LIMITED TO, PROCUREMENT OF SUBSTITUTE GOODS OR SERVICES; LOSS OF      *)
(*  USE, DATA, OR PROFITS; OR BUSINESS INTERRUPTION) HOWEVER CAUSED AND   *)
(*  ON ANY THEORY OF LIABILITY, WHETHER IN CONTRACT, STRICT LIABILITY,    *)
(*  OR TORT (INCLUDING NEGLIGENCE OR OTHERWISE) ARISING IN ANY WAY OUT    *)
(*  OF THE USE OF THIS SOFTWARE, EVEN IF ADVISED OF THE POSSIBILITY OF    *)
(*  SUCH DAMAGE.                                                          *)
(**************************************************************************)

module Big_int = Nat_big_num
open Ast
open Ast_util
open Type_check
open Spec_analysis
open Rewriter

let (>>) f g = fun x -> g(f(x))

let fresh_name_counter = ref 0

let fresh_name () =
  let current = !fresh_name_counter in
  let () = fresh_name_counter := (current + 1) in
  current

let reset_fresh_name_counter () =
  fresh_name_counter := 0

let fresh_id pre l =
  let current = fresh_name () in
  Id_aux (Id (pre ^ string_of_int current), gen_loc l)

let fresh_id_exp pre ((l,annot)) =
  let id = fresh_id pre l in
  E_aux (E_id id, (gen_loc l, annot))

let fresh_id_pat pre ((l,annot)) =
  let id = fresh_id pre l in
  P_aux (P_id id, (gen_loc l, annot))

let get_loc_exp (E_aux (_,(l,_))) = l

let gen_vs (id, spec) = Initial_check.extern_of_string (mk_id id) spec

let annot_exp_effect e_aux l env typ effect = E_aux (e_aux, (l, mk_tannot env typ effect))
let annot_exp e_aux l env typ = annot_exp_effect e_aux l env typ no_effect
let annot_pat p_aux l env typ = P_aux (p_aux, (l, mk_tannot env typ no_effect))
let annot_letbind (p_aux, exp) l env typ =
  LB_aux (LB_val (annot_pat p_aux l env typ, exp), (l, mk_tannot env typ (effect_of exp)))

let simple_num l n = E_aux (
  E_lit (L_aux (L_num n, gen_loc l)),
  simple_annot (gen_loc l)
    (atom_typ (Nexp_aux (Nexp_constant n, gen_loc l))))

let effectful_effs = function
  | Effect_aux (Effect_set effs, _) -> not (effs = [])
    (*List.exists
      (fun (BE_aux (be,_)) ->
       match be with
       | BE_nondet | BE_unspec | BE_undef | BE_lset -> false
       | _ -> true
      ) effs*)

let effectful eaux = effectful_effs (effect_of eaux)
let effectful_pexp pexp = effectful_effs (effect_of_pexp pexp)

let rec small (E_aux (exp,_)) = match exp with
  | E_id _
  | E_lit _ -> true
  | E_cast (_,e) -> small e
  | E_list es -> List.for_all small es
  | E_cons (e1,e2) -> small e1 && small e2
  | E_sizeof _ -> true
  | _ -> false

let id_is_local_var id env = match Env.lookup_id id env with
  | Local _ -> true
  | _ -> false

let id_is_unbound id env = match Env.lookup_id id env with
  | Unbound -> true
  | _ -> false

let rec lexp_is_local (LEXP_aux (lexp, _)) env = match lexp with
  | LEXP_memory _ | LEXP_deref _ -> false
  | LEXP_id id
  | LEXP_cast (_, id) -> id_is_local_var id env
  | LEXP_tup lexps | LEXP_vector_concat lexps -> List.for_all (fun lexp -> lexp_is_local lexp env) lexps
  | LEXP_vector (lexp,_)
  | LEXP_vector_range (lexp,_,_)
  | LEXP_field (lexp,_) -> lexp_is_local lexp env

let rec lexp_is_local_intro (LEXP_aux (lexp, _)) env = match lexp with
  | LEXP_memory _ | LEXP_deref _ -> false
  | LEXP_id id
  | LEXP_cast (_, id) -> id_is_unbound id env
  | LEXP_tup lexps | LEXP_vector_concat lexps -> List.for_all (fun lexp -> lexp_is_local_intro lexp env) lexps
  | LEXP_vector (lexp,_)
  | LEXP_vector_range (lexp,_,_)
  | LEXP_field (lexp,_) -> lexp_is_local_intro lexp env

let lexp_is_effectful (LEXP_aux (_, (_, annot))) = match destruct_tannot annot with
  | Some (_, _, eff) -> effectful_effs eff
  | _ -> false

let explode s =
  let rec exp i l = if i < 0 then l else exp (i - 1) (s.[i] :: l) in
  exp (String.length s - 1) []

let vector_string_to_bit_list l lit =

  let hexchar_to_binlist = function
    | '0' -> ['0';'0';'0';'0']
    | '1' -> ['0';'0';'0';'1']
    | '2' -> ['0';'0';'1';'0']
    | '3' -> ['0';'0';'1';'1']
    | '4' -> ['0';'1';'0';'0']
    | '5' -> ['0';'1';'0';'1']
    | '6' -> ['0';'1';'1';'0']
    | '7' -> ['0';'1';'1';'1']
    | '8' -> ['1';'0';'0';'0']
    | '9' -> ['1';'0';'0';'1']
    | 'A' -> ['1';'0';'1';'0']
    | 'B' -> ['1';'0';'1';'1']
    | 'C' -> ['1';'1';'0';'0']
    | 'D' -> ['1';'1';'0';'1']
    | 'E' -> ['1';'1';'1';'0']
    | 'F' -> ['1';'1';'1';'1']
    | _ -> raise (Reporting.err_unreachable l __POS__ "hexchar_to_binlist given unrecognized character") in

  let s_bin = match lit with
    | L_hex s_hex -> List.flatten (List.map hexchar_to_binlist (explode (String.uppercase_ascii s_hex)))
    | L_bin s_bin -> explode s_bin
    | _ -> raise (Reporting.err_unreachable l __POS__ "s_bin given non vector literal") in

  List.map (function '0' -> L_aux (L_zero, gen_loc l)
                   | '1' -> L_aux (L_one, gen_loc l)
                   | _ -> raise (Reporting.err_unreachable (gen_loc l) __POS__ "binary had non-zero or one")) s_bin

let find_used_vars exp =
  (* Overapproximates the set of used identifiers, but for the use cases below
     this is acceptable. *)
  let e_id id = IdSet.singleton id, E_id id in
  fst (fold_exp
    { (compute_exp_alg IdSet.empty IdSet.union) with e_id = e_id } exp)

let find_introduced_vars exp =
  let lEXP_aux ((ids, lexp), annot) =
    let ids = match lexp with
      | LEXP_id id | LEXP_cast (_, id)
        when id_is_unbound id (env_of_annot annot) -> IdSet.add id ids
      | _ -> ids in
    (ids, LEXP_aux (lexp, annot)) in
  fst (fold_exp
    { (compute_exp_alg IdSet.empty IdSet.union) with lEXP_aux = lEXP_aux } exp)

let find_updated_vars exp =
  let intros = find_introduced_vars exp in
  let lEXP_aux ((ids, lexp), annot) =
    let ids = match lexp with
      | LEXP_id id | LEXP_cast (_, id)
        when id_is_local_var id (env_of_annot annot) && not (IdSet.mem id intros) ->
         IdSet.add id ids
      | _ -> ids in
    (ids, LEXP_aux (lexp, annot)) in
  fst (fold_exp
    { (compute_exp_alg IdSet.empty IdSet.union) with lEXP_aux = lEXP_aux } exp)

let lookup_equal_kids env =
  let get_eq_kids kid eqs = try KBindings.find kid eqs with Not_found -> KidSet.singleton kid in
  let add_eq_kids kid1 kid2 eqs =
    let kids = KidSet.union (get_eq_kids kid2 eqs) (get_eq_kids kid1 eqs) in
    eqs
    |> KBindings.add kid1 kids
    |> KBindings.add kid2 kids
  in
  let add_nc eqs = function
    | NC_aux (NC_equal (Nexp_aux (Nexp_var kid1, _), Nexp_aux (Nexp_var kid2, _)), _) ->
       add_eq_kids kid1 kid2 eqs
    | _ -> eqs
  in
  List.fold_left add_nc KBindings.empty (Env.get_constraints env)

let lookup_constant_kid env kid =
  let kids =
    match KBindings.find kid (lookup_equal_kids env) with
    | kids -> kids
    | exception Not_found -> KidSet.singleton kid
  in
  let check_nc const nc = match const, nc with
    | None, NC_aux (NC_equal (Nexp_aux (Nexp_var kid, _), Nexp_aux (Nexp_constant i, _)), _)
      when KidSet.mem kid kids ->
       Some i
    | _, _ -> const
  in
  List.fold_left check_nc None (Env.get_constraints env)

let rec rewrite_nexp_ids env (Nexp_aux (nexp, l) as nexp_aux) = match nexp with
  | Nexp_id id -> Env.expand_nexp_synonyms env nexp_aux
  | Nexp_var kid ->
     begin
       match lookup_constant_kid env kid with
         | Some i -> nconstant i
         | None -> nexp_aux
     end
  | Nexp_times (nexp1, nexp2) -> Nexp_aux (Nexp_times (rewrite_nexp_ids env nexp1, rewrite_nexp_ids env nexp2), l)
  | Nexp_sum (nexp1, nexp2) -> Nexp_aux (Nexp_sum (rewrite_nexp_ids env nexp1, rewrite_nexp_ids env nexp2), l)
  | Nexp_minus (nexp1, nexp2) -> Nexp_aux (Nexp_minus (rewrite_nexp_ids env nexp1, rewrite_nexp_ids env nexp2), l)
  | Nexp_exp nexp -> Nexp_aux (Nexp_exp (rewrite_nexp_ids env nexp), l)
  | Nexp_neg nexp -> Nexp_aux (Nexp_neg (rewrite_nexp_ids env nexp), l)
  | _ -> nexp_aux

let rewrite_defs_nexp_ids, rewrite_typ_nexp_ids =
  let rec rewrite_typ env (Typ_aux (typ, l) as typ_aux) = match typ with
    | Typ_fn (arg_ts, ret_t, eff) ->
       Typ_aux (Typ_fn (List.map (rewrite_typ env) arg_ts, rewrite_typ env ret_t, eff), l)
    | Typ_tup ts ->
       Typ_aux (Typ_tup (List.map (rewrite_typ env) ts), l)
    | Typ_exist (kids, c, typ) ->
       Typ_aux (Typ_exist (kids, c, rewrite_typ env typ), l)
    | Typ_app (id, targs) ->
       Typ_aux (Typ_app (id, List.map (rewrite_typ_arg env) targs), l)
    | _ -> typ_aux
  and rewrite_typ_arg env (A_aux (targ, l) as targ_aux) = match targ with
    | A_nexp nexp ->
       A_aux (A_nexp (rewrite_nexp_ids env nexp), l)
    | A_typ typ ->
       A_aux (A_typ (rewrite_typ env typ), l)
    | A_order ord ->
       A_aux (A_order ord, l)
    | A_bool nc ->
       A_aux (A_bool nc, l)
  in

  let rewrite_annot (l, tannot) =
    match destruct_tannot tannot with
    | Some (env, typ, eff) -> l, replace_typ (rewrite_typ env typ) tannot
    | None -> l, empty_tannot
  in

  let rewrite_typschm env (TypSchm_aux (TypSchm_ts (tq, typ), l)) =
    TypSchm_aux (TypSchm_ts (tq, rewrite_typ env typ), l)
  in

  let rewrite_def env rewriters = function
    | DEF_spec (VS_aux (VS_val_spec (typschm, id, exts, b), a)) ->
       let typschm = rewrite_typschm env typschm in
       let a = rewrite_annot a in
       DEF_spec (VS_aux (VS_val_spec (typschm, id, exts, b), a))
    | DEF_type (TD_aux (TD_abbrev (id, typq, typ_arg), a)) ->
       DEF_type (TD_aux (TD_abbrev (id, typq, rewrite_typ_arg env typ_arg), a))
    | d -> Rewriter.rewrite_def rewriters d
  in

  (fun env defs -> rewrite_defs_base { rewriters_base with
    rewrite_exp = (fun _ -> map_exp_annot rewrite_annot); rewrite_def = rewrite_def env
    } defs),
  rewrite_typ


let rewrite_bitvector_exps env defs =
  let e_aux = function
    | (E_vector es, ((l, tannot) as a)) when not (is_empty_tannot tannot) ->
       let env = env_of_annot (l, tannot) in
       let typ = typ_of_annot (l, tannot) in
       let eff = effect_of_annot tannot in
       if is_bitvector_typ typ then
         try
           let len = mk_lit_exp (L_num (Big_int.of_int (List.length es))) in
           let es = mk_exp (E_list (List.map strip_exp es)) in
           let exp = mk_exp (E_app (mk_id "bitvector_of_bitlist", [len; es])) in
           check_exp env exp typ
         with
         | _ -> E_aux (E_vector es, a)
       else
         E_aux (E_vector es, a)
    | (e_aux, a) -> E_aux (e_aux, a)
  in
  let rewrite_exp _ = fold_exp { id_exp_alg with e_aux = e_aux } in
  if IdSet.mem (mk_id "bitvector_of_bitlist") (val_spec_ids defs) then
    rewrite_defs_base { rewriters_base with rewrite_exp = rewrite_exp } defs
  else defs


let rewrite_defs_remove_assert defs =
  let e_assert ((E_aux (eaux, (l, _)) as exp), str) = match eaux with
    | E_constraint _ ->
       E_assert (exp, str)
    | _ ->
       E_assert (E_aux (E_lit (mk_lit L_true), simple_annot l bool_typ), str) in
  rewrite_defs_base
    { rewriters_base with
      rewrite_exp = (fun _ -> fold_exp { id_exp_alg with e_assert = e_assert}) }
    defs

let remove_vector_concat_pat pat =

  (* ivc: bool that indicates whether the exp is in a vector_concat pattern *)
  let remove_typed_patterns =
    fold_pat { id_pat_alg with
               p_aux = (function
                        | (P_typ (_,P_aux (p,_)),annot)
                        | (p,annot) -> 
                           P_aux (p,annot)
                       )
             } in

  (* let pat = remove_typed_patterns pat in *)

  let fresh_id_v = fresh_id "v__" in

  (* expects that P_typ elements have been removed from AST,
     that the length of all vectors involved is known,
     that we don't have indexed vectors *)

  (* introduce names for all patterns of form P_vector_concat *)
  let name_vector_concat_roots =
    { p_lit = (fun lit -> P_lit lit)
    ; p_typ = (fun (typ,p) -> P_typ (typ,p false)) (* cannot happen *)
    ; p_wild = P_wild
      (* ToDo: I have no idea what the boolean parameter means so guessed that
       * "true" was a good value to use.
       * (Adding a comment explaining the boolean might be useful?)
       *)
    ; p_or  = (fun (pat1, pat2) -> P_or (pat1 true, pat2 true))
    ; p_not = (fun pat -> P_not (pat true))
    ; p_as  = (fun (pat,id) -> P_as (pat true,id))
    ; p_id  = (fun id -> P_id id)
    ; p_var = (fun (pat,kid) -> P_var (pat true,kid))
    ; p_app = (fun (id,ps) -> P_app (id, List.map (fun p -> p false) ps))
    ; p_vector = (fun ps -> P_vector (List.map (fun p -> p false) ps))
    ; p_vector_concat  = (fun ps -> P_vector_concat (List.map (fun p -> p false) ps))
    ; p_tup            = (fun ps -> P_tup (List.map (fun p -> p false) ps))
    ; p_list           = (fun ps -> P_list (List.map (fun p -> p false) ps))
    ; p_cons           = (fun (p,ps) -> P_cons (p false, ps false))
    ; p_string_append  = (fun (ps) -> P_string_append (List.map (fun p -> p false) ps))
    ; p_view           = (fun (p,id,exps) -> P_view (p false, id, exps))
    ; p_aux =
        (fun (pat,((l,_) as annot)) contained_in_p_as ->
          match pat with
          | P_vector_concat pats ->
             (if contained_in_p_as
              then P_aux (pat,annot)
              else P_aux (P_as (P_aux (pat,annot),fresh_id_v l),annot))
          | _ -> P_aux (pat,annot)
        )
    } in

  let pat = (fold_pat name_vector_concat_roots pat) false in

  (* introduce names for all unnamed child nodes of P_vector_concat *)
  let name_vector_concat_elements =
    let p_vector_concat pats =
      let rec aux ((P_aux (p,((l,_) as a))) as pat) = match p with
        | P_vector _ -> P_aux (P_as (pat, fresh_id_v l),a)
        | P_lit _ -> P_aux (P_as (pat, fresh_id_v l), a)
        | P_id id -> P_aux (P_id id,a)
        | P_as (p,id) -> P_aux (P_as (p,id),a)
        | P_typ (typ, pat) -> P_aux (P_typ (typ, aux pat),a)
        | P_wild -> P_aux (P_wild,a)
        | P_app (id, pats) when Env.is_mapping id (env_of_annot a) ->
           P_aux (P_app (id, List.map aux pats), a)
        | _ ->
           raise
             (Reporting.err_unreachable
                l __POS__ "name_vector_concat_elements: Non-vector in vector-concat pattern") in
      P_vector_concat (List.map aux pats) in
    {id_pat_alg with p_vector_concat = p_vector_concat} in

  let pat = fold_pat name_vector_concat_elements pat in

  let rec tag_last = function
    | x :: xs -> let is_last = xs = [] in (x,is_last) :: tag_last xs
    | _ -> [] in

  (* remove names from vectors in vector_concat patterns and collect them as declarations for the
     function body or expression *)
  let unname_vector_concat_elements =
    (* build a let-expression of the form "let child = root[i..j] in body" *)
    let letbind_vec typ_opt (rootid,rannot) (child,cannot) (i,j) =
      let (l,_) = cannot in
      let env = env_of_annot rannot in
      let rootname = string_of_id rootid in
      let childname = string_of_id child in

      let root = E_aux (E_id rootid, rannot) in
      let index_i = simple_num l i in
      let index_j = simple_num l j in

      let subv = fix_eff_exp (E_aux (E_vector_subrange (root, index_i, index_j), cannot)) in

      let id_pat =
        match typ_opt with
        | Some typ -> add_p_typ typ (P_aux (P_id child,cannot))
        | None -> P_aux (P_id child,cannot) in
      let letbind = fix_eff_lb (LB_aux (LB_val (id_pat,subv),cannot)) in
      (letbind,
       (fun body ->
         if IdSet.mem child (find_used_vars body)
         then fix_eff_exp (annot_exp (E_let (letbind,body)) l env (typ_of body))
         else body),
       (rootname,childname)) in

    let p_aux = function
      | ((P_as (P_aux (P_vector_concat pats,rannot'),rootid),decls),rannot) ->
         let rtyp = Env.base_typ_of (env_of_annot rannot') (typ_of_annot rannot') in
         let (start,last_idx) = (match vector_start_index rtyp, vector_typ_args_of rtyp with
          | Nexp_aux (Nexp_constant start,_), (Nexp_aux (Nexp_constant length,_), ord, _) ->
             (start, if is_order_inc ord
                     then Big_int.sub (Big_int.add start length) (Big_int.of_int 1)
                     else Big_int.add (Big_int.sub start length) (Big_int.of_int 1))
          | _ ->
            raise (Reporting.err_unreachable (fst rannot') __POS__
              ("unname_vector_concat_elements: vector of unspecified length in vector-concat pattern"))) in
         let rec aux typ_opt (pos,pat_acc,decl_acc) (P_aux (p,cannot),is_last) =
           let ctyp = Env.base_typ_of (env_of_annot cannot) (typ_of_annot cannot) in
           let (length,ord,_) = vector_typ_args_of ctyp in
           let (pos',index_j) = match length with
             | Nexp_aux (Nexp_constant i,_) ->
                if is_order_inc ord
                then (Big_int.add pos i, Big_int.sub (Big_int.add pos i) (Big_int.of_int 1))
                else (Big_int.sub pos i, Big_int.add (Big_int.sub pos i) (Big_int.of_int 1))
             | Nexp_aux (_,l) ->
                if is_last then (pos,last_idx)
                else
                  raise
                    (Reporting.err_unreachable
                       l __POS__ ("unname_vector_concat_elements: vector of unspecified length in vector-concat pattern")) in
           (match p with
            (* if we see a named vector pattern, remove the name and remember to
              declare it later *)
            | P_as (P_aux (p,cannot),cname) ->
               let (lb,decl,info) = letbind_vec typ_opt (rootid,rannot) (cname,cannot) (pos,index_j) in
               (pos', pat_acc @ [P_aux (p,cannot)], decl_acc @ [((lb,decl),info)])
            (* if we see a P_id variable, remember to declare it later *)
            | P_id cname ->
               let (lb,decl,info) = letbind_vec typ_opt (rootid,rannot) (cname,cannot) (pos,index_j) in
               (pos', pat_acc @ [P_aux (P_id cname,cannot)], decl_acc @ [((lb,decl),info)])
            | P_typ (typ, pat) -> aux (Some typ) (pos,pat_acc,decl_acc) (pat, is_last)
            (* | P_app (cname, pats) if Env.is_mapping cname (en) ->
             *    let (lb,decl,info) = letbind_vec typ_opt (rootid,rannot) (cname,cannot) (pos,index_j) in
             *    (pos', pat_acc @ [P_aux (P_app (cname,pats),cannot)], decl_acc @ [((lb,decl),info)]) *)
            (* normal vector patterns are fine *)
            | _ -> (pos', pat_acc @ [P_aux (p,cannot)],decl_acc)) in
          let pats_tagged = tag_last pats in
          let (_,pats',decls') = List.fold_left (aux None) (start,[],[]) pats_tagged in

          (* abuse P_vector_concat as a P_vector_const pattern: it has the of
          patterns as an argument but they're meant to be consed together *)
          (P_aux (P_as (P_aux (P_vector_concat pats',rannot'),rootid),rannot), decls @ decls')
      | ((p,decls),annot) -> (P_aux (p,annot),decls) in

    { p_lit            = (fun lit -> (P_lit lit,[]))
    ; p_wild           = (P_wild,[])
    ; p_or             = (fun ((pat1, ds1), (pat2, ds2)) -> (P_or(pat1, pat2), ds1 @ ds2))
    ; p_not            = (fun (pat, ds) -> (P_not(pat), ds))
    ; p_as             = (fun ((pat,decls),id) -> (P_as (pat,id),decls))
    ; p_typ            = (fun (typ,(pat,decls)) -> (P_typ (typ,pat),decls))
    ; p_id             = (fun id -> (P_id id,[]))
    ; p_var            = (fun ((pat,decls),kid) -> (P_var (pat,kid),decls))
    ; p_app            = (fun (id,ps) -> let (ps,decls) = List.split ps in
                                         (P_app (id,ps),List.flatten decls))
    ; p_vector         = (fun ps -> let (ps,decls) = List.split ps in
                                    (P_vector ps,List.flatten decls))
    ; p_vector_concat  = (fun ps -> let (ps,decls) = List.split ps in
                                    (P_vector_concat ps,List.flatten decls))
    ; p_tup            = (fun ps -> let (ps,decls) = List.split ps in
                                    (P_tup ps,List.flatten decls))
    ; p_list           = (fun ps -> let (ps,decls) = List.split ps in
                                    (P_list ps,List.flatten decls))
    ; p_string_append  = (fun ps -> let (ps,decls) = List.split ps in
                                    (P_string_append ps,List.flatten decls))
    ; p_view           = (fun ((p,decls),id,exps) -> P_view (p,id,exps), decls)
    ; p_cons           = (fun ((p,decls),(p',decls')) -> (P_cons (p,p'), decls @ decls'))
    ; p_aux            = (fun ((pat,decls),annot) -> p_aux ((pat,decls),annot))
    } in

  let (pat,decls) = fold_pat unname_vector_concat_elements pat in

  (* We need to put the decls in the right order so letbinds are generated correctly for nested patterns *)
  let module G = Graph.Make(String) in
  let root_graph = List.fold_left (fun g (_, (root_id, child_id)) -> G.add_edge root_id child_id g) G.empty decls in
  let root_order = G.topsort root_graph in
  let find_root root_id =
    try List.find (fun (_, (root_id', _)) -> root_id = root_id') decls with
    | Not_found ->
    (* If it's not a root the it's a leaf node in the graph, so search for child_id *)
    try List.find (fun (_, (_, child_id)) -> root_id = child_id) decls with
    | Not_found -> assert false (* Should never happen *)
  in
  let decls = List.map find_root root_order in

  let (letbinds,decls) =
    let decls = List.map fst decls in
    List.split decls in

  let decls = List.fold_left (fun f g x -> f (g x)) (fun b -> b) decls in

  (* at this point shouldn't have P_as patterns in P_vector_concat patterns any more,
     all P_as and P_id vectors should have their declarations in decls.
     Now flatten all vector_concat patterns *)
  let flatten =
    let p_vector_concat ps =
      let aux p acc = match p with
        | (P_aux (P_vector_concat pats,_)) -> pats @ acc
        | pat -> pat :: acc in
      P_vector_concat (List.fold_right aux ps []) in
    {id_pat_alg with p_vector_concat = p_vector_concat} in

  let pat = fold_pat flatten pat in

  (* at this point pat should be a flat pattern: no vector_concat patterns
     with vector_concats patterns as direct child-nodes anymore *)
  let range a b =
    let rec aux a b = if Big_int.greater a b then [] else a :: aux (Big_int.add a (Big_int.of_int 1)) b in
    if Big_int.greater a b then List.rev (aux b a) else aux a b in

  let remove_vector_concats =
    let p_vector_concat ps =
      let aux acc (P_aux (p,annot),is_last) =
        let env = env_of_annot annot in
        let typ = Env.base_typ_of env (typ_of_annot annot) in
        let eff = effect_of_annot (snd annot) in
        let (l,_) = annot in
        let wild _ = P_aux (P_wild,(gen_loc l, mk_tannot env bit_typ eff)) in
        if is_vector_typ typ || is_bitvector_typ typ then
          match p, vector_typ_args_of typ with
          | P_vector ps,_ -> acc @ ps
          | _, (Nexp_aux (Nexp_constant length,_),_,_) ->
             acc @ (List.map wild (range Big_int.zero (Big_int.sub length (Big_int.of_int 1))))
          | _, _ ->
            (*if is_last then*) acc @ [wild Big_int.zero]
        else raise
          (Reporting.err_unreachable l __POS__
            ("remove_vector_concats: Non-vector in vector-concat pattern " ^
              string_of_typ (typ_of_annot annot))) in

      let has_length (P_aux (p,annot)) =
        let typ = Env.base_typ_of (env_of_annot annot) (typ_of_annot annot) in
        match vector_typ_args_of typ with
        | (Nexp_aux (Nexp_constant length,_),_,_) -> true
        | _ -> false in

      let ps_tagged = tag_last ps in
      let ps' = List.fold_left aux [] ps_tagged in
      let last_has_length ps = List.exists (fun (p,b) -> b && has_length p) ps_tagged in

      if last_has_length ps then
        P_vector ps'
      else
        (* If the last vector pattern in the vector_concat pattern has unknown
        length we misuse the P_vector_concat constructor's argument to place in
        the following way: P_vector_concat [x;y; ... ;z] should be mapped to the
        pattern-match x :: y :: .. z, i.e. if x : 'a, then z : vector 'a. *)
        P_vector_concat ps' in

    {id_pat_alg with p_vector_concat = p_vector_concat} in

  let pat = fold_pat remove_vector_concats pat in

  (pat,letbinds,decls)

(* assumes there are no more E_internal expressions *)
let rewrite_exp_remove_vector_concat_pat rewriters (E_aux (exp,(l,annot)) as full_exp) =
  let rewrap e = E_aux (e,(l,annot)) in
  let rewrite_rec = rewriters.rewrite_exp rewriters in
  let rewrite_base = rewrite_exp rewriters in
  match exp with
  | E_case (e,ps) ->
     let aux = function
     | (Pat_aux (Pat_exp (pat,body),annot')) ->
       let (pat,_,decls) = remove_vector_concat_pat pat in
       Pat_aux (Pat_exp (pat, decls (rewrite_rec body)),annot')
     | (Pat_aux (Pat_when (pat,guard,body),annot')) ->
       let (pat,_,decls) = remove_vector_concat_pat pat in
       Pat_aux (Pat_when (pat, decls (rewrite_rec guard), decls (rewrite_rec body)),annot') in
     rewrap (E_case (rewrite_rec e, List.map aux ps))
  | E_let (LB_aux (LB_val (pat,v),annot'),body) ->
     let (pat,_,decls) = remove_vector_concat_pat pat in
     rewrap (E_let (LB_aux (LB_val (pat,rewrite_rec v),annot'),
                    decls (rewrite_rec body)))
  | exp -> rewrite_base full_exp

let rewrite_fun_remove_vector_concat_pat
      rewriters (FD_aux (FD_function(recopt,tannotopt,effectopt,funcls),(l,fdannot))) = 
  let rewrite_funcl (FCL_aux (FCL_Funcl(id,pexp),(l,annot))) =
    let pat,guard,exp,pannot = destruct_pexp pexp in
    let (pat',_,decls) = remove_vector_concat_pat pat in
    let guard' = match guard with
      | Some exp -> Some (decls (rewriters.rewrite_exp rewriters exp))
      | None -> None in
    let exp' = decls (rewriters.rewrite_exp rewriters exp) in
    let pexp' = construct_pexp (pat',guard',exp',pannot) in
    (FCL_aux (FCL_Funcl (id,pexp'),(l,annot)))
  in FD_aux (FD_function(recopt,tannotopt,effectopt,List.map rewrite_funcl funcls),(l,fdannot))

let rewrite_defs_remove_vector_concat env (Defs defs) =
  let rewriters =
    {rewrite_exp = rewrite_exp_remove_vector_concat_pat;
     rewrite_pat = rewrite_pat;
     rewrite_let = rewrite_let;
     rewrite_lexp = rewrite_lexp;
     rewrite_fun = rewrite_fun_remove_vector_concat_pat;
     rewrite_mapping = rewrite_mapping;
     rewrite_def = rewrite_def;
     rewrite_defs = rewrite_defs_base} in
  let rewrite_def d =
    let d = rewriters.rewrite_def rewriters d in
    match d with
    | DEF_val (LB_aux (LB_val (pat,exp),a)) ->
       let (pat,letbinds,_) = remove_vector_concat_pat pat in
       let defvals = List.map (fun lb -> DEF_val lb) letbinds in
       [DEF_val (LB_aux (LB_val (pat,exp),a))] @ defvals
    | d -> [d] in
  Defs (List.flatten (List.map rewrite_def defs))

(* A few helper functions for rewriting guarded pattern clauses.
   Used both by the rewriting of P_when and separately by the rewriting of
   bitvectors in parameter patterns of function clauses *)

let remove_wildcards pre (P_aux (_,(l,_)) as pat) =
  fold_pat
    {id_pat_alg with
      p_aux = function
        | (P_wild,(l,annot)) -> P_aux (P_id (fresh_id pre l),(l,annot))
        | (p,annot) -> P_aux (p,annot) }
    pat

let rec is_irrefutable_pattern (P_aux (p,ann)) =
  match p with
  | P_lit (L_aux (L_unit,_))
  | P_wild
    -> true
  | P_or(pat1, pat2) -> is_irrefutable_pattern pat1 && is_irrefutable_pattern pat2
  | P_not(pat) -> is_irrefutable_pattern pat
  | P_lit _ -> false
  | P_as (p1,_)
  | P_typ (_,p1)
    -> is_irrefutable_pattern p1
  | P_id id -> begin
    match Env.lookup_id id (env_of_annot ann) with
    | Local _ | Unbound -> true
    | Register _ -> false (* should be impossible, anyway *)
    | Enum enum ->
       match enum with
       | Typ_aux (Typ_id enum_id,_) ->
          List.length (Env.get_enum enum_id (env_of_annot ann)) <= 1
       | _ -> false (* should be impossible, anyway *)
  end
  | P_var (p1,_) -> is_irrefutable_pattern p1
  | P_app (f,args) ->
     Env.is_singleton_union_constructor f (env_of_annot ann) &&
       List.for_all is_irrefutable_pattern args
  | P_vector ps
  | P_vector_concat ps
  | P_tup ps
  | P_list ps
    -> List.for_all is_irrefutable_pattern ps
  | P_cons (p1,p2) -> is_irrefutable_pattern p1 && is_irrefutable_pattern p2
  | P_string_append ps
    -> List.for_all is_irrefutable_pattern ps

(* Check if one pattern subsumes the other, and if so, calculate a
   substitution of variables that are used in the same position.
   TODO: Check somewhere that there are no variable clashes (the same variable
   name used in different positions of the patterns)
 *)
let rec subsumes_pat (P_aux (p1,annot1) as pat1) (P_aux (p2,annot2) as pat2) =
  let rewrap p = P_aux (p,annot1) in
  let subsumes_list s pats1 pats2 =
    if List.length pats1 = List.length pats2
    then
      let subs = List.map2 s pats1 pats2 in
      List.fold_right
        (fun p acc -> match p, acc with
          | Some subst, Some substs -> Some (subst @ substs)
          | _ -> None)
        subs (Some [])
    else None in
  match p1, p2 with
  | P_lit (L_aux (lit1,_)), P_lit (L_aux (lit2,_)) ->
      if lit1 = lit2 then Some [] else None
  | P_or(pat1, pat2), _ -> (* todo: possibly not the right answer *) None
  | _, P_or(pat1, pat2) -> (* todo: possibly not the right answer *) None
  | P_not(pat), _ -> (* todo: possibly not the right answer *) None
  | _, P_not(pat) -> (* todo: possibly not the right answer *) None
  | P_as (pat1,_), _ -> subsumes_pat pat1 pat2
  | _, P_as (pat2,_) -> subsumes_pat pat1 pat2
  | P_typ (_,pat1), _ -> subsumes_pat pat1 pat2
  | _, P_typ (_,pat2) -> subsumes_pat pat1 pat2
  | P_id (Id_aux (id1,_) as aid1), P_id (Id_aux (id2,_) as aid2) ->
    if id1 = id2 then Some []
    else if Env.lookup_id aid1 (env_of_annot annot1) = Unbound
    then if Env.lookup_id aid2 (env_of_annot annot2) = Unbound
      then Some [(id2,id1)]
      else Some []
    else None
  | P_id id1, _ ->
    if Env.lookup_id id1 (env_of_annot annot1) = Unbound then Some [] else None
  | P_var (pat1,_), P_var (pat2,_) -> subsumes_pat pat1 pat2
  | P_wild, _ -> Some []
  | P_app (Id_aux (id1,l1),args1), P_app (Id_aux (id2,_),args2) ->
    if id1 = id2 then subsumes_list subsumes_pat args1 args2 else None
  | P_vector pats1, P_vector pats2
  | P_vector_concat pats1, P_vector_concat pats2
  | P_tup pats1, P_tup pats2
  | P_list pats1, P_list pats2 ->
    subsumes_list subsumes_pat pats1 pats2
  | P_list (pat1 :: pats1), P_cons _ ->
    subsumes_pat (rewrap (P_cons (pat1, rewrap (P_list pats1)))) pat2
  | P_cons _, P_list (pat2 :: pats2)->
    subsumes_pat pat1 (rewrap (P_cons (pat2, rewrap (P_list pats2))))
  | P_cons (pat1, pats1), P_cons (pat2, pats2) ->
    (match subsumes_pat pat1 pat2, subsumes_pat pats1 pats2 with
    | Some substs1, Some substs2 -> Some (substs1 @ substs2)
    | _ -> None)
  | _, P_wild -> if is_irrefutable_pattern pat1 then Some [] else None
  | _ -> None

(* A simple check for pattern disjointness; used for optimisation in the
   guarded pattern rewrite step *)
let rec disjoint_pat env (P_aux (p1,annot1) as pat1) (P_aux (p2,annot2) as pat2) =
  match p1, p2 with
  | P_as (pat1, _), _ -> disjoint_pat env pat1 pat2
  | _, P_as (pat2, _) -> disjoint_pat env pat1 pat2
  | P_typ (_, pat1), _ -> disjoint_pat env pat1 pat2
  | _, P_typ (_, pat2) -> disjoint_pat env pat1 pat2
  | P_var (pat1, _), _ -> disjoint_pat env pat1 pat2
  | _, P_var (pat2, _) -> disjoint_pat env pat1 pat2
  | P_id id, _ when id_is_unbound id env -> false
  | _, P_id id when id_is_unbound id env -> false
  | P_id id1, P_id id2 -> Id.compare id1 id2 <> 0
  | P_app (id1, args1), P_app (id2, args2) ->
     Id.compare id1 id2 <> 0 || List.exists2 (disjoint_pat env) args1 args2
  | P_vector pats1, P_vector pats2
  | P_tup pats1, P_tup pats2
  | P_list pats1, P_list pats2 ->
     List.exists2 (disjoint_pat env) pats1 pats2
  | _ -> false

let equiv_pats pat1 pat2 =
  match subsumes_pat pat1 pat2, subsumes_pat pat2 pat1 with
  | Some _, Some _ -> true
  | _, _ -> false

let subst_id_pat pat (id1,id2) =
  let p_id (Id_aux (id,l)) = (if id = id1 then P_id (Id_aux (id2,l)) else P_id (Id_aux (id,l))) in
  fold_pat {id_pat_alg with p_id = p_id} pat

let subst_id_exp exp (id1,id2) =
  Ast_util.subst (Id_aux (id1,Parse_ast.Unknown)) (E_aux (E_id (Id_aux (id2,Parse_ast.Unknown)),(Parse_ast.Unknown,empty_tannot))) exp

let rec pat_to_exp ((P_aux (pat,(l,annot))) as p_aux) =
  let rewrap e = E_aux (e,(l,annot)) in
  let env = env_of_pat p_aux in
  let typ = typ_of_pat p_aux in
  match pat with
  | P_lit lit -> rewrap (E_lit lit)
  | P_wild -> raise (Reporting.err_unreachable l __POS__
      "pat_to_exp given wildcard pattern")
  | P_or(pat1, pat2) -> (* todo: insert boolean or *) pat_to_exp pat1 
  | P_not(pat) -> (* todo: insert boolean not *) pat_to_exp pat
  | P_as (pat,id) -> rewrap (E_id id)
  | P_var (pat, _) -> pat_to_exp pat
  | P_typ (_,pat) -> pat_to_exp pat
  | P_id id -> rewrap (E_id id)
  | P_app (id,pats) -> rewrap (E_app (id, List.map pat_to_exp pats))
  | P_vector pats -> rewrap (E_vector (List.map pat_to_exp pats))
  | P_vector_concat pats -> begin
      let empty_vec = E_aux (E_vector [], (l,())) in
      let concat_vectors vec1 vec2 =
        E_aux (E_vector_append (vec1, vec2), (l, ()))
      in
      check_exp env (List.fold_right concat_vectors (List.map (fun p -> strip_exp (pat_to_exp p)) pats) empty_vec) typ
    end
  | P_tup pats -> rewrap (E_tuple (List.map pat_to_exp pats))
  | P_list pats -> rewrap (E_list (List.map pat_to_exp pats))
  | P_cons (p,ps) -> rewrap (E_cons (pat_to_exp p, pat_to_exp ps))
  | P_string_append (pats) -> begin
      let empty_string = annot_exp (E_lit (L_aux (L_string "", l))) l env string_typ in
      let string_append str1 str2 =
        annot_exp (E_app (mk_id "string_append", [str1; str2])) l env string_typ
      in
      (List.fold_right string_append (List.map pat_to_exp pats) empty_string)
    end

let case_exp e t cs =
  let l = get_loc_exp e in
  let env = env_of e in
  let annot = (get_loc_exp e, Some (env_of e, t, no_effect)) in
  match cs with
  | [(P_aux (P_wild, _), body, _)] ->
    fix_eff_exp body
  | [(P_aux (P_id id, pannot) as pat, body, _)] ->
    fix_eff_exp (annot_exp (E_let (LB_aux (LB_val (pat, e), pannot), body)) l env t)
  | _ ->
    let pexp (pat,body,annot) = Pat_aux (Pat_exp (pat,body),annot) in
    let ps = List.map pexp cs in
    (* let efr = union_effs (List.map effect_of_pexp ps) in *)
    fix_eff_exp (annot_exp (E_case (e,ps)) l env t)

(* Rewrite guarded patterns into a combination of if-expressions and
   unguarded pattern matches

   Strategy:
   - Split clauses into groups where the first pattern subsumes all the
     following ones
   - Translate the groups in reverse order, using the next group as a
     fall-through target, if there is one
   - Within a group,
     - translate the sequence of clauses to an if-then-else cascade using the
       guards as long as the patterns are equivalent modulo substitution, or
     - recursively translate the remaining clauses to a pattern match if
       there is a difference in the patterns.

  TODO: Compare this more closely with the algorithm in the CPP'18 paper of
  Spector-Zabusky et al, who seem to use the opposite grouping and merging
  strategy to ours: group *mutually exclusive* clauses, and try to merge them
  into a pattern match first instead of an if-then-else cascade.
*)
let rewrite_guarded_clauses l env pat_typ typ cs =
  let rec group fallthrough clauses =
    let add_clause (pat,cls,annot) c = (pat,cls @ [c],annot) in
    let rec group_aux current acc = (function
      | ((pat,guard,body,annot) as c) :: cs ->
          let (current_pat,_,_) = current in
          (match subsumes_pat current_pat pat with
            | Some substs ->
                let pat' = List.fold_left subst_id_pat pat substs in
                let guard' = (match guard with
                  | Some exp -> Some (List.fold_left subst_id_exp exp substs)
                  | None -> None) in
                let body' = List.fold_left subst_id_exp body substs in
                let c' = (pat',guard',body',annot) in
                group_aux (add_clause current c') acc cs
            | None ->
                let pat = match cs with _::_ -> remove_wildcards "g__" pat | _ -> pat in
                group_aux (pat,[c],annot) (acc @ [current]) cs)
      | [] -> acc @ [current]) in
    let groups = match clauses with
      | [(pat,guard,body,annot) as c] ->
          [(pat, [c], annot)]
      | ((pat,guard,body,annot) as c) :: cs ->
          group_aux (remove_wildcards "g__" pat, [c], annot) [] cs
      | _ ->
          raise (Reporting.err_unreachable l __POS__
            "group given empty list in rewrite_guarded_clauses") in
    let add_group cs groups = (if_pexp (groups @ fallthrough) cs) :: groups in
    List.fold_right add_group groups []
  and if_pexp fallthrough (pat,cs,annot) = (match cs with
    | c :: _ ->
        (* fix_eff_pexp (pexp *)
        let body = if_exp fallthrough pat cs in
        let pexp = fix_eff_pexp (Pat_aux (Pat_exp (pat,body),annot)) in
        let (Pat_aux (_,annot)) = pexp in
        (pat, body, annot)
    | [] ->
        raise (Reporting.err_unreachable l __POS__
            "if_pexp given empty list in rewrite_guarded_clauses"))
  and if_exp fallthrough current_pat = (function
    | (pat,guard,body,annot) :: ((pat',guard',body',annot') as c') :: cs ->
        (match guard with
          | Some exp ->
              let else_exp =
                if equiv_pats current_pat pat'
                then if_exp fallthrough current_pat (c' :: cs)
                else case_exp (pat_to_exp current_pat) (typ_of body') (group fallthrough (c' :: cs)) in
              fix_eff_exp (annot_exp (E_if (exp,body,else_exp)) (fst annot) (env_of exp) (typ_of body))
          | None -> body)
    | [(pat,guard,body,annot)] ->
        (* For singleton clauses with a guard, use fallthrough clauses if the
           guard is not satisfied, but only those fallthrough clauses that are
           not disjoint with the current pattern *)
        let overlapping_clause (pat, _, _) = not (disjoint_pat env current_pat pat) in
        let fallthrough = List.filter overlapping_clause fallthrough in
        (match guard, fallthrough with
          | Some exp, _ :: _ ->
              let else_exp = case_exp (pat_to_exp current_pat) (typ_of body) fallthrough in
              fix_eff_exp (annot_exp (E_if (exp,body,else_exp)) (fst annot) (env_of exp) (typ_of body))
          | _, _ -> body)
    | [] ->
        raise (Reporting.err_unreachable l __POS__
            "if_exp given empty list in rewrite_guarded_clauses")) in
  let is_complete = Pattern_completeness.is_complete (Env.pattern_completeness_ctx env) (List.map construct_pexp cs) in
  let fallthrough =
    if not is_complete then
      let p = P_aux (P_wild, (gen_loc l, mk_tannot env pat_typ no_effect)) in
      let msg = "Pattern match failure at " ^ Reporting.short_loc_to_string l in
      let a = mk_exp ~loc:(gen_loc l) (E_assert (mk_lit_exp L_false, mk_lit_exp (L_string msg))) in
      let b = mk_exp ~loc:(gen_loc l) (E_exit (mk_lit_exp L_unit)) in
      let (E_aux (_, (_, ann)) as e) = check_exp env (mk_exp ~loc:(gen_loc l) (E_block [a; b])) typ in
      [(p,None,e,(gen_loc l,ann))]
    else []
  in
  group [] (cs @ fallthrough)

let bitwise_and_exp exp1 exp2 =
  let (E_aux (_,(l,_))) = exp1 in
  let andid = Id_aux (Id "and_bool", gen_loc l) in
  annot_exp (E_app(andid,[exp1;exp2])) l (env_of exp1) bool_typ

let compose_guard_opt g1 g2 = match g1, g2 with
  | Some g1, Some g2 -> Some (bitwise_and_exp g1 g2)
  | Some g1, None -> Some g1
  | None, Some g2 -> Some g2
  | None, None -> None

let rec contains_bitvector_pat (P_aux (pat,annot)) = match pat with
| P_lit _ | P_wild | P_id _ -> false
| P_as (pat,_) | P_typ (_,pat) | P_var (pat,_) -> contains_bitvector_pat pat
| P_or(pat1, pat2) -> contains_bitvector_pat pat1 || contains_bitvector_pat pat2
| P_not(pat) -> contains_bitvector_pat pat
| P_vector _ | P_vector_concat _ ->
    let typ = Env.base_typ_of (env_of_annot annot) (typ_of_annot annot) in
    is_bitvector_typ typ
| P_app (_,pats) | P_tup pats | P_list pats ->
    List.exists contains_bitvector_pat pats
| P_cons (p,ps) -> contains_bitvector_pat p || contains_bitvector_pat ps
| P_string_append (ps) -> List.exists contains_bitvector_pat ps

let contains_bitvector_pexp = function
| Pat_aux (Pat_exp (pat,_),_) | Pat_aux (Pat_when (pat,_,_),_) ->
  contains_bitvector_pat pat

(* Rewrite bitvector patterns to guarded patterns *)

let remove_bitvector_pat (P_aux (_, (l, _)) as pat) =

  let env = try env_of_pat pat with _ -> raise (Reporting.err_unreachable l __POS__ "Pattern without annotation found") in

  (* first introduce names for bitvector patterns *)
  let name_bitvector_roots =
    { p_lit = (fun lit -> P_lit lit)
    ; p_typ = (fun (typ,p) -> P_typ (typ,p false))
    ; p_wild = P_wild
    (* todo: I have no idea what the boolean parameter means - so I randomly
     * passed "true".  A comment to explain the bool might be a good idea?
     *)
    ; p_or  = (fun (pat1, pat2) -> P_or (pat1 true, pat2 true))
    ; p_not = (fun pat -> P_not (pat true))
    ; p_as  = (fun (pat,id) -> P_as (pat true,id))
    ; p_id  = (fun id -> P_id id)
    ; p_var = (fun (pat,kid) -> P_var (pat true,kid))
    ; p_app = (fun (id,ps) -> P_app (id, List.map (fun p -> p false) ps))
    ; p_vector = (fun ps -> P_vector (List.map (fun p -> p false) ps))
    ; p_vector_concat  = (fun ps -> P_vector_concat (List.map (fun p -> p false) ps))
    ; p_string_append  = (fun ps -> P_string_append (List.map (fun p -> p false) ps))
    ; p_tup            = (fun ps -> P_tup (List.map (fun p -> p false) ps))
    ; p_list           = (fun ps -> P_list (List.map (fun p -> p false) ps))
    ; p_cons           = (fun (p,ps) -> P_cons (p false, ps false))
    ; p_view           = (fun (p,id,exps) -> P_view (p false,id,exps))
    ; p_aux =
        (fun (pat,annot) contained_in_p_as ->
          let env = env_of_annot annot in
          let t = Env.base_typ_of env (typ_of_annot annot) in
          let (l,_) = annot in
          match pat, is_bitvector_typ t, contained_in_p_as with
          | P_vector _, true, false ->
            P_aux (P_as (P_aux (pat,annot),fresh_id "b__" l), annot)
          | _ -> P_aux (pat,annot)
        )
    } in
  let pat, env = bind_pat_no_guard env
    (strip_pat ((fold_pat name_bitvector_roots pat) false))
    (typ_of_pat pat) in

  (* Then collect guard expressions testing whether the literal bits of a
     bitvector pattern match those of a given bitvector, and collect let
     bindings for the bits bound by P_id or P_as patterns *)

  (* Helper functions for generating guard expressions *)
  let mk_exp e_aux = E_aux (e_aux, (l, ())) in
  let mk_num_exp i = mk_lit_exp (L_num i) in
  let check_eq_exp l r =
    let exp = mk_exp (E_app_infix (l, Id_aux (Operator "==", Parse_ast.Unknown), r)) in
    check_exp (Env.no_casts env) exp bool_typ in

  let access_bit_exp rootid l typ idx =
    let access_aux = E_vector_access (mk_exp (E_id rootid), mk_num_exp idx) in
    check_exp env (mk_exp access_aux) bit_typ in

  let test_bit_exp rootid l typ idx exp =
    let elem = access_bit_exp rootid l typ idx in
    Some (check_eq_exp (strip_exp elem) (strip_exp exp)) in

  let test_subvec_exp rootid l typ i j lits =
    let start = vector_start_index typ in
    let (length, ord, _) = vector_typ_args_of typ in
    let subvec_exp =
      match start, length with
      | Nexp_aux (Nexp_constant s, _), Nexp_aux (Nexp_constant l, _)
        when Big_int.equal s i && Big_int.equal l (Big_int.of_int (List.length lits)) ->
         mk_exp (E_id rootid)
      | _ ->
         mk_exp (E_vector_subrange (mk_exp (E_id rootid), mk_num_exp i, mk_num_exp j)) in
    check_eq_exp subvec_exp (mk_exp (E_vector (List.map strip_exp lits))) in

  let letbind_bit_exp rootid l typ idx id =
    let rannot = simple_annot l typ in
    let elem = access_bit_exp rootid l typ idx in
    let e = annot_pat (P_id id) l env bit_typ in
    let letbind = LB_aux (LB_val (e,elem), (l, mk_tannot env bit_typ no_effect)) in
    let letexp = (fun body ->
      let (E_aux (_,(_,bannot))) = body in
      if IdSet.mem id (find_used_vars body)
      then annot_exp (E_let (letbind,body)) l env (typ_of body)
      else body) in
    (letexp, letbind) in

  let compose_guards guards = List.fold_right compose_guard_opt guards None in

  let flatten_guards_decls gd =
    let (guards,decls,letbinds) = Util.split3 gd in
    (compose_guards guards, (List.fold_right (@@) decls), List.flatten letbinds) in

  (* Collect guards and let bindings *)
  let guard_bitvector_pat =
    let collect_guards_decls ps rootid t =
      let start = vector_start_index t in
      let (_,ord,_) = vector_typ_args_of t in
      let start_idx = match start with
      | Nexp_aux (Nexp_constant s, _) -> s
      | _ ->
        raise (Reporting.err_unreachable l __POS__
          "guard_bitvector_pat called on pattern with non-constant start index") in
      let add_bit_pat (idx, current, guards, dls) pat =
        let idx' =
          if is_order_inc ord
          then Big_int.add idx (Big_int.of_int 1)
          else Big_int.sub idx (Big_int.of_int 1) in
        let ids = fst (fold_pat
          { (compute_pat_alg IdSet.empty IdSet.union) with
            p_id = (fun id -> IdSet.singleton id, P_id id);
            p_as = (fun ((ids, pat), id) -> IdSet.add id ids, P_as (pat, id)) }
          pat) in
        let lits = fst (fold_pat
          { (compute_pat_alg [] (@)) with
            p_aux = (fun ((lits, paux), (l, annot)) ->
                       let lits = match paux with
                         | P_lit lit -> E_aux (E_lit lit, (l, annot)) :: lits
                         | _ -> lits in
                       lits, P_aux (paux, (l, annot))) }
          pat) in
        let add_letbind id dls = dls @ [letbind_bit_exp rootid l t idx id] in
        let dls' = IdSet.fold add_letbind ids dls in
        let current', guards' =
          match current with
          | Some (l, i, j, lits') ->
             if lits = []
             then None, guards @ [Some (test_subvec_exp rootid l t i j lits')]
             else Some (l, i, idx, lits' @ lits), guards
          | None ->
             begin
               match lits with
               | E_aux (_, (l, _)) :: _ -> Some (l, idx, idx, lits), guards
               | [] -> None, guards
             end
          in
        (idx', current', guards', dls') in
      let (_, final, guards, dls) = List.fold_left add_bit_pat (start_idx, None, [], []) ps in
      let guards = match final with
        | Some (l,i,j,lits) ->
           guards @ [Some (test_subvec_exp rootid l t i j lits)]
        | None -> guards in
      let (decls,letbinds) = List.split dls in
      (compose_guards guards, List.fold_right (@@) decls, letbinds) in

    let collect_guards_decls_indexed ips rootid t =
      let rec guard_decl (idx,pat) = (match pat with
        | P_aux (P_lit lit, (l,annot)) ->
          let exp = E_aux (E_lit lit, (l,annot)) in
          (test_bit_exp rootid l t idx exp, (fun b -> b), [])
        | P_aux (P_as (pat',id), (l,annot)) ->
          let (guard,decls,letbinds) = guard_decl (idx,pat') in
          let (letexp,letbind) = letbind_bit_exp rootid l t idx id in
          (guard, decls >> letexp, letbind :: letbinds)
        | P_aux (P_id id, (l,annot)) ->
          let (letexp,letbind) = letbind_bit_exp rootid l t idx id in
          (None, letexp, [letbind])
        | _ -> (None, (fun b -> b), [])) in
      let (guards,decls,letbinds) = Util.split3 (List.map guard_decl ips) in
      (compose_guards guards, List.fold_right (@@) decls, List.flatten letbinds) in

    { p_lit            = (fun lit -> (P_lit lit, (None, (fun b -> b), [])))
    ; p_wild           = (P_wild, (None, (fun b -> b), []))
    ; p_or             = (fun ((pat1, gdl1), (pat2, gdl2)) ->
                              (P_or(pat1, pat2), flatten_guards_decls [gdl1; gdl2]))
    ; p_not            = (fun (pat, gdl) -> (P_not(pat), gdl))
    ; p_as             = (fun ((pat,gdls),id) -> (P_as (pat,id), gdls))
    ; p_typ            = (fun (typ,(pat,gdls)) -> (P_typ (typ,pat), gdls))
    ; p_id             = (fun id -> (P_id id, (None, (fun b -> b), [])))
    ; p_var            = (fun ((pat,gdls),kid) -> (P_var (pat,kid), gdls))
    ; p_app            = (fun (id,ps) -> let (ps,gdls) = List.split ps in
                                         (P_app (id,ps), flatten_guards_decls gdls))
    ; p_vector         = (fun ps -> let (ps,gdls) = List.split ps in
                                    (P_vector ps, flatten_guards_decls gdls))
    ; p_vector_concat  = (fun ps -> let (ps,gdls) = List.split ps in
                                    (P_vector_concat ps, flatten_guards_decls gdls))
    ; p_string_append  = (fun ps -> let (ps,gdls) = List.split ps in
                                    (P_string_append ps, flatten_guards_decls gdls))
    ; p_view           = (fun ((p,gdls),id,exps) -> P_view (p,id,exps), gdls)
    ; p_tup            = (fun ps -> let (ps,gdls) = List.split ps in
                                    (P_tup ps, flatten_guards_decls gdls))
    ; p_list           = (fun ps -> let (ps,gdls) = List.split ps in
                                    (P_list ps, flatten_guards_decls gdls))
    ; p_cons           = (fun ((p,gdls),(p',gdls')) ->
                          (P_cons (p,p'), flatten_guards_decls [gdls;gdls']))
    ; p_aux            = (fun ((pat,gdls),annot) ->
                           let env = env_of_annot annot in
                           let t = Env.base_typ_of env (typ_of_annot annot) in
                           (match pat, is_bitvector_typ t with
                           | P_as (P_aux (P_vector ps, _), id), true ->
                             (P_aux (P_id id, annot), collect_guards_decls ps id t)
                           | _, _ -> (P_aux (pat,annot), gdls)))
    } in
  fold_pat guard_bitvector_pat pat

let rewrite_exp_remove_bitvector_pat rewriters (E_aux (exp,(l,annot)) as full_exp) =
  let rewrap e = E_aux (e,(l,annot)) in
  let rewrite_rec = rewriters.rewrite_exp rewriters in
  let rewrite_base = rewrite_exp rewriters in
  match exp with
  | E_case (e,ps)
    when List.exists contains_bitvector_pexp ps ->
    let rewrite_pexp = function
     | Pat_aux (Pat_exp (pat,body),annot') ->
       let (pat',(guard',decls,_)) = remove_bitvector_pat pat in
       let body' = decls (rewrite_rec body) in
       (match guard' with
       | Some guard' -> Pat_aux (Pat_when (pat', guard', body'), annot')
       | None -> Pat_aux (Pat_exp (pat', body'), annot'))
     | Pat_aux (Pat_when (pat,guard,body),annot') ->
       let (pat',(guard',decls,_)) = remove_bitvector_pat pat in
       let guard'' = rewrite_rec guard in
       let body' = decls (rewrite_rec body) in
       (match guard' with
       | Some guard' -> Pat_aux (Pat_when (pat', bitwise_and_exp (decls guard'') guard', body'), annot')
       | None -> Pat_aux (Pat_when (pat', (decls guard''), body'), annot')) in
    rewrap (E_case (e, List.map rewrite_pexp ps))
  | E_let (LB_aux (LB_val (pat,v),annot'),body) ->
     let (pat,(_,decls,_)) = remove_bitvector_pat pat in
     rewrap (E_let (LB_aux (LB_val (pat,rewrite_rec v),annot'),
                    decls (rewrite_rec body)))
  | _ -> rewrite_base full_exp

let rewrite_fun_remove_bitvector_pat
      rewriters (FD_aux (FD_function(recopt,tannotopt,effectopt,funcls),(l,fdannot))) =
  let _ = reset_fresh_name_counter () in
  let funcls = match funcls with
    | (FCL_aux (FCL_Funcl(id,_),_) :: _) ->
        let clause (FCL_aux (FCL_Funcl(_,pexp),annot)) =
          let pat,fguard,exp,pannot = destruct_pexp pexp in
          let (pat,(guard,decls,_)) = remove_bitvector_pat pat in
          let guard = match guard,fguard with
            | None,e | e,None -> e
            | Some g, Some wh ->
               Some (bitwise_and_exp g (decls (rewriters.rewrite_exp rewriters wh)))
          in
          let exp = decls (rewriters.rewrite_exp rewriters exp) in
          FCL_aux (FCL_Funcl (id,construct_pexp (pat,guard,exp,annot)),annot) in
        List.map clause funcls
    | _ -> funcls in
  FD_aux (FD_function(recopt,tannotopt,effectopt,funcls),(l,fdannot))

let rewrite_mapping_remove_bitvector_pat
      rewriters (MD_aux (MD_mapping (id, args, tannot_opt, mapcls), (l, mdannot))) =
  let _ = reset_fresh_name_counter () in
  let rewrite_pexp pexp =
    let pat,fguard,exp,pannot = destruct_pexp pexp in
    let (pat,(guard,decls,_)) = remove_bitvector_pat pat in
    let guard = match guard,fguard with
      | None,e | e,None -> e
      | Some g, Some wh ->
         Some (bitwise_and_exp g (decls (rewriters.rewrite_exp rewriters wh)))
    in
    let exp = decls (rewriters.rewrite_exp rewriters exp) in
    construct_pexp (pat,guard,exp,pannot)
  in
  let clause (MCL_aux (aux, annot)) =
    match aux with
    | MCL_forwards pexp -> MCL_aux (MCL_forwards (rewrite_pexp pexp), annot)
    | MCL_backwards pexp -> MCL_aux (MCL_backwards (rewrite_pexp pexp), annot)
    | MCL_bidir _ ->
       Reporting.unreachable (fst annot) __POS__
         "Bi-directional clause should have been removed before rewriting"
  in
  MD_aux (MD_mapping (id, args, tannot_opt, List.map clause mapcls), (l, mdannot))
  
let rewrite_defs_remove_bitvector_pats env (Defs defs) =
  let rewriters =
    {rewrite_exp = rewrite_exp_remove_bitvector_pat;
     rewrite_pat = rewrite_pat;
     rewrite_let = rewrite_let;
     rewrite_lexp = rewrite_lexp;
     rewrite_fun = rewrite_fun_remove_bitvector_pat;
     rewrite_mapping = rewrite_mapping_remove_bitvector_pat;
     rewrite_def = rewrite_def;
     rewrite_defs = rewrite_defs_base } in
  let rewrite_def d =
    let d = rewriters.rewrite_def rewriters d in
    match d with
    | DEF_val (LB_aux (LB_val (pat,exp),a)) ->
       let (pat',(_,_,letbinds)) = remove_bitvector_pat pat in
       let defvals = List.map (fun lb -> DEF_val lb) letbinds in
       [DEF_val (LB_aux (LB_val (pat',exp),a))] @ defvals
    | d -> [d] in
  (* FIXME See above in rewrite_sizeof *)
  (* fst (check initial_env ( *)
    Defs (List.flatten (List.map rewrite_def defs))
    (* )) *)

(* Rewrite literal number patterns to guarded patterns
   Those numeral patterns are not handled very well by Lem (or Isabelle)
 *)
let rewrite_defs_remove_numeral_pats env =
  let p_lit outer_env = function
    | L_aux (L_num n, l) ->
       let id = fresh_id "l__" Parse_ast.Unknown in
       let typ = atom_typ (nconstant n) in
       let guard =
         mk_exp (E_app_infix (
           mk_exp (E_id id),
           mk_id "==",
           mk_lit_exp (L_num n)
         )) in
       (* Check expression in reasonable approx of environment to resolve overriding *)
       let env = Env.add_local id (Immutable, typ) outer_env in
       let checked_guard = check_exp env guard bool_typ in
       (Some checked_guard, P_id id)
    | lit -> (None, P_lit lit) in
  let guard_pat outer_env =
    fold_pat { (compute_pat_alg None compose_guard_opt) with p_lit = p_lit outer_env } in
  let pat_aux (pexp_aux, a) =
    let pat,guard,exp,a = destruct_pexp (Pat_aux (pexp_aux, a)) in
    let guard',pat = guard_pat (env_of_pat pat) pat in
    match compose_guard_opt guard guard' with
    | Some g -> Pat_aux (Pat_when (pat, g, exp), a)
    | None -> Pat_aux (Pat_exp (pat, exp), a) in
  let exp_alg = { id_exp_alg with pat_aux = pat_aux } in
  let rewrite_exp _ = fold_exp exp_alg in
  let rewrite_funcl (FCL_aux (FCL_Funcl (id, pexp), annot)) =
    FCL_aux (FCL_Funcl (id, fold_pexp exp_alg pexp), annot) in
  let rewrite_fun _ (FD_aux (FD_function (r_o, t_o, e_o, funcls), a)) =
    FD_aux (FD_function (r_o, t_o, e_o, List.map rewrite_funcl funcls), a) in
  rewrite_defs_base
    { rewriters_base with rewrite_exp = rewrite_exp; rewrite_fun = rewrite_fun }

let rewrite_defs_vector_string_pats_to_bit_list env =
  let rewrite_p_aux (pat, (annot : tannot annot)) =
    let env = env_of_annot annot in
    match pat with
    | P_lit (L_aux (lit, l) as l_aux) ->
       begin match lit with
       | L_hex _ | L_bin _ -> P_aux (P_vector (List.map (fun p -> P_aux (P_lit p, (l, mk_tannot env bit_typ no_effect))) (vector_string_to_bit_list l lit)), annot)
       | lit -> P_aux (P_lit l_aux, annot)
       end
    | pat -> (P_aux (pat, annot))
  in
  let rewrite_e_aux (exp, (annot : tannot annot)) =
    let env = env_of_annot annot in
    match exp with
    | E_lit (L_aux (lit, l) as l_aux) ->
       begin match lit with
       | L_hex _ | L_bin _ -> E_aux (E_vector (List.map (fun e -> E_aux (E_lit e, (l, mk_tannot env bit_typ no_effect))) (vector_string_to_bit_list l lit)), annot)
       | lit -> E_aux (E_lit l_aux, annot)
       end
    | exp -> (E_aux (exp, annot))
  in
  let pat_alg = { id_pat_alg with p_aux = rewrite_p_aux } in
  let rewrite_pat rw pat =
    fold_pat pat_alg pat
  in
  let rewrite_exp rw exp =
    fold_exp { id_exp_alg with e_aux = rewrite_e_aux; pat_alg = pat_alg } exp
  in
  rewrite_defs_base { rewriters_base with rewrite_pat = rewrite_pat; rewrite_exp = rewrite_exp }

(* Remove pattern guards by rewriting them to if-expressions within the
   pattern expression. *)
let rewrite_exp_guarded_pats rewriters (E_aux (exp,(l,annot)) as full_exp) =
  let rewrap e = E_aux (e,(l,annot)) in
  let rewrite_rec = rewriters.rewrite_exp rewriters in
  let rewrite_base = rewrite_exp rewriters in
  let is_guarded_pexp = function
  | Pat_aux (Pat_when (_,_,_),_) -> true
  | _ -> false in
  match exp with
  | E_case (e,ps)
    when List.exists is_guarded_pexp ps ->
    let clause = function
    | Pat_aux (Pat_exp (pat, body), annot) ->
      (pat, None, rewrite_rec body, annot)
    | Pat_aux (Pat_when (pat, guard, body), annot) ->
      (pat, Some (rewrite_rec guard), rewrite_rec body, annot) in
    let clauses = rewrite_guarded_clauses l (env_of full_exp) (typ_of e) (typ_of full_exp) (List.map clause ps) in
    let e = rewrite_rec e in
    if (effectful e) then
      let (E_aux (_,(el,eannot))) = e in
      let pat_e' = fresh_id_pat "p__" (el, mk_tannot (env_of e) (typ_of e) no_effect) in
      let exp_e' = pat_to_exp pat_e' in
      let letbind_e = LB_aux (LB_val (pat_e',e), (el,eannot)) in
      let exp' = case_exp exp_e' (typ_of full_exp) clauses in
      rewrap (E_let (letbind_e, exp'))
    else case_exp e (typ_of full_exp) clauses
  | E_try (e,ps)
    when List.exists is_guarded_pexp ps ->
    let e = rewrite_rec e in
    let clause = function
    | Pat_aux (Pat_exp (pat, body), annot) ->
      (pat, None, rewrite_rec body, annot)
    | Pat_aux (Pat_when (pat, guard, body), annot) ->
      (pat, Some (rewrite_rec guard), rewrite_rec body, annot) in
    let clauses = rewrite_guarded_clauses l (env_of full_exp) (typ_of e) (typ_of full_exp) (List.map clause ps) in
    let pexp (pat,body,annot) = Pat_aux (Pat_exp (pat,body),annot) in
    let ps = List.map pexp clauses in
    fix_eff_exp (annot_exp (E_try (e,ps)) l (env_of full_exp) (typ_of full_exp))
  | _ -> rewrite_base full_exp

let rewrite_fun_guarded_pats rewriters (FD_aux (FD_function (r,t,e,funcls),(l,fdannot))) =
   let funcls = match funcls with
    | (FCL_aux (FCL_Funcl(id,pexp), fclannot) :: _) ->
       let clause (FCL_aux (FCL_Funcl(_,pexp),annot)) =
         let pat,guard,exp,_ = destruct_pexp pexp in
         let exp = rewriters.rewrite_exp rewriters exp in
         (pat,guard,exp,annot) in
       let pexp_pat_typ, pexp_ret_typ =
         let pat, _, exp, _ = destruct_pexp pexp in
         (typ_of_pat pat, typ_of exp)
       in
       let pat_typ, ret_typ = match Env.get_val_spec_orig id (env_of_annot fclannot) with
         | (tq, Typ_aux (Typ_fn ([arg_typ], ret_typ, _), _)) -> (arg_typ, ret_typ)
         | (tq, Typ_aux (Typ_fn (arg_typs, ret_typ, _), _)) -> (tuple_typ arg_typs, ret_typ)
         | _ -> (pexp_pat_typ, pexp_ret_typ) | exception _ -> (pexp_pat_typ, pexp_ret_typ)
       in
       let cs = rewrite_guarded_clauses l (env_of_annot fclannot) pat_typ ret_typ (List.map clause funcls) in
       List.map (fun (pat,exp,annot) ->
         FCL_aux (FCL_Funcl(id,construct_pexp (pat,None,exp,(Parse_ast.Unknown,empty_tannot))),annot)) cs
     | _ -> funcls (* TODO is the empty list possible here? *) in
   FD_aux (FD_function(r,t,e,funcls),(l,fdannot))

let rewrite_defs_guarded_pats env =
  rewrite_defs_base { rewriters_base with rewrite_exp = rewrite_exp_guarded_pats;
                    rewrite_fun = rewrite_fun_guarded_pats }


let rec rewrite_lexp_to_rhs ((LEXP_aux(lexp,((l,_) as annot))) as le) =
  match lexp with
  | LEXP_id _ | LEXP_cast (_, _) | LEXP_tup _ | LEXP_deref _ -> (le, (fun exp -> exp))
  | LEXP_vector (lexp, e) ->
     let (lhs, rhs) = rewrite_lexp_to_rhs lexp in
     (lhs, (fun exp -> rhs (E_aux (E_vector_update (lexp_to_exp lexp, e, exp), annot))))
  | LEXP_vector_range (lexp, e1, e2) ->
     let (lhs, rhs) = rewrite_lexp_to_rhs lexp in
     (lhs, (fun exp -> rhs (E_aux (E_vector_update_subrange (lexp_to_exp lexp, e1, e2, exp), annot))))
  | LEXP_field (lexp, id) ->
     begin
       let (lhs, rhs) = rewrite_lexp_to_rhs lexp in
       let (LEXP_aux (_, lannot)) = lexp in
       let env = env_of_annot lannot in
       match Env.expand_synonyms env (typ_of_annot lannot) with
       | Typ_aux (Typ_id rectyp_id, _) | Typ_aux (Typ_app (rectyp_id, _), _) when Env.is_record rectyp_id env ->
          let field_update exp = FE_aux (FE_Fexp (id, exp), annot) in
          (lhs, (fun exp -> rhs (E_aux (E_record_update (lexp_to_exp lexp, [field_update exp]), lannot))))
       | _ -> raise (Reporting.err_unreachable l __POS__ ("Unsupported lexp: " ^ string_of_lexp le))
     end
  | _ -> raise (Reporting.err_unreachable l __POS__ ("Unsupported lexp: " ^ string_of_lexp le))

let updates_vars exp =
  let e_assign ((_, lexp), (u, exp)) =
    (u || lexp_is_local lexp (env_of exp), E_assign (lexp, exp)) in
  fst (fold_exp { (compute_exp_alg false (||)) with e_assign = e_assign } exp)


(*Expects to be called after rewrite_defs; thus the following should not appear:
  internal_exp of any form
  lit vectors in patterns or expressions
 *)
let rewrite_exp_lift_assign_intro rewriters ((E_aux (exp,((l,_) as annot))) as full_exp) =
  let rewrap e = E_aux (e,annot) in
  let rewrap_effects e eff =
    E_aux (e, (l,Some (env_of_annot annot, typ_of_annot annot, eff))) in
  let rewrite_rec = rewriters.rewrite_exp rewriters in
  let rewrite_base = rewrite_exp rewriters in
  match exp with
  | E_block exps ->
    let rec walker exps = match exps with
      | [] -> []
      | (E_aux(E_assign(le,e), (l, tannot)) as exp)::exps
           when not (is_empty_tannot tannot) && lexp_is_local_intro le (env_of_annot (l, tannot)) && not (lexp_is_effectful le) ->
         let env = env_of_annot (l, tannot) in
         let (le', re') = rewrite_lexp_to_rhs le in
         let e' = re' (rewrite_base e) in
         let exps' = walker exps in
         let effects = union_eff_exps exps' in
         let block = E_aux (E_block exps', (gen_loc l, mk_tannot env unit_typ effects)) in
         [fix_eff_exp (E_aux (E_var(le', e', block), annot))]
      | e::exps -> (rewrite_rec e)::(walker exps)
    in
    E_aux (E_block (walker exps), annot)

  | E_assign(le,e)
    when lexp_is_local_intro le (env_of full_exp) && not (lexp_is_effectful le) ->
    let (le', re') = rewrite_lexp_to_rhs le in
    let e' = re' (rewrite_base e) in
    let block = annot_exp (E_block []) (gen_loc l) (env_of full_exp) unit_typ in
    E_aux (E_var (le', e', block), annot)

  | _ -> rewrite_base full_exp

let rewrite_defs_exp_lift_assign env defs = rewrite_defs_base
    {rewrite_exp = rewrite_exp_lift_assign_intro;
     rewrite_pat = rewrite_pat;
     rewrite_let = rewrite_let;
     rewrite_lexp = rewrite_lexp (*_lift_assign_intro*);
     rewrite_fun = rewrite_fun;
     rewrite_mapping = rewrite_mapping;
     rewrite_def = rewrite_def;
     rewrite_defs = rewrite_defs_base} defs


(* Rewrite assignments to register references into calls to a builtin function
   "write_reg_ref" (in the Lem shallow embedding). For example, if GPR is a
   vector of register references, then
     GPR[i] := exp;
   becomes
     write_reg_ref (vector_access (GPR, i)) exp
 *)
let rewrite_register_ref_writes (Defs defs) =
  let (Defs write_reg_spec) = fst (Type_error.check initial_env (Defs (List.map gen_vs
    [("write_reg_ref", "forall ('a : Type). (register('a), 'a) -> unit effect {wreg}")]))) in
  let lexp_ref_exp (LEXP_aux (_, annot) as lexp) =
    try
      let exp = infer_exp (env_of_annot annot) (strip_exp (lexp_to_exp lexp)) in
      if is_ref_typ (typ_of exp) then Some exp else None
    with | _ -> None in
  let e_assign (lexp, exp) =
    let (lhs, rhs) = rewrite_lexp_to_rhs lexp in
    match lexp_ref_exp lhs with
    | Some (E_aux (_, annot) as lhs_exp) ->
       let lhs = LEXP_aux (LEXP_memory (mk_id "write_reg_ref", [lhs_exp]), annot) in
       E_assign (lhs, rhs exp)
    | None -> E_assign (lexp, exp) in
  let rewrite_exp _ = fold_exp { id_exp_alg with e_assign = e_assign } in

  let rewriters = { rewriters_base with rewrite_exp = rewrite_exp } in
  let rec rewrite ds = match ds with
    | d::ds -> (rewriters.rewrite_def rewriters d)::(rewrite ds)
    | [] -> [] in
  Defs (rewrite (write_reg_spec @ defs))


(* Remove redundant return statements, and translate remaining ones into an
   (effectful) call to builtin function "early_return" (in the Lem shallow
   embedding).

   TODO: Maybe separate generic removal of redundant returns, and Lem-specific
   rewriting of early returns
 *)
let rewrite_defs_early_return env (Defs defs) =
  let is_unit (E_aux (exp, _)) = match exp with
  | E_lit (L_aux (L_unit, _)) -> true
  | _ -> false in

  let rec is_return (E_aux (exp, _)) = match exp with
  | E_return _ -> true
  | E_cast (_, e) -> is_return e
  | _ -> false in

  let rec get_return (E_aux (e, annot) as exp) = match e with
  | E_return e -> e
  | E_cast (typ, e) -> E_aux (E_cast (typ, get_return e), annot)
  | _ -> exp in

  let contains_return exp =
    fst (fold_exp
    { (compute_exp_alg false (||))
      with e_return = (fun (_, r) -> (true, E_return r)) } exp) in

  let e_if (e1, e2, e3) =
    if is_return e2 && is_return e3 then
      let (E_aux (_, annot)) = get_return e2 in
      E_return (E_aux (E_if (e1, get_return e2, get_return e3), annot))
    else E_if (e1, e2, e3) in

  let rec e_block es =
    (* If one of the branches of an if-expression in a block is an early
       return, fold the rest of the block after the if-expression into the
       other branch *)
    let fold_if_return exp block = match exp with
      | E_aux (E_if (c, t, (E_aux (_, annot) as e)), _) when is_return t ->
         let annot = match block with
           | [] -> annot
           | _ -> let (E_aux (_, annot)) = Util.last block in annot
         in
         let block = if is_unit e then block else e :: block in
         let e' = E_aux (e_block block, annot) in
         [E_aux (e_if (c, t, e'), annot)]
      | E_aux (E_if (c, (E_aux (_, annot) as t), e), _) when is_return e ->
         let annot = match block with
           | [] -> annot
           | _ -> let (E_aux (_, annot)) = Util.last block in annot
         in
         let block = if is_unit t then block else t :: block in
         let t' = E_aux (e_block block, annot) in
         [E_aux (e_if (c, t', e), annot)]
      | _ -> exp :: block in
    let es = List.fold_right fold_if_return es [] in
    match es with
    | [E_aux (e, _)] -> e
    | _ :: _ when is_return (Util.last es) ->
       let (E_aux (_, annot) as e) = get_return (Util.last es) in
       E_return (E_aux (E_block (Util.butlast es @ [get_return e]), annot))
    | _ -> E_block es in

  let e_case (e, pes) =
    let is_return_pexp (Pat_aux (pexp, _)) = match pexp with
    | Pat_exp (_, e) | Pat_when (_, _, e) -> is_return e in
    let get_return_pexp (Pat_aux (pexp, a)) = match pexp with
    | Pat_exp (p, e) -> Pat_aux (Pat_exp (p, get_return e), a)
    | Pat_when (p, g, e) -> Pat_aux (Pat_when (p, g, get_return e), a) in
    let annot = match List.map get_return_pexp pes with
    | Pat_aux (Pat_exp (_, E_aux (_, annot)), _) :: _ -> annot
    | Pat_aux (Pat_when (_, _, E_aux (_, annot)), _) :: _ -> annot
    | [] -> (Parse_ast.Unknown, empty_tannot) in
    if List.for_all is_return_pexp pes
    then E_return (E_aux (E_case (e, List.map get_return_pexp pes), annot))
    else E_case (e, pes) in

  let e_let (lb, exp) =
    let (E_aux (_, annot) as ret_exp) = get_return exp in
    if is_return exp then E_return (E_aux (E_let (lb, ret_exp), annot))
    else E_let (lb, exp) in

  let e_var (lexp, exp1, exp2) =
    let (E_aux (_, annot) as ret_exp2) = get_return exp2 in
    if is_return exp2 then
      E_return (E_aux (E_var (lexp, exp1, ret_exp2), annot))
    else E_var (lexp, exp1, exp2) in

  let e_app (id, es) =
    try E_return (get_return (List.find is_return es))
    with
    | Not_found -> E_app (id, es)
  in

  let e_aux (exp, (l, annot)) =
    let full_exp = propagate_exp_effect (E_aux (exp, (l, annot))) in
    let env = env_of full_exp in
    match full_exp with
    | E_aux (E_return exp, (l, tannot)) when not (is_empty_tannot tannot) ->
      (* Add escape effect annotation, since we use the exception mechanism
         of the state monad to implement early return in the Lem backend *)
       let typ = typ_of_annot (l, tannot) in
       let env = env_of_annot (l, tannot) in
       let eff = effect_of_annot tannot in
       let tannot' = mk_tannot env typ (union_effects eff (mk_effect [BE_escape])) in
       let exp' = match Env.get_ret_typ env with
         | Some typ -> add_e_cast typ exp
         | None -> exp in
       E_aux (E_app (mk_id "early_return", [exp']), (l, tannot'))
    | _ -> full_exp in

  (* Make sure that all final leaves of an expression (e.g. all branches of
     the last if-expression) are wrapped in a return statement.  This allows
     the above rewriting to uniformly pull these returns back out, even if
     originally only one of the branches of the last if-expression was a
     return, and the other an "exit()", for example. *)
  let rec add_final_return nested (E_aux (e, annot) as exp) =
    let rewrap e = E_aux (e, annot) in
    match e with
      | E_return _ -> exp
      | E_cast (typ, e') ->
         begin
           let (E_aux (e_aux', annot') as e') = add_final_return nested e' in
           match e_aux' with
             | E_return e' -> rewrap (E_return (rewrap (E_cast (typ, e'))))
             | _ -> rewrap (E_cast (typ, e'))
         end
      | E_block ((_ :: _) as es) ->
         rewrap (E_block (Util.butlast es @ [add_final_return true (Util.last es)]))
      | E_if (c, t, e) ->
         rewrap (E_if (c, add_final_return true t, add_final_return true e))
      | E_let (lb, exp) ->
         rewrap (E_let (lb, add_final_return true exp))
      | E_var (lexp, e1, e2) ->
         rewrap (E_var (lexp, e1, add_final_return true e2))
      | _ ->
         if nested && not (contains_return exp) then rewrap (E_return exp) else exp
  in

  let rewrite_funcl_early_return _ (FCL_aux (FCL_Funcl (id, pexp), a)) =
    let pat,guard,exp,pannot = destruct_pexp pexp in
    let exp =
      if contains_return exp then
        (* Try to pull out early returns as far as possible *)
        let exp' =
          fold_exp
            { id_exp_alg with e_block = e_block; e_if = e_if; e_case = e_case;
              e_let = e_let; e_var = e_var; e_app = e_app }
            (add_final_return false exp) in
        (* Remove early return if we can pull it out completely, and rewrite
           remaining early returns to "early_return" calls *)
        fold_exp
          { id_exp_alg with e_aux = e_aux }
          (if is_return exp' then get_return exp' else exp)
      else exp
    in
    let a = match destruct_tannot (snd a) with
      | Some (env, typ, eff) ->
         (fst a, mk_tannot env typ (union_effects eff (effect_of exp)))
      | _ -> a in
    FCL_aux (FCL_Funcl (id, construct_pexp (pat, guard, exp, pannot)), a) in

  let rewrite_fun_early_return rewriters
    (FD_aux (FD_function (rec_opt, tannot_opt, effect_opt, funcls), a)) =
    FD_aux (FD_function (rec_opt, tannot_opt, effect_opt,
      List.map (rewrite_funcl_early_return rewriters) funcls), a) in

  let (Defs early_ret_spec) = fst (Type_error.check initial_env (Defs [gen_vs
    ("early_return", "forall ('a : Type) ('b : Type). 'a -> 'b effect {escape}")])) in

  rewrite_defs_base
    { rewriters_base with rewrite_fun = rewrite_fun_early_return }
    (Defs (early_ret_spec @ defs))

let swaptyp typ (l,tannot) = match destruct_tannot tannot with
  | Some (env, typ', eff) -> (l, mk_tannot env typ eff)
  | _ -> raise (Reporting.err_unreachable l __POS__ "swaptyp called with empty type annotation")

let is_funcl_rec (FCL_aux (FCL_Funcl (id, pexp), _)) =
  let pat,guard,exp,pannot = destruct_pexp pexp in
  let exp = match guard with None -> exp
    | Some exp' -> E_aux (E_block [exp';exp],(Parse_ast.Unknown,empty_tannot)) in
  fst (fold_exp
    { (compute_exp_alg false (||) ) with
      e_app = (fun (f, es) ->
        let (rs, es) = List.split es in
        (List.fold_left (||) (string_of_id f = string_of_id id) rs,
         E_app (f, es)));
      e_app_infix = (fun ((r1,e1), f, (r2,e2)) ->
        (r1 || r2 || (string_of_id f = string_of_id id),
         E_app_infix (e1, f, e2))) }
    exp)

let pat_var (P_aux (paux, a)) =
  let env = env_of_annot a in
  let is_var id =
    not (Env.is_union_constructor id env) &&
      match Env.lookup_id id env with Enum _ -> false | _ -> true
  in match paux with
  | (P_as (_, id) | P_id id) when is_var id -> Some id
  | _ -> None

(** Split out function clauses for individual union constructor patterns
   (e.g. AST nodes) into auxiliary functions. Used for the execute function.

   For example:

   function execute(Instr(x, y)) = ...

   would become

   function execute_Instr(x, y) = ...

   function execute(Instr(x, y)) = execute_C(x, y)

   This is actually a slightly complex rewrite than it first appears, because
   we have to deal with cases where the AST type has constraints in various
   places, e.g.

   union ast('x: Int), 0 <= 'x < 32 = {
     Instr : {'r, 'r in {32, 64}. (int('x), bits('r))}
   }
 *)
let rewrite_split_fun_ctor_pats fun_name env (Defs defs) =
  let rewrite_fundef typquant (FD_aux (FD_function (r_o, t_o, e_o, clauses), ((l, _) as fdannot))) =
    let rec_clauses, clauses = List.partition is_funcl_rec clauses in
    let clauses, aux_funs =
      List.fold_left
        (fun (clauses, aux_funs) (FCL_aux (FCL_Funcl (id, pexp), fannot) as clause) ->
          let pat, guard, exp, annot = destruct_pexp pexp in
          match pat with
          | P_aux (P_app (ctor_id, args), pannot) ->
             let ctor_typq, ctor_typ = Env.get_union_id ctor_id env in
             let args = match args with [P_aux (P_tup args, _)] -> args | _ -> args in
             let argstup_typ = tuple_typ (List.map typ_of_pat args) in
             let pannot' = swaptyp argstup_typ pannot in
             let pat' =
               match args with
               | [arg] -> arg
               | _ -> P_aux (P_tup args, pannot')
             in
             let pexp' = construct_pexp (pat', guard, exp, annot) in
             let aux_fun_id = prepend_id (fun_name ^ "_") ctor_id in
             let aux_funcl = FCL_aux (FCL_Funcl (aux_fun_id, pexp'), pannot') in
             begin
               try
                 let aux_clauses = Bindings.find aux_fun_id aux_funs in
                 clauses,
                 Bindings.add aux_fun_id (aux_clauses @ [(aux_funcl, ctor_typq, ctor_typ)]) aux_funs
               with Not_found ->
                 let argpats, argexps = List.split (List.mapi
                                                      (fun idx (P_aux (_,a) as pat) ->
                                                        let id = match pat_var pat with
                                                          | Some id -> id
                                                          | None -> mk_id ("arg" ^ string_of_int idx)
                                                        in
                                                        P_aux (P_id id, a), E_aux (E_id id, a))
                                                      args)
                 in
                 let pexp = construct_pexp
                              (P_aux (P_app (ctor_id, argpats), pannot),
                               None,
                               E_aux (E_app (aux_fun_id, argexps), annot),
                               annot)
                 in
                 clauses @ [FCL_aux (FCL_Funcl (id, pexp), fannot)],
                 Bindings.add aux_fun_id [(aux_funcl, ctor_typq, ctor_typ)] aux_funs
             end
          | _ -> clauses @ [clause], aux_funs)
        ([], Bindings.empty) clauses
    in
    let add_aux_def id aux_funs defs =
      let funcls = List.map (fun (fcl, _, _) -> fcl) aux_funs in
      let env, quants, args_typ, ret_typ = match aux_funs with
        | (FCL_aux (FCL_Funcl (_, pexp), _), ctor_typq, ctor_typ) :: _ ->
           let pat, _, exp, _ = destruct_pexp pexp in
           let ctor_quants args_typ =
             List.filter (fun qi -> KOptSet.subset (kopts_of_quant_item qi) (kopts_of_typ args_typ))
                         (quant_items ctor_typq)
           in
           begin match ctor_typ with
           | Typ_aux (Typ_fn ([Typ_aux (Typ_exist (kopts, nc, args_typ), _)], _, _), _) ->
              env_of exp, ctor_quants args_typ @ List.map mk_qi_kopt kopts @ [mk_qi_nc nc], args_typ, typ_of exp
           | Typ_aux (Typ_fn ([args_typ], _, _), _) -> env_of exp, ctor_quants args_typ, args_typ, typ_of exp
           | _ ->
              raise (Reporting.err_unreachable l __POS__
                      ("Union constructor has non-function type: " ^ string_of_typ ctor_typ))
           end
        | _ ->
           raise (Reporting.err_unreachable l __POS__
                   "rewrite_split_fun_constr_pats: empty auxiliary function")
      in
      let eff = List.fold_left
                  (fun eff (FCL_aux (FCL_Funcl (_, pexp), _)) ->
                    let _, _, exp, _ = destruct_pexp pexp in
                    union_effects eff (effect_of exp))
                  no_effect funcls
      in
      let fun_typ =
        (* Because we got the argument type from a pattern we need to
           do this. *)
        match args_typ with
        | Typ_aux (Typ_tup (args_typs), _) ->
           function_typ args_typs ret_typ eff
        | _ ->
           function_typ [args_typ] ret_typ eff
      in
      let val_spec =
        VS_aux (VS_val_spec
          (mk_typschm (mk_typquant quants) fun_typ, id, [], false),
          (Parse_ast.Unknown, empty_tannot))
      in
      let fundef = FD_aux (FD_function (r_o, t_o, e_o, funcls), fdannot) in
      [DEF_spec val_spec; DEF_fundef fundef] @ defs
    in
    Bindings.fold add_aux_def aux_funs
      [DEF_fundef (FD_aux (FD_function (r_o, t_o, e_o, rec_clauses @ clauses), fdannot))]
  in
  let typquant = List.fold_left (fun tq def -> match def with
    | DEF_spec (VS_aux (VS_val_spec (TypSchm_aux (TypSchm_ts (tq, _), _), id, _, _), _))
      when string_of_id id = fun_name -> tq
    | _ -> tq) (mk_typquant []) defs
  in
  let defs = List.fold_right (fun def defs -> match def with
    | DEF_fundef fundef when string_of_id (id_of_fundef fundef) = fun_name ->
       rewrite_fundef typquant fundef @ defs
    | _ -> def :: defs) defs []
  in
  Defs defs

(* Propagate effects of functions, if effect checking and propagation
   have not been performed already by the type checker. *)
let rewrite_fix_val_specs env (Defs defs) =
  let find_vs env val_specs id =
    try Bindings.find id val_specs with
    | Not_found ->
       begin
         try Env.get_val_spec id env with
         | _ ->
            raise (Reporting.err_unreachable (Parse_ast.Unknown) __POS__
              ("No val spec found for " ^ string_of_id id))
       end
  in

  let add_eff_to_vs eff = function
    | (tq, Typ_aux (Typ_fn (args_t, ret_t, eff'), a)) ->
      (tq, Typ_aux (Typ_fn (args_t, ret_t, union_effects eff eff'), a))
    | vs -> vs
  in

  let eff_of_vs = function
    | (tq, Typ_aux (Typ_fn (args_t, ret_t, eff), a)) -> eff
    | _ -> no_effect
  in

  let e_aux val_specs (exp, (l, annot)) =
    match fix_eff_exp (E_aux (exp, (l, annot))) with
    | E_aux (E_app_infix (_, f, _) as exp, (l, tannot))
    | E_aux (E_app (f, _) as exp, (l, tannot))
         when not (is_empty_tannot tannot) ->
       let env = env_of_annot (l, tannot) in
       let typ = typ_of_annot (l, tannot) in
       let eff = effect_of_annot tannot in
       let vs = find_vs env val_specs f in
       (* The (updated) environment is used later by fix_eff_exp to look up
          the actual effects of a function call *)
       let env = Env.update_val_spec f vs env in
       E_aux (exp, (l, mk_tannot env typ (union_effects eff (eff_of_vs vs))))
    | e_aux -> e_aux
  in

  let rewrite_exp val_specs = fold_exp { id_exp_alg with e_aux = e_aux val_specs } in

  let rewrite_funcl (val_specs, funcls) (FCL_aux (FCL_Funcl (id, pexp), (l, annot))) =
    let pat,guard,exp,pannot = destruct_pexp pexp in
    (* Assumes there are no effects in guards *)
    let exp = propagate_exp_effect (rewrite_exp val_specs exp) in
    let vs, eff = match find_vs (env_of_annot (l, annot)) val_specs id with
      | (tq, Typ_aux (Typ_fn (args_t, ret_t, eff), a)) ->
         let eff' = union_effects eff (effect_of exp) in
         (* TODO We currently expand type synonyms here to make life easier
            for the Lem pretty-printer later on, as it currently does not have
            access to the environment when printing val specs (and unexpanded
            type synonyms nested in existentials might cause problems).
            A more robust solution would be to make the (global) environment
            more easily available to the pretty-printer. *)
         let args_t' = List.map (Env.expand_synonyms (env_of exp)) args_t in
         let ret_t' = Env.expand_synonyms (env_of exp) ret_t in
         (tq, Typ_aux (Typ_fn (args_t', ret_t', eff'), a)), eff'
      | _ -> assert false (* find_vs must return a function type *)
    in
    let annot = add_effect_annot annot eff in
    (Bindings.add id vs val_specs,
     funcls @ [FCL_aux (FCL_Funcl (id, construct_pexp (pat, guard, exp, pannot)), (l, annot))])
  in

  let rewrite_fundef (val_specs, FD_aux (FD_function (recopt, tannotopt, effopt, funcls), a)) =
    let (val_specs, funcls) = List.fold_left rewrite_funcl (val_specs, []) funcls in
    (* Repeat once to cross-propagate effects between clauses *)
    let (val_specs, funcls) = List.fold_left rewrite_funcl (val_specs, []) funcls in
    let recopt =
      match recopt with
      | Rec_aux ((Rec_rec | Rec_measure _), _) -> recopt
      | _ when List.exists is_funcl_rec funcls ->
         Rec_aux (Rec_rec, Parse_ast.Unknown)
      | _ -> recopt
    in
    let tannotopt = match tannotopt with
    | Typ_annot_opt_aux (Typ_annot_opt_some (typq, typ), l) ->
       Typ_annot_opt_aux (Typ_annot_opt_none, l)
    | _ -> tannotopt in
    (val_specs, FD_aux (FD_function (recopt, tannotopt, effopt, funcls), a)) in

  let rec rewrite_fundefs (val_specs, fundefs) =
    match fundefs with
    | fundef :: fundefs ->
      let (val_specs, fundef) = rewrite_fundef (val_specs, fundef) in
      let (val_specs, fundefs) = rewrite_fundefs (val_specs, fundefs) in
      (val_specs, fundef :: fundefs)
    | [] -> (val_specs, []) in

  let rewrite_def (val_specs, defs) = function
    | DEF_fundef fundef ->
       let (val_specs, fundef) = rewrite_fundef (val_specs, fundef) in
       (val_specs, defs @ [DEF_fundef fundef])
    | DEF_internal_mutrec fundefs ->
       let (val_specs, fundefs) = rewrite_fundefs (val_specs, fundefs) in
       (val_specs, defs @ [DEF_internal_mutrec fundefs])
    | DEF_val (LB_aux (LB_val (pat, exp), a)) ->
       (val_specs, defs @ [DEF_val (LB_aux (LB_val (pat, rewrite_exp val_specs exp), a))])
    | DEF_spec (VS_aux (VS_val_spec (typschm, id, ext_opt, is_cast), a)) ->
       let typschm, val_specs =
         if Bindings.mem id val_specs then begin
           let (tq, typ) = Bindings.find id val_specs in
           TypSchm_aux (TypSchm_ts (tq, typ), Parse_ast.Unknown), val_specs
         end else begin
           let (TypSchm_aux (TypSchm_ts (tq, typ), _)) = typschm in
           (* Add rreg effect to internal _reg_deref function (cf. bitfield.ml) *)
           let vs =
             if string_of_id id = "_reg_deref" || string_of_id id = "__bitfield_deref" then
               add_eff_to_vs (mk_effect [BE_rreg]) (tq, typ)
             else (tq, typ) in
           typschm, Bindings.add id vs val_specs
         end
       in
       (val_specs, defs @ [DEF_spec (VS_aux (VS_val_spec (typschm, id, ext_opt, is_cast), a))])
    | def -> (val_specs, defs @ [def])
  in

  let rewrite_val_specs val_specs = function
    | DEF_spec (VS_aux (VS_val_spec (typschm, id, ext_opt, is_cast), a))
      when Bindings.mem id val_specs ->
       let typschm = match typschm with
         | TypSchm_aux (TypSchm_ts (tq, typ), l) ->
            let (tq, typ) = Bindings.find id val_specs in
            TypSchm_aux (TypSchm_ts (tq, typ), l)
       in
       DEF_spec (VS_aux (VS_val_spec (typschm, id, ext_opt, is_cast), a))
    | def -> def
  in

  let (val_specs, defs) = List.fold_left rewrite_def (Bindings.empty, []) defs in
  let defs = List.map (rewrite_val_specs val_specs) defs in

  (* if !Type_check.opt_no_effects
  then *)
  Defs defs
  (* else Defs defs *)

let rewrite_type_union_typs rw_typ (Tu_aux (Tu_ty_id (typ, id), annot)) =
  Tu_aux (Tu_ty_id (rw_typ typ, id), annot)

let rewrite_type_def_typs rw_typ rw_typquant (TD_aux (td, annot)) =
  match td with
  | TD_abbrev (id, typq, A_aux (A_typ typ, l)) ->
     TD_aux (TD_abbrev (id, rw_typquant typq, A_aux (A_typ (rw_typ typ), l)), annot)
  | TD_abbrev (id, typq, typ_arg) ->
     TD_aux (TD_abbrev (id, rw_typquant typq, typ_arg), annot)
  | TD_record (id, typq, typ_ids, flag) ->
     TD_aux (TD_record (id, rw_typquant typq, List.map (fun (typ, id) -> (rw_typ typ, id)) typ_ids, flag), annot)
  | TD_variant (id, typq, tus, flag) ->
     TD_aux (TD_variant (id, rw_typquant typq, List.map (rewrite_type_union_typs rw_typ) tus, flag), annot)
  | TD_enum (id, ids, flag) -> TD_aux (TD_enum (id, ids, flag), annot)
  | TD_bitfield _ -> assert false (* Processed before re-writing *)

(* FIXME: other reg_dec types *)
let rewrite_dec_spec_typs rw_typ (DEC_aux (ds, annot)) =
  match ds with
  | DEC_reg (reffect, weffect, typ, id) -> DEC_aux (DEC_reg (reffect, weffect, rw_typ typ, id), annot)
  | DEC_config (id, typ, exp) -> DEC_aux (DEC_config (id, rw_typ typ, exp), annot)
  | _ -> assert false

(* Remove overload definitions and cast val specs from the
   specification because the interpreter doesn't know about them.*)
let rewrite_overload_cast env (Defs defs) =
  let remove_cast_vs (VS_aux (vs_aux, annot)) =
    match vs_aux with
    | VS_val_spec (typschm, id, ext, _) -> VS_aux (VS_val_spec (typschm, id, ext, false), annot)
  in
  let simple_def = function
    | DEF_spec vs -> DEF_spec (remove_cast_vs vs)
    | def -> def
  in
  let is_overload = function
    | DEF_overload _ -> true
    | _ -> false
  in
  let defs = List.map simple_def defs in
  Defs (List.filter (fun def -> not (is_overload def)) defs)


let rewrite_undefined mwords env =
  let rewrite_e_aux (E_aux (e_aux, _) as exp) =
    match e_aux with
    | E_lit (L_aux (L_undef, l)) ->
       check_exp (env_of exp) (undefined_of_typ mwords l (fun _ -> ()) (Env.expand_synonyms (env_of exp) (typ_of exp))) (typ_of exp)
    | _ -> exp
  in
  let rewrite_exp_undefined = { id_exp_alg with e_aux = (fun (exp, annot) -> rewrite_e_aux (E_aux (exp, annot))) } in
  rewrite_defs_base { rewriters_base with rewrite_exp = (fun _ -> fold_exp rewrite_exp_undefined) }

let rewrite_undefined_if_gen always_bitvector env defs =
  if !Initial_check.opt_undefined_gen
  then rewrite_undefined (always_bitvector || !Pretty_print_lem.opt_mwords) env defs
  else defs

let rec simple_typ (Typ_aux (typ_aux, l) as typ) = Typ_aux (simple_typ_aux l typ_aux, l)
and simple_typ_aux l = function
  | Typ_id id -> Typ_id id
  | Typ_app (id, [_; _; A_aux (A_typ typ, l)]) when Id.compare id (mk_id "vector") = 0 ->
     Typ_app (mk_id "list", [A_aux (A_typ (simple_typ typ), l)])
  | Typ_app (id, [_; _]) when Id.compare id (mk_id "bitvector") = 0 ->
     Typ_app (mk_id "list", [A_aux (A_typ bit_typ, gen_loc l)])
  | Typ_app (id, [_]) when Id.compare id (mk_id "atom") = 0 ->
     Typ_id (mk_id "int")
  | Typ_app (id, [_; _]) when Id.compare id (mk_id "range") = 0 ->
     Typ_id (mk_id "int")
  | Typ_app (id, [_]) when Id.compare id (mk_id "atom_bool") = 0 ->
     Typ_id (mk_id "bool")
  | Typ_app (id, args) -> Typ_app (id, List.concat (List.map simple_typ_arg args))
  | Typ_fn (arg_typs, ret_typ, effs) -> Typ_fn (List.map simple_typ arg_typs, simple_typ ret_typ, effs)
  | Typ_tup typs -> Typ_tup (List.map simple_typ typs)
  | Typ_exist (_, _, Typ_aux (typ, l)) -> simple_typ_aux l typ
  | typ_aux -> typ_aux
and simple_typ_arg (A_aux (typ_arg_aux, l)) =
  match typ_arg_aux with
  | A_typ typ -> [A_aux (A_typ (simple_typ typ), l)]
  | _ -> []

(* This pass aims to remove all the Num quantifiers from the specification. *)
let rewrite_simple_types env (Defs defs) =
  let is_simple = function
    | QI_aux (QI_id kopt, annot) as qi when is_typ_kopt kopt || is_order_kopt kopt -> true
    | _ -> false
  in
  let simple_typquant (TypQ_aux (tq_aux, annot)) =
    match tq_aux with
    | TypQ_no_forall -> TypQ_aux (TypQ_no_forall, annot)
    | TypQ_tq quants -> TypQ_aux (TypQ_tq (List.filter (fun q -> is_simple q) quants), annot)
  in
  let simple_typschm (TypSchm_aux (TypSchm_ts (typq, typ), annot)) =
    TypSchm_aux (TypSchm_ts (simple_typquant typq, simple_typ typ), annot)
  in
  let simple_vs (VS_aux (vs_aux, annot)) =
    match vs_aux with
    | VS_val_spec (typschm, id, ext, is_cast) -> VS_aux (VS_val_spec (simple_typschm typschm, id, ext, is_cast), annot)
  in
  let rec simple_lit (L_aux (lit_aux, l) as lit) =
    match lit_aux with
    | L_bin _ | L_hex _ ->
       E_list (List.map (fun b -> E_aux (E_lit b, simple_annot l bit_typ)) (vector_string_to_bit_list l lit_aux))
    | _ -> E_lit lit
  in
  let simple_def = function
    | DEF_spec vs -> DEF_spec (simple_vs vs)
    | DEF_type td -> DEF_type (rewrite_type_def_typs simple_typ simple_typquant td)
    | DEF_reg_dec ds -> DEF_reg_dec (rewrite_dec_spec_typs simple_typ ds)
    | def -> def
  in
  let simple_pat = {
      id_pat_alg with
      p_typ = (fun (typ, pat) -> P_typ (simple_typ typ, pat));
      p_var = (fun (pat, kid) -> unaux_pat pat);
      p_vector = (fun pats -> P_list pats)
    } in
  let simple_exp = {
      id_exp_alg with
      e_lit = simple_lit;
      e_vector = (fun exps -> E_list exps);
      e_cast = (fun (typ, exp) -> E_cast (simple_typ typ, exp));
      (* e_assert = (fun (E_aux (_, annot), str) -> E_assert (E_aux (E_lit (mk_lit L_true), annot), str)); *)
      lEXP_cast = (fun (typ, lexp) -> LEXP_cast (simple_typ typ, lexp));
      pat_alg = simple_pat
    } in
  let simple_defs = { rewriters_base with rewrite_exp = (fun _ -> fold_exp simple_exp);
                                          rewrite_pat = (fun _ -> fold_pat simple_pat) }
  in
  let defs = Defs (List.map simple_def defs) in
  rewrite_defs_base simple_defs defs

let rewrite_vector_concat_assignments env defs =
  let assign_tuple e_aux annot =
    let env = env_of_annot annot in
    match e_aux with
    | E_assign (LEXP_aux (LEXP_vector_concat lexps, lannot), exp) ->
       let typ = Env.base_typ_of env (typ_of exp) in
       if is_vector_typ typ || is_bitvector_typ typ then
         (* let _ = Pretty_print_common.print stderr (Pretty_print_sail.doc_exp (E_aux (e_aux, annot))) in *)
         let start = vector_start_index typ in
         let (_, ord, etyp) = vector_typ_args_of typ in
         let len (LEXP_aux (le, lannot)) =
           let ltyp = Env.base_typ_of env (typ_of_annot lannot) in
           if is_vector_typ ltyp || is_bitvector_typ ltyp then
             let (len, _, _) = vector_typ_args_of ltyp in
             match nexp_simp len with
             | Nexp_aux (Nexp_constant len, _) -> len
             | _ -> (Big_int.of_int 1)
           else (Big_int.of_int 1) in
         let next i step =
           if is_order_inc ord
           then (Big_int.sub (Big_int.add i step) (Big_int.of_int 1), Big_int.add i step)
           else (Big_int.add (Big_int.sub i step) (Big_int.of_int 1), Big_int.sub i step) in
         let i = match nexp_simp start with
         | (Nexp_aux (Nexp_constant i, _)) -> i
         | _ -> if is_order_inc ord then Big_int.zero else Big_int.of_int (List.length lexps - 1) in
         let l = gen_loc (fst annot) in
         let exp' =
           if small exp then strip_exp exp
           else mk_exp (E_id (mk_id "split_vec")) in
         let lexp_to_exp (i, exps) lexp =
           let (j, i') = next i (len lexp) in
           let i_exp = mk_exp (E_lit (mk_lit (L_num i))) in
           let j_exp = mk_exp (E_lit (mk_lit (L_num j))) in
           let sub = mk_exp (E_vector_subrange (exp', i_exp, j_exp)) in
           (i', exps @ [sub]) in
         let (_, exps) = List.fold_left lexp_to_exp (i, []) lexps in
         let tup = mk_exp (E_tuple exps) in
         let lexp = LEXP_aux (LEXP_tup (List.map strip_lexp lexps), (l, ())) in
         let e_aux =
           if small exp then mk_exp (E_assign (lexp, tup))
           else mk_exp (
             E_let (
               mk_letbind (mk_pat (P_id (mk_id "split_vec"))) (strip_exp exp),
               mk_exp (E_assign (lexp, tup)))) in
         begin
           try check_exp env e_aux unit_typ with
           | Type_error (_, l, err) ->
             raise (Reporting.err_typ l (Type_error.string_of_type_error err))
         end
       else E_aux (e_aux, annot)
    | _ -> E_aux (e_aux, annot)
  in
  let assign_exp = {
      id_exp_alg with
      e_aux = (fun (e_aux, annot) -> assign_tuple e_aux annot)
    } in
  let assign_defs = { rewriters_base with rewrite_exp = (fun _ -> fold_exp assign_exp) } in
  rewrite_defs_base assign_defs defs

let rewrite_tuple_assignments env defs =
  let assign_tuple e_aux annot =
    let env = env_of_annot annot in
    match e_aux with
    | E_assign (LEXP_aux (LEXP_tup lexps, _), exp) ->
       (* let _ = Pretty_print_common.print stderr (Pretty_print_sail.doc_exp (E_aux (e_aux, annot))) in *)
       let (_, ids) = List.fold_left (fun (n, ids) _ -> (n + 1, ids @ [mk_id ("tup__" ^ string_of_int n)])) (0, []) lexps in
       let block_assign i lexp = mk_exp (E_assign (strip_lexp lexp, mk_exp (E_id (mk_id ("tup__" ^ string_of_int i))))) in
       let block = mk_exp (E_block (List.mapi block_assign lexps)) in
       let letbind = mk_letbind (mk_pat (P_typ (Type_check.typ_of exp,
                                                mk_pat (P_tup (List.map (fun id -> mk_pat (P_id id)) ids)))))
                                (strip_exp exp)
       in
       let let_exp = mk_exp (E_let (letbind, block)) in
       begin
         try check_exp env let_exp unit_typ with
         | Type_error (_, l, err) ->
           raise (Reporting.err_typ l (Type_error.string_of_type_error err))
       end
    | _ -> E_aux (e_aux, annot)
  in
  let assign_exp = {
      id_exp_alg with
      e_aux = (fun (e_aux, annot) -> assign_tuple e_aux annot)
    } in
  let assign_defs = { rewriters_base with rewrite_exp = (fun _ -> fold_exp assign_exp) } in
  rewrite_defs_base assign_defs defs

let rewrite_simple_assignments env defs =
  let assign_e_aux e_aux annot =
    let env = env_of_annot annot in
    match e_aux with
    | E_assign (LEXP_aux (LEXP_id _, _), _) ->
       E_aux (e_aux, annot)
    | E_assign (LEXP_aux (LEXP_cast (_, _), _), _) ->
       E_aux (e_aux, annot)
    | E_assign (lexp, exp) ->
       let (lexp, rhs) = rewrite_lexp_to_rhs lexp in
       let assign = mk_exp (E_assign (strip_lexp lexp, strip_exp (rhs exp))) in
       check_exp env assign unit_typ
    | _ -> E_aux (e_aux, annot)
  in
  let assign_exp = {
      id_exp_alg with
      e_aux = (fun (e_aux, annot) -> assign_e_aux e_aux annot)
    } in
  let assign_defs = { rewriters_base with rewrite_exp = (fun _ -> fold_exp assign_exp) } in
  rewrite_defs_base assign_defs defs

let rewrite_defs_remove_blocks env =
  let letbind_wild v body =
    let l = get_loc_exp v in
    let env = env_of v in
    let typ = typ_of v in
    let wild = add_p_typ typ (annot_pat P_wild l env typ) in
    let e_aux = E_let (annot_letbind (unaux_pat wild, v) l env typ, body) in
    fix_eff_exp (annot_exp e_aux l env (typ_of body)) in

  let rec f l = function
    | [] -> E_aux (E_lit (L_aux (L_unit,gen_loc l)), (simple_annot l unit_typ))
    | [e] -> e  (* check with Kathy if that annotation is fine *)
    | e :: es -> letbind_wild e (f l es) in

  let e_aux = function
    | (E_block es,(l,_)) -> f l es
    | (e,annot) -> E_aux (e,annot) in

  let alg = { id_exp_alg with e_aux = e_aux } in

  rewrite_defs_base
    {rewrite_exp = (fun _ -> fold_exp alg)
    ; rewrite_pat = rewrite_pat
    ; rewrite_let = rewrite_let
    ; rewrite_lexp = rewrite_lexp
    ; rewrite_fun = rewrite_fun
    ; rewrite_mapping = rewrite_mapping
    ; rewrite_def = rewrite_def
    ; rewrite_defs = rewrite_defs_base
    }


let letbind (v : 'a exp) (body : 'a exp -> 'a exp) : 'a exp =
  (* body is a function : E_id variable -> actual body *)
  let (E_aux (_,(l,annot))) = v in
  match destruct_tannot annot with
  | Some (env, typ, eff) when is_unit_typ typ ->
     let body = body (annot_exp (E_lit (mk_lit L_unit)) l env unit_typ) in
     let body_typ = try typ_of body with _ -> unit_typ in
     let wild = add_p_typ (typ_of v) (annot_pat P_wild l env (typ_of v)) in
     let lb = fix_eff_lb (annot_letbind (unaux_pat wild, v) l env unit_typ) in
     fix_eff_exp (annot_exp (E_let (lb, body)) l env body_typ)
  | Some (env, typ, eff) ->
     let id = fresh_id "w__" l in
     let pat = add_p_typ (typ_of v) (annot_pat (P_id id) l env (typ_of v)) in
     let lb = fix_eff_lb (annot_letbind (unaux_pat pat, v) l env typ) in
     let body = body (annot_exp (E_id id) l env typ) in
     fix_eff_exp (annot_exp (E_let (lb, body)) l env (typ_of body))
  | None ->
     raise (Reporting.err_unreachable l __POS__ "no type information")


let rec mapCont (f : 'b -> ('b -> 'a exp) -> 'a exp) (l : 'b list) (k : 'b list -> 'a exp) : 'a exp = 
  match l with
  | [] -> k []
  | exp :: exps -> f exp (fun exp -> mapCont f exps (fun exps -> k (exp :: exps)))

let rewrite_defs_letbind_effects env =

  let rec value ((E_aux (exp_aux,_)) as exp) =
    not (effectful exp || updates_vars exp)
  and value_optdefault (Def_val_aux (o,_)) = match o with
    | Def_val_empty -> true
    | Def_val_dec e -> value e
  and value_fexps fexps =
    List.fold_left (fun b (FE_aux (FE_Fexp (_,e),_)) -> b && value e) true fexps in


  let rec n_exp_name (exp : 'a exp) (k : 'a exp -> 'a exp) : 'a exp =
    n_exp exp (fun exp -> if value exp then k exp else letbind exp k)

  and n_exp_pure (exp : 'a exp) (k : 'a exp -> 'a exp) : 'a exp =
    n_exp exp (fun exp -> if value exp then k exp else letbind exp k)

  and n_exp_nameL (exps : 'a exp list) (k : 'a exp list -> 'a exp) : 'a exp =
    mapCont n_exp_name exps k

  and n_fexp (fexp : 'a fexp) (k : 'a fexp -> 'a exp) : 'a exp =
    let (FE_aux (FE_Fexp (id,exp),annot)) = fexp in
    n_exp_name exp (fun exp ->
    k (fix_eff_fexp (FE_aux (FE_Fexp (id,exp),annot))))

  and n_fexpL (fexps : 'a fexp list) (k : 'a fexp list -> 'a exp) : 'a exp =
    mapCont n_fexp fexps k

  and n_pexp : 'b. bool -> 'a pexp -> ('a pexp -> 'b) -> 'b = fun newreturn pexp k ->
    match pexp with
    | Pat_aux (Pat_exp (pat,exp),annot) ->
      k (fix_eff_pexp (Pat_aux (Pat_exp (pat,n_exp_term newreturn exp), annot)))
    | Pat_aux (Pat_when (pat,guard,exp),annot) ->
      k (fix_eff_pexp (Pat_aux (Pat_when (pat,n_exp_term newreturn guard,n_exp_term newreturn exp), annot)))

  and n_pexpL (newreturn : bool) (pexps : 'a pexp list) (k : 'a pexp list -> 'a exp) : 'a exp =
    mapCont (n_pexp newreturn) pexps k

  and n_opt_default (opt_default : 'a opt_default) (k : 'a opt_default -> 'a exp) : 'a exp = 
    let (Def_val_aux (opt_default,annot)) = opt_default in
    match opt_default with
    | Def_val_empty -> k (Def_val_aux (Def_val_empty,annot))
    | Def_val_dec exp ->
       n_exp_name exp (fun exp -> 
       k (fix_eff_opt_default (Def_val_aux (Def_val_dec exp,annot))))

  and n_lb (lb : 'a letbind) (k : 'a letbind -> 'a exp) : 'a exp =
    let (LB_aux (lb,annot)) = lb in
    match lb with
    | LB_val (pat,exp1) ->
       n_exp exp1 (fun exp1 -> 
       k (fix_eff_lb (LB_aux (LB_val (pat,exp1),annot))))

  and n_lexp (lexp : 'a lexp) (k : 'a lexp -> 'a exp) : 'a exp =
    let (LEXP_aux (lexp_aux,annot)) = lexp in
    match lexp_aux with
    | LEXP_id _ -> k lexp
    | LEXP_deref exp ->
       n_exp_name exp (fun exp ->
       k (fix_eff_lexp (LEXP_aux (LEXP_deref exp, annot))))
    | LEXP_memory (id,es) ->
       n_exp_nameL es (fun es -> 
       k (fix_eff_lexp (LEXP_aux (LEXP_memory (id,es),annot))))
    | LEXP_tup es ->
       n_lexpL es (fun es ->
       k (fix_eff_lexp (LEXP_aux (LEXP_tup es,annot))))
    | LEXP_cast (typ,id) -> 
       k (fix_eff_lexp (LEXP_aux (LEXP_cast (typ,id),annot)))
    | LEXP_vector (lexp,e) ->
       n_lexp lexp (fun lexp -> 
       n_exp_name e (fun e -> 
       k (fix_eff_lexp (LEXP_aux (LEXP_vector (lexp,e),annot)))))
    | LEXP_vector_range (lexp,e1,e2) ->
       n_lexp lexp (fun lexp ->
       n_exp_name e1 (fun e1 ->
       n_exp_name e2 (fun e2 ->
       k (fix_eff_lexp (LEXP_aux (LEXP_vector_range (lexp,e1,e2),annot))))))
    | LEXP_vector_concat es ->
       n_lexpL es (fun es ->
       k (fix_eff_lexp (LEXP_aux (LEXP_vector_concat es,annot))))
    | LEXP_field (lexp,id) ->
       n_lexp lexp (fun lexp ->
       k (fix_eff_lexp (LEXP_aux (LEXP_field (lexp,id),annot))))

  and n_lexpL (lexps : 'a lexp list) (k : 'a lexp list -> 'a exp) : 'a exp =
    mapCont n_lexp lexps k

  and n_exp_term (newreturn : bool) (exp : 'a exp) : 'a exp =
    let (E_aux (_,(l,tannot))) = exp in
    let exp =
      if newreturn then
        (* let typ = try typ_of exp with _ -> unit_typ in *)
        let exp = add_e_cast (typ_of exp) exp in
        annot_exp (E_internal_return exp) l (env_of exp) (typ_of exp)
      else
        exp in
    (* n_exp_term forces an expression to be translated into a form 
       "let .. let .. let .. in EXP" where EXP has no effect and does not update
       variables *)
    n_exp_pure exp (fun exp -> exp)

  and n_exp (E_aux (exp_aux,annot) as exp : 'a exp) (k : 'a exp -> 'a exp) : 'a exp = 

    let rewrap e = fix_eff_exp (E_aux (e,annot)) in

    match exp_aux with
    | E_block es -> failwith "E_block should have been removed till now"
    | E_id id -> k exp
    | E_ref id -> k exp
    | E_lit _ -> k exp
    | E_cast (typ,exp') ->
       n_exp_name exp' (fun exp' ->
       k (rewrap (E_cast (typ,exp'))))
    | E_app (op_bool, [l; r])
      when string_of_id op_bool = "and_bool" || string_of_id op_bool = "or_bool" ->
       (* Leave effectful operands of Boolean "and"/"or" in place to allow
          short-circuiting. *)
       let newreturn = effectful l || effectful r in
       let l = n_exp_term newreturn l in
       let r = n_exp_term newreturn r in
       k (rewrap (E_app (op_bool, [l; r])))
    | E_app (id,exps) ->
       n_exp_nameL exps (fun exps ->
       k (rewrap (E_app (id,exps))))
    | E_app_infix (exp1,id,exp2) ->
       n_exp_name exp1 (fun exp1 ->
       n_exp_name exp2 (fun exp2 ->
       k (rewrap (E_app_infix (exp1,id,exp2)))))
    | E_tuple exps ->
       n_exp_nameL exps (fun exps ->
       k (rewrap (E_tuple exps)))
    | E_if (exp1,exp2,exp3) ->
       let e_if exp1 =
         let (E_aux (_,annot2)) = exp2 in
         let (E_aux (_,annot3)) = exp3 in
         let newreturn = effectful exp2 || effectful exp3 in
         let exp2 = n_exp_term newreturn exp2 in
         let exp3 = n_exp_term newreturn exp3 in
         k (rewrap (E_if (exp1,exp2,exp3))) in
       if value exp1 then e_if (n_exp_term false exp1) else n_exp_name exp1 e_if
    | E_for (id,start,stop,by,dir,body) ->
       n_exp_name start (fun start ->
       n_exp_name stop (fun stop ->
       n_exp_name by (fun by ->
       let body = n_exp_term (effectful body) body in
       k (rewrap (E_for (id,start,stop,by,dir,body))))))
    | E_loop (loop, measure, cond, body) ->
       let measure = match measure with
         | Measure_aux (Measure_none,_) -> measure
         | Measure_aux (Measure_some exp,l) ->
            Measure_aux (Measure_some (n_exp_term false exp),l)
       in
       let cond = n_exp_term (effectful cond) cond in
       let body = n_exp_term (effectful body) body in
       k (rewrap (E_loop (loop,measure,cond,body)))
    | E_vector exps ->
       n_exp_nameL exps (fun exps ->
       k (rewrap (E_vector exps)))
    | E_vector_access (exp1,exp2) ->
       n_exp_name exp1 (fun exp1 ->
       n_exp_name exp2 (fun exp2 ->
       k (rewrap (E_vector_access (exp1,exp2)))))
    | E_vector_subrange (exp1,exp2,exp3) ->
       n_exp_name exp1 (fun exp1 ->
       n_exp_name exp2 (fun exp2 ->
       n_exp_name exp3 (fun exp3 ->
       k (rewrap (E_vector_subrange (exp1,exp2,exp3))))))
    | E_vector_update (exp1,exp2,exp3) ->
       n_exp_name exp1 (fun exp1 ->
       n_exp_name exp2 (fun exp2 ->
       n_exp_name exp3 (fun exp3 ->
       k (rewrap (E_vector_update (exp1,exp2,exp3))))))
    | E_vector_update_subrange (exp1,exp2,exp3,exp4) ->
       n_exp_name exp1 (fun exp1 ->
       n_exp_name exp2 (fun exp2 ->
       n_exp_name exp3 (fun exp3 ->
       n_exp_name exp4 (fun exp4 ->
       k (rewrap (E_vector_update_subrange (exp1,exp2,exp3,exp4)))))))
    | E_vector_append (exp1,exp2) ->
       n_exp_name exp1 (fun exp1 ->
       n_exp_name exp2 (fun exp2 ->
       k (rewrap (E_vector_append (exp1,exp2)))))
    | E_list exps ->
       n_exp_nameL exps (fun exps ->
       k (rewrap (E_list exps)))
    | E_cons (exp1,exp2) ->
       n_exp_name exp1 (fun exp1 ->
       n_exp_name exp2 (fun exp2 ->
       k (rewrap (E_cons (exp1,exp2)))))
    | E_record fexps ->
       n_fexpL fexps (fun fexps ->
       k (rewrap (E_record fexps)))
    | E_record_update (exp1,fexps) ->
       n_exp_name exp1 (fun exp1 ->
       n_fexpL fexps (fun fexps ->
       k (rewrap (E_record_update (exp1,fexps)))))
    | E_field (exp1,id) ->
       n_exp_name exp1 (fun exp1 ->
       k (rewrap (E_field (exp1,id))))
    | E_case (exp1,pexps) ->
       let newreturn = List.exists effectful_pexp pexps in
       n_exp_name exp1 (fun exp1 ->
       n_pexpL newreturn pexps (fun pexps ->
       k (rewrap (E_case (exp1,pexps)))))
    | E_try (exp1,pexps) ->
       let newreturn = effectful exp1 || List.exists effectful_pexp pexps in
       let exp1 = n_exp_term newreturn exp1 in
       n_pexpL newreturn pexps (fun pexps ->
       k (rewrap (E_try (exp1,pexps))))
    | E_let (lb,body) ->
       n_lb lb (fun lb ->
       rewrap (E_let (lb,n_exp body k)))
    | E_sizeof nexp ->
       k (rewrap (E_sizeof nexp))
    | E_constraint nc ->
       k (rewrap (E_constraint nc))
    | E_assign (lexp,exp1) ->
       n_lexp lexp (fun lexp ->
       n_exp_name exp1 (fun exp1 ->
       k (rewrap (E_assign (lexp,exp1)))))
    | E_exit exp' -> k (E_aux (E_exit (n_exp_term (effectful exp') exp'),annot))
    | E_assert (exp1,exp2) ->
       n_exp_name exp1 (fun exp1 ->
       n_exp_name exp2 (fun exp2 ->
       k (rewrap (E_assert (exp1,exp2)))))
    | E_var (lexp,exp1,exp2) ->
       n_lexp lexp (fun lexp ->
       n_exp exp1 (fun exp1 ->
       rewrap (E_var (lexp,exp1,n_exp exp2 k))))
    | E_internal_return exp1 ->
       n_exp_name exp1 (fun exp1 ->
       let exp1 = fix_eff_exp (propagate_exp_effect exp1) in
       k (if effectful exp1 then exp1 else rewrap (E_internal_return exp1)))
    | E_internal_value v ->
       k (rewrap (E_internal_value v))
    | E_return exp' ->
       n_exp_name exp' (fun exp' ->
       k (rewrap (E_return exp')))
    | E_throw exp' ->
       n_exp_name exp' (fun exp' ->
       k (rewrap (E_throw exp')))
    | E_internal_plet _ -> failwith "E_internal_plet should not be here yet" in

  let rewrite_fun _ (FD_aux (FD_function(recopt,tannotopt,effectopt,funcls),fdannot) as fd) =
    (* let propagate_funcl_effect (FCL_aux (FCL_Funcl(id, pexp), (l, a))) =
      let pexp, eff = propagate_pexp_effect pexp in
      FCL_aux (FCL_Funcl(id, pexp), (l, add_effect_annot a eff))
    in
    let funcls = List.map propagate_funcl_effect funcls in *)
    let effectful_vs =
      match Env.get_val_spec (id_of_fundef fd) env with
      | _, Typ_aux (Typ_fn (_, _, effs), _) -> effectful_effs effs
      | _, _ -> false
      | exception Type_error _ -> false
    in
    let effectful_funcl (FCL_aux (FCL_Funcl(_, pexp), _)) = effectful_pexp pexp in
    let newreturn = effectful_vs || List.exists effectful_funcl funcls in
    let rewrite_funcl (FCL_aux (FCL_Funcl(id,pexp),annot)) =
      let _ = reset_fresh_name_counter () in
      FCL_aux (FCL_Funcl (id,n_pexp newreturn pexp (fun x -> x)),annot)
    in
    FD_aux (FD_function(recopt,tannotopt,effectopt,List.map rewrite_funcl funcls),fdannot)
  in
  let rewrite_def rewriters def =
    (* let _ = Pretty_print_sail.pp_defs stderr (Defs [def]) in *)
    match def with
    | DEF_val (LB_aux (lb, annot)) ->
      let rewrap lb = DEF_val (LB_aux (lb, annot)) in
      begin
        match lb with
        | LB_val (pat, exp) ->
          rewrap (LB_val (pat, n_exp_term (effectful exp) exp))
      end
    | DEF_fundef fdef -> DEF_fundef (rewrite_fun rewriters fdef)
    | DEF_internal_mutrec fdefs ->
      DEF_internal_mutrec (List.map (rewrite_fun rewriters) fdefs)
    | d -> d
  in
  rewrite_defs_base
    {rewrite_exp = rewrite_exp
    ; rewrite_pat = rewrite_pat
    ; rewrite_let = rewrite_let
    ; rewrite_lexp = rewrite_lexp
    ; rewrite_fun = rewrite_fun
    ; rewrite_mapping = rewrite_mapping
    ; rewrite_def = rewrite_def
    ; rewrite_defs = rewrite_defs_base
    }

let rewrite_defs_internal_lets env =

  let rec pat_of_local_lexp (LEXP_aux (lexp, ((l, _) as annot))) = match lexp with
    | LEXP_id id -> P_aux (P_id id, annot)
    | LEXP_cast (typ, id) -> add_p_typ typ (P_aux (P_id id, annot))
    | LEXP_tup lexps -> P_aux (P_tup (List.map pat_of_local_lexp lexps), annot)
    | _ -> raise (Reporting.err_unreachable l __POS__ "unexpected local lexp") in

  let e_let (lb,body) =
    match lb with
    | LB_aux (LB_val (P_aux ((P_wild | P_typ (_, P_aux (P_wild, _))), _),
      E_aux (E_assign ((LEXP_aux (_, annot) as le), exp), (l, _))), _)
      when lexp_is_local le (env_of_annot annot) && not (lexp_is_effectful le) ->
       (* Rewrite assignments to local variables into let bindings *)
       let (lhs, rhs) = rewrite_lexp_to_rhs le in
       let (LEXP_aux (_, lannot)) = lhs in
       let ltyp = typ_of_annot
         (* The type in the lannot might come from exp rather than being the
            type of the storage, so ask the type checker what it really is. *)
         (match infer_lexp (env_of_annot lannot) (strip_lexp lhs) with
         | LEXP_aux (_,lexp_annot') -> lexp_annot'
         | exception _ -> lannot)
       in
       let rhs = add_e_cast ltyp (rhs exp) in
       E_let (LB_aux (LB_val (pat_of_local_lexp lhs, rhs), annot), body)
    | LB_aux (LB_val (pat,exp'),annot') ->
       if effectful exp'
       then E_internal_plet (pat,exp',body)
       else E_let (lb,body) in

  let e_var = fun (lexp,exp1,exp2) ->
    let paux, annot = match lexp with
    | LEXP_aux (LEXP_id id, annot) ->
       (P_id id, annot)
    | LEXP_aux (LEXP_cast (typ, id), annot) ->
       (unaux_pat (add_p_typ typ (P_aux (P_id id, annot))), annot)
    | _ -> failwith "E_var with unexpected lexp" in
    if effectful exp1 then
      E_internal_plet (P_aux (paux, annot), exp1, exp2)
    else
      E_let (LB_aux (LB_val (P_aux (paux, annot), exp1), annot), exp2) in

  let alg = { id_exp_alg with e_let = e_let; e_var = e_var } in
  rewrite_defs_base
    { rewrite_exp = (fun _ exp -> fold_exp alg (propagate_exp_effect exp))
    ; rewrite_pat = rewrite_pat
    ; rewrite_let = rewrite_let
    ; rewrite_lexp = rewrite_lexp
    ; rewrite_fun = rewrite_fun
    ; rewrite_mapping = rewrite_mapping
    ; rewrite_def = rewrite_def
    ; rewrite_defs = rewrite_defs_base
    }


let fold_guards guards =
  match guards with
  | [] -> (mk_exp (E_lit (mk_lit L_true)))
  | g :: gs -> List.fold_left (fun g g' -> mk_exp (E_app (mk_id "and_bool", [strip_exp g; strip_exp g']))) g gs

let fold_typed_guards env guards =
  match guards with
  | [] -> annot_exp (E_lit (mk_lit L_true)) Parse_ast.Unknown env bool_typ
  | g :: gs -> List.fold_left (fun g g' -> annot_exp (E_app (mk_id "and_bool", [g; g'])) Parse_ast.Unknown env bool_typ) g gs


let rewrite_pexp_with_guards rewrite_pat (Pat_aux (pexp_aux, (annot: tannot annot)) as pexp) =
  let guards = ref [] in

  match pexp_aux with
  | Pat_exp (pat, exp) ->
     begin
       let pat = fold_pat { id_pat_alg with p_aux = rewrite_pat guards } pat in
       match !guards with
       | [] -> pexp
       | gs ->
          let unchecked_pexp = mk_pexp (Pat_when (strip_pat pat, List.map strip_exp gs |> fold_guards, strip_exp exp)) in
          check_case (env_of_pat pat) (typ_of_pat pat) unchecked_pexp (typ_of exp)
     end
  | Pat_when (pat, guard, exp) ->
     begin
       let pat = fold_pat { id_pat_alg with p_aux = rewrite_pat guards } pat in
       let unchecked_pexp = mk_pexp (Pat_when (strip_pat pat, List.map strip_exp !guards |> fold_guards, strip_exp exp)) in
       check_case (env_of_pat pat) (typ_of_pat pat) unchecked_pexp (typ_of exp)
     end


let pexp_rewriters rewrite_pexp =
  let alg = { id_exp_alg with pat_aux = (fun (pexp_aux, annot) -> rewrite_pexp (Pat_aux (pexp_aux, annot))) } in
  rewrite_defs_base { rewriters_base with rewrite_exp = (fun _ -> fold_exp alg) }


let stringappend_counter = ref 0

let fresh_stringappend_id () =
  let id = mk_id ("_s" ^ (string_of_int !stringappend_counter) ^ "#") in
  stringappend_counter := !stringappend_counter + 1;
  id

let unk = Parse_ast.Unknown
let unkt = (Parse_ast.Unknown, empty_tannot)

let construct_bool_match env (match_on : tannot exp) (pexp : tannot pexp) : tannot exp =
  let true_exp = annot_exp (E_lit (mk_lit L_true)) unk env bool_typ in
  let false_exp = annot_exp (E_lit (mk_lit L_false)) unk env bool_typ in
    let true_pexp =
      match pexp with
      | Pat_aux (Pat_exp (pat, exp), annot) ->
         Pat_aux (Pat_exp (pat, true_exp), unkt)
      | Pat_aux (Pat_when (pat, guards, exp), annot) ->
         Pat_aux (Pat_when (pat, guards, true_exp), unkt)
    in
    let false_pexp = Pat_aux (Pat_exp (annot_pat P_wild unk env (typ_of match_on), false_exp), unkt) in
    annot_exp (E_case (match_on, [true_pexp; false_pexp])) unk env bool_typ

let rec bindings_of_pat (P_aux (p_aux, p_annot) as pat) =
  match p_aux with
  | P_lit _ | P_wild -> []
  | P_id id -> [pat]
  (* we assume the type-checker has already checked the two sides have the same bindings *)
  | P_or (left, right) -> bindings_of_pat left
  | P_as (p, id) -> [annot_pat (P_id id) unk (env_of_pat p) (typ_of_pat p)]
  | P_cons (left, right) -> bindings_of_pat left @ bindings_of_pat right
  (* todo: is this right for negated patterns? *)
  | P_not p
    | P_typ (_, p)
    | P_var (p, _) -> bindings_of_pat p
  | P_app (_, ps)
    | P_vector ps
    | P_vector_concat ps
    | P_tup ps
    | P_list ps
    | P_string_append ps -> List.map bindings_of_pat ps |> List.flatten

let rec binding_typs_of_pat (P_aux (p_aux, p_annot) as pat) =
  match p_aux with
  | P_lit _ | P_wild -> []
  | P_id id -> [typ_of_pat pat]
  (* we assume the type-checker has already checked the two sides have the same bindings *)
  | P_or (left, right) -> binding_typs_of_pat left
  | P_as (p, id) -> [typ_of_pat p]
  | P_cons (left, right) -> binding_typs_of_pat left @ binding_typs_of_pat right
  (* todo: is this right for negated patterns? *)
  | P_not p
    | P_typ (_, p)
    | P_var (p, _) -> binding_typs_of_pat p
  | P_app (_, ps)
    | P_vector ps
    | P_vector_concat ps
    | P_tup ps
    | P_list ps
    | P_string_append ps -> List.map binding_typs_of_pat ps |> List.flatten

let construct_toplevel_string_append_call env f_id bindings binding_typs guard expr =
  (* s# if match f#(s#) { Some (bindings) => guard, _ => false) } => let Some(bindings) = f#(s#) in expr *)
  let s_id = fresh_stringappend_id () in
  let hack_typ (Typ_aux (aux, _) as typ) =
    match aux with
    | Typ_app (Id_aux (Id "atom_bool", _), [_]) -> bool_typ
    | Typ_app (Id_aux (Id "atom", _), [_]) -> int_typ
    | _ -> typ
  in
  let option_typ = app_typ (mk_id "option") [A_aux (A_typ (match binding_typs with
                                                                         | [] -> unit_typ
                                                                         | [typ] -> hack_typ typ
                                                                         | typs -> tuple_typ (List.map hack_typ typs)
                                                              ), unk)]
  in
  let bindings = if bindings = [] then
                   [annot_pat (P_lit (mk_lit L_unit)) unk env unit_typ]
                 else
                   bindings
  in
  let new_pat = annot_pat (P_id s_id) unk env string_typ in
  let new_guard = annot_exp (
                      E_case (annot_exp (E_app (f_id, [annot_exp (E_id s_id) unk env string_typ])) unk env option_typ,
                              [
                                Pat_aux (Pat_exp (annot_pat (P_app (mk_id "Some", bindings)) unk env option_typ, guard), unkt);
                                Pat_aux (Pat_exp (annot_pat P_wild unk env option_typ, annot_exp (E_lit (mk_lit L_false)) unk env bool_typ), unkt)
                              ]
                        )
                    ) unk env bool_typ in
  let new_letbind = annot_letbind (P_app (mk_id "Some", bindings), annot_exp (E_app (f_id, [annot_exp (E_id s_id) unk env string_typ])) unk env option_typ) unk env option_typ in
  let new_expr = annot_exp (E_let (new_letbind, expr)) unk env (typ_of expr) in
  (new_pat, [new_guard], new_expr)

let construct_toplevel_string_append_func env f_id pat =
  let binding_typs = binding_typs_of_pat pat in
  let bindings = bindings_of_pat pat in
  let bindings = if bindings = [] then
                   [annot_pat (P_lit (mk_lit L_unit)) unk env unit_typ]
                 else
                   bindings
  in
  (* AA: Pulling the types out of a pattern with binding_typs_of_pat
     is broken here because they might contain type variables that
     were bound locally to the pattern, so we can't lift them out to
     the top-level. As a hacky fix we can generalise types where this
     is likely to happen. *)
  let hack_typ (Typ_aux (aux, _) as typ) =
    match aux with
    | Typ_app (Id_aux (Id "atom_bool", _), [_]) -> bool_typ
    | Typ_app (Id_aux (Id "atom", _), [_]) -> int_typ
    | _ -> typ
  in
  let option_typ = app_typ (mk_id "option") [A_aux (A_typ (match binding_typs with
                                                                       | [] -> unit_typ
                                                                       | [typ] -> hack_typ typ
                                                                       | typs -> tuple_typ (List.map hack_typ typs)
                                                          ), unk)]
  in
  let fun_typ = (mk_typ (Typ_fn ([string_typ], option_typ, no_effect))) in
  let new_val_spec = VS_aux (VS_val_spec (mk_typschm (TypQ_aux (TypQ_no_forall, unk)) fun_typ, f_id, [], false), unkt) in
  let new_val_spec, env = Type_check.check_val_spec env new_val_spec in
  let non_rec = (Rec_aux (Rec_nonrec, Parse_ast.Unknown)) in
  let no_tannot = (Typ_annot_opt_aux (Typ_annot_opt_none, Parse_ast.Unknown)) in
  let effect_none = (Effect_opt_aux (Effect_opt_none, Parse_ast.Unknown)) in
  let s_id = fresh_stringappend_id () in
  let arg_pat = mk_pat (P_id s_id) in
  (* We can ignore guards here because we've already removed them *)
  let rec rewrite_pat env (pat, guards, expr) =
    match pat with
      (* "lit" ^ pat2 ^ ... ^ patn => Some(...) ---> s# if startswith(s#, "lit") => match string_drop(s#, strlen("lit")) {
                                                                                      pat2 => Some(...)
                                                                                      _ => None()
                                                                                    }
       *)
    | P_aux (P_string_append (
                 P_aux (P_lit (L_aux (L_string s, _) as lit), _)
                 :: pats
               ), psa_annot) ->
       let s_id = fresh_stringappend_id () in
       let drop_exp = annot_exp (E_app (mk_id "string_drop", [annot_exp (E_id s_id) unk env string_typ; annot_exp (E_app (mk_id "string_length", [annot_exp (E_lit lit) unk env string_typ])) unk env nat_typ])) unk env string_typ in
       (* recurse into pat2 .. patn *)
       let new_pat2_pexp =
         match rewrite_pat env (P_aux (P_string_append pats, psa_annot), guards, expr) with
         | pat, [], expr -> Pat_aux (Pat_exp (pat, expr), unkt)
         | pat, gs, expr -> Pat_aux (Pat_when (pat, fold_typed_guards env gs, expr), unkt)
       in
       let new_guard = annot_exp (E_app (mk_id "string_startswith", [annot_exp (E_id s_id) unk env string_typ;
                                                                     annot_exp (E_lit lit) unk env string_typ]
                         )) unk env bool_typ in
       let new_wildcard = Pat_aux (Pat_exp (annot_pat P_wild unk env string_typ, annot_exp (E_app (mk_id "None", [annot_exp (E_lit (mk_lit L_unit)) unk env unit_typ])) unk env option_typ), unkt) in
       let new_expr = annot_exp (E_case (drop_exp, [new_pat2_pexp; new_wildcard])) unk env (typ_of expr) in
       (annot_pat (P_id s_id) unk env string_typ, [new_guard], new_expr)
    (* mapping(x) ^ pat2 ^ .. ^ patn => Some(...) ---> s# => match map_matches_prefix(s#) {
                                                               Some(x, n#) => match string_drop(s#, n#) {
                                                                                pat2 ^ .. ^ patn => Some(...)
                                                                                _ => None()
                                                                              }
                                                             }
     *)
    | P_aux (P_string_append (
                 P_aux (P_app (mapping_id, arg_pats) , _)
                 :: pats
               ), psa_annot)
         when Env.is_mapping mapping_id env ->
       (* common things *)
       let mapping_prefix_func =
         match mapping_id with
         | Id_aux (Id id, _)
         | Id_aux (Operator id, _) -> id ^ "_matches_prefix"
       in
       let mapping_inner_typ =
         match Env.get_val_spec (mk_id mapping_prefix_func) env with
         | (_, Typ_aux (Typ_fn (_, Typ_aux (Typ_app (_, [A_aux (A_typ typ, _)]), _), _), _)) -> typ
         | _ -> raise (Reporting.err_unreachable Parse_ast.Unknown __POS__ "mapping prefix func without correct function type?")
       in

       let s_id = fresh_stringappend_id () in
       let len_id = fresh_stringappend_id () in

       (* construct drop expression -- string_drop(s#, len#) *)
       let drop_exp = annot_exp (E_app (mk_id "string_drop",
                                        [annot_exp (E_id s_id) unk env string_typ;
                                         annot_exp (E_id len_id) unk env nat_typ]))
                        unk env string_typ in
       (* construct func expression -- maybe_atoi s# *)
       let func_exp = annot_exp (E_app (mk_id mapping_prefix_func,
                                        [annot_exp (E_id s_id) unk env string_typ]))
                        unk env mapping_inner_typ in
       (* construct some pattern -- Some (n#, len#) *)
       let opt_typ = app_typ (mk_id "option") [A_aux (A_typ mapping_inner_typ, unk)] in
       let tup_arg_pat = match arg_pats with
         | [] -> assert false
         | [arg_pat] -> arg_pat
         | arg_pats -> annot_pat (P_tup arg_pats) unk env (tuple_typ (List.map typ_of_pat arg_pats))
       in

       let some_pat = annot_pat (P_app (mk_id "Some",
                                        [tup_arg_pat;
                                         annot_pat (P_id len_id) unk env nat_typ]))
                                unk env opt_typ in
       let some_pat, some_pat_env, _ = bind_pat env (strip_pat some_pat) opt_typ in

       (* need to add the Some(...) env to tup_arg_pats for pat_to_exp below as it calls the typechecker *)
       let tup_arg_pat = map_pat_annot (fun (l, tannot) -> (l, replace_env some_pat_env tannot)) tup_arg_pat in

       let new_wildcard = Pat_aux (Pat_exp (annot_pat P_wild unk env string_typ, annot_exp (E_app (mk_id "None", [annot_exp (E_lit (mk_lit L_unit)) unk env unit_typ])) unk env option_typ), unkt) in

       (* recurse into pat2 .. patn *)
       let new_pat2_pexp =
         match rewrite_pat env (P_aux (P_string_append (pats), psa_annot), guards, expr) with
         | pat, [], expr -> Pat_aux (Pat_exp (pat, expr), unkt)
         | pat, gs, expr -> Pat_aux (Pat_when (pat, fold_typed_guards env gs, expr), unkt)
       in

       let inner_match = annot_exp (E_case (drop_exp, [new_pat2_pexp; new_wildcard])) unk env option_typ in

       let outer_match = annot_exp (E_case (func_exp, [Pat_aux (Pat_exp (some_pat, inner_match), unkt); new_wildcard])) unk env option_typ in

       (annot_pat (P_id s_id) unk env string_typ, [], outer_match)
    | _ -> (pat, guards, expr)
  in
  let new_pat, new_guards, new_expr = rewrite_pat env (pat, [], annot_exp (E_app (mk_id "Some", List.map (fun p -> pat_to_exp p) bindings)) unk env option_typ) in
  let new_pexp = match new_guards with
    | [] -> Pat_aux (Pat_exp (new_pat, new_expr), unkt)
    | gs -> Pat_aux (Pat_when (new_pat, fold_typed_guards env gs, new_expr), unkt)
  in
  let wildcard = mk_pexp (Pat_exp (mk_pat P_wild, mk_exp (E_app (mk_id "None", [mk_lit_exp L_unit])))) in
  let new_match = mk_exp (E_case (mk_exp (E_id s_id), [strip_pexp new_pexp; wildcard])) in
  let new_fun_def = FD_aux (FD_function (non_rec, no_tannot, effect_none, [mk_funcl f_id arg_pat new_match]), (unk,())) in
  let new_fun_def, env = Type_check.check_fundef env new_fun_def in
  List.flatten [new_val_spec; new_fun_def]

let rewrite_defs_toplevel_string_append env (Defs defs) =
  let new_defs = ref ([] : tannot def list) in
  let rec rewrite_pexp (Pat_aux (pexp_aux, pexp_annot) as pexp) =
    (* merge cases of Pat_exp and Pat_when *)
    let (P_aux (p_aux, p_annot) as pat, guards, expr) =
      match pexp_aux with
      | Pat_exp (pat, expr) -> (pat, [], expr)
      | Pat_when (pat, guard, expr) -> (pat, [guard], expr)
    in

    let env = env_of_annot p_annot in

    let (new_pat, new_guards, new_expr) =
      match pat with
      | P_aux (P_string_append appends, psa_annot) ->
         let f_id = fresh_stringappend_id () in
         new_defs := (construct_toplevel_string_append_func env f_id pat) @ !new_defs;
         construct_toplevel_string_append_call env f_id (bindings_of_pat pat) (binding_typs_of_pat pat) (fold_typed_guards env guards) expr
      | _ -> (pat, guards, expr)
    in

    (* un-merge Pat_exp and Pat_when cases *)
    let new_pexp = match new_guards with
      | [] -> Pat_aux (Pat_exp (new_pat, new_expr), pexp_annot)
      | gs -> Pat_aux (Pat_when (new_pat, fold_typed_guards env gs, new_expr), pexp_annot)
    in
    new_pexp
  in
  let rewrite def =
    new_defs := [];
    let alg = { id_exp_alg with pat_aux = (fun (pexp_aux, annot) -> rewrite_pexp (Pat_aux (pexp_aux, annot))) } in
    let rewritten = rewrite_def { rewriters_base with rewrite_exp = (fun _ -> fold_exp alg) } def in
    !new_defs @ [rewritten]
  in
  Defs (List.map rewrite defs |> List.flatten)


let rec rewrite_defs_pat_string_append env =
  let rec rewrite_pat env ((pat : tannot pat), (guards : tannot exp list), (expr : tannot exp)) =
    let guards_ref = ref guards in
    let expr_ref = ref expr in
    let folder p =
      let p, g, e = rewrite_pat env (p, !guards_ref, !expr_ref) in
      guards_ref := g;
      expr_ref := e;
      p
    in
    match pat with
    (*
        "lit" ^^ pat2 => expr ---> s# if startswith(s#, "lit")
                                        && match str_drop(s#, strlen("lit")) {
                                             pat2 => true, _ => false
                                           }
                                   => match str_drop(s#, strlen("lit")) {
                                        pat2 => expr
                                      }
     *)
    | P_aux (P_string_append (
                 P_aux (P_lit (L_aux (L_string s, _) as lit), _)
                 :: pats
               ), psa_annot) ->

       let id = fresh_stringappend_id () in

       (* construct drop expression -- string_drop(s#, strlen("lit")) *)
       let drop_exp = annot_exp (E_app (mk_id "string_drop", [annot_exp (E_id id) unk env string_typ; annot_exp (E_app (mk_id "string_length", [annot_exp (E_lit lit) unk env string_typ])) unk env nat_typ])) unk env string_typ  in

       (* recurse into pat2 *)
       let new_pat2_pexp =
         match rewrite_pat env (P_aux (P_string_append (pats), psa_annot), guards, expr) with
         | pat, [], expr -> Pat_aux (Pat_exp (pat, expr), unkt)
         | pat, gs, expr -> Pat_aux (Pat_when (pat, fold_typed_guards env gs, expr), unkt)
       in

       (* construct the two new guards *)
       let guard1 = annot_exp (E_app (mk_id "string_startswith",
                                      [annot_exp (E_id id) unk env string_typ;
                                       annot_exp (E_lit lit) unk env string_typ]
                      )) unk env bool_typ in
       let guard2 = construct_bool_match env drop_exp new_pat2_pexp in

       (* construct new match expr *)
       let new_expr = annot_exp (E_case (drop_exp, [new_pat2_pexp])) unk env (typ_of expr) in

       (* construct final result *)
       annot_pat (P_id id) unk env string_typ, [guard1; guard2], new_expr

    (*
        (builtin x) ^^ pat2 => expr ---> s# if match maybe_atoi s# {
                                                 Some (n#, len#) =>
                                                   match string_drop(s#, len#) {
                                                     pat2 => true, _ => false
                                                   }
                                                 None => false
                                               }
                                         => let (x, len#) = match maybe_int_of_prefix s# {
                                                              Some (x, len#) => (x, len#)
                                                            } in
                                            match string_drop(s#, len#) {
                                              pat2 => expr
                                            }
     *)

    | P_aux (P_string_append (
                 P_aux (P_app (mapping_id, arg_pats) , _)
                 :: pats
               ), psa_annot)
         when Env.is_mapping mapping_id env ->
       (* common things *)
       let mapping_prefix_func =
         match mapping_id with
         | Id_aux (Id id, _)
         | Id_aux (Operator id, _) -> id ^ "_matches_prefix"
       in
       let mapping_inner_typ =
         match Env.get_val_spec (mk_id mapping_prefix_func) env with
         | (_, Typ_aux (Typ_fn (_, Typ_aux (Typ_app (_, [A_aux (A_typ typ, _)]), _), _), _)) -> typ
         | _ -> typ_error env Parse_ast.Unknown "mapping prefix func without correct function type?"
       in

       let s_id = fresh_stringappend_id () in
       let len_id = fresh_stringappend_id () in

       (* construct drop expression -- string_drop(s#, len#) *)
       let drop_exp = annot_exp (E_app (mk_id "string_drop",
                                        [annot_exp (E_id s_id) unk env string_typ;
                                         annot_exp (E_id len_id) unk env nat_typ]))
                        unk env string_typ in
       (* construct func expression -- maybe_atoi s# *)
       let func_exp = annot_exp (E_app (mk_id mapping_prefix_func,
                                        [annot_exp (E_id s_id) unk env string_typ]))
                        unk env mapping_inner_typ in
       (* construct some pattern -- Some (n#, len#) *)
       let opt_typ = app_typ (mk_id "option") [A_aux (A_typ mapping_inner_typ, unk)] in
       let tup_arg_pat = match arg_pats with
         | [] -> assert false
         | [arg_pat] -> arg_pat
         | arg_pats -> annot_pat (P_tup arg_pats) unk env (tuple_typ (List.map typ_of_pat arg_pats))
       in

       let some_pat = annot_pat (P_app (mk_id "Some",
                                        [tup_arg_pat;
                                         annot_pat (P_id len_id) unk env nat_typ]))
                        unk env opt_typ in
       let some_pat, some_pat_env, _ = bind_pat env (strip_pat some_pat) opt_typ in

       (* need to add the Some(...) env to tup_arg_pats for pat_to_exp below as it calls the typechecker *)
       let tup_arg_pat = map_pat_annot (fun (l, tannot) -> (l, replace_env some_pat_env tannot)) tup_arg_pat in

       (* construct None pattern *)
       let none_pat = annot_pat P_wild unk env opt_typ in

       (* recurse into pat2 *)
       let new_pat2_pexp =
         match rewrite_pat env (P_aux (P_string_append (pats), psa_annot), guards, expr) with
         | pat, [], expr -> Pat_aux (Pat_exp (pat, expr), unkt)
         | pat, gs, expr -> Pat_aux (Pat_when (pat, fold_typed_guards env gs, expr), unkt)
       in

       (* construct the new guard *)
       let guard_inner_match = construct_bool_match env drop_exp new_pat2_pexp in
       let new_guard = annot_exp (E_case (func_exp, [
                                     Pat_aux (Pat_exp (some_pat, guard_inner_match), unkt);
                                     Pat_aux (Pat_exp (none_pat, annot_exp (E_lit (mk_lit (L_false))) unk env bool_typ), unkt)
                         ])) unk env bool_typ in

       (* construct the new match *)
       let new_match = annot_exp (E_case (drop_exp, [new_pat2_pexp])) unk env (typ_of expr) in

       (* construct the new let *)
       let new_binding = annot_exp (E_cast (mapping_inner_typ,
                                            annot_exp (E_case (func_exp, [
                                                             Pat_aux (Pat_exp (some_pat,
                                                                               annot_exp (E_tuple [
                                                                                           pat_to_exp tup_arg_pat;
                                                                                           annot_exp (E_id len_id) unk env nat_typ
                                                                                 ]) unk env mapping_inner_typ
                                                                        ), unkt)
                                              ])) unk env mapping_inner_typ
                           )) unk env mapping_inner_typ in
       let new_letbind =
         match arg_pats with
         | [] -> assert false
         | [arg_pat] -> annot_letbind
                          (P_tup [arg_pat; annot_pat (P_id len_id) unk env nat_typ], new_binding)
                          unk env (tuple_typ [typ_of_pat arg_pat; nat_typ])
         | arg_pats -> annot_letbind
                         (P_tup
                            [annot_pat (P_tup arg_pats) unk env (tuple_typ (List.map typ_of_pat arg_pats));
                             annot_pat (P_id len_id) unk env nat_typ],
                          new_binding)
                         unk env (tuple_typ [tuple_typ (List.map typ_of_pat arg_pats); nat_typ])
       in
       let new_let = annot_exp (E_let (new_letbind, new_match)) unk env (typ_of expr) in

       (* construct final result *)
       annot_pat (P_id s_id) unk env string_typ,
       [new_guard],
       new_let

    | P_aux (P_string_append [pat], _) ->
       pat, guards, expr

    | P_aux (P_string_append [], (l, _)) ->
       annot_pat (P_lit (L_aux (L_string "", l))) l env string_typ, guards, expr

    | P_aux (P_string_append _, _) ->
       failwith ("encountered a variety of string append pattern that is not yet implemented: " ^ string_of_pat pat)

    | P_aux (P_or(pat1, pat2), p_annot) ->
       (* todo: this is wrong - no idea what is happening here *)
       let (pat1', guards1, expr1) = rewrite_pat env (pat1, guards, expr) in
       let (pat2', guards2, expr2) = rewrite_pat env (pat2, guards, expr) in
       (P_aux (P_or(pat1', pat2'), p_annot), guards1 @ guards2, expr2)

    | P_aux (P_not(pat), p_annot) ->
       let (pat', guards, expr) = rewrite_pat env (pat, guards, expr) in
       (P_aux (P_not(pat'), p_annot), guards, expr)

    | P_aux (P_as (inner_pat, inner_id), p_annot) ->
       let inner_pat, guards, expr = rewrite_pat env (inner_pat, guards, expr) in
       P_aux (P_as (inner_pat, inner_id), p_annot), guards, expr
    | P_aux (P_typ (inner_typ, inner_pat), p_annot) ->
       let inner_pat, guards, expr = rewrite_pat env (inner_pat, guards, expr) in
       P_aux (P_typ (inner_typ, inner_pat), p_annot), guards, expr
    | P_aux (P_var (inner_pat, typ_pat), p_annot) ->
       let inner_pat, guards, expr = rewrite_pat env (inner_pat, guards, expr) in
       P_aux (P_var (inner_pat, typ_pat), p_annot), guards, expr
    | P_aux (P_vector pats, p_annot) ->
       let pats = List.map folder pats in
       P_aux (P_vector pats, p_annot), !guards_ref, !expr_ref
    | P_aux (P_vector_concat pats, p_annot) ->
       let pats = List.map folder pats in
       P_aux (P_vector_concat pats, p_annot), !guards_ref, !expr_ref
    | P_aux (P_tup pats, p_annot) ->
       let pats = List.map folder pats in
       P_aux (P_tup pats, p_annot), !guards_ref, !expr_ref
    | P_aux (P_list pats, p_annot) ->
       let pats = List.map folder pats in
       P_aux (P_list pats, p_annot), !guards_ref, !expr_ref
    | P_aux (P_app (f, pats), p_annot) ->
       let pats = List.map folder pats in
       P_aux (P_app (f, pats), p_annot), !guards_ref, !expr_ref
    | P_aux (P_cons (pat1, pat2), p_annot) ->
       let pat1, guards, expr = rewrite_pat env (pat1, guards, expr) in
       let pat2, guards, expr = rewrite_pat env (pat2, guards, expr) in
       P_aux (P_cons (pat1, pat2), p_annot), guards, expr
    | P_aux (P_id _, _)
    | P_aux (P_lit _, _)
    | P_aux (P_wild, _) -> pat, guards, expr
  in

  let rec rewrite_pexp (Pat_aux (pexp_aux, pexp_annot) as pexp) =

    (* merge cases of Pat_exp and Pat_when *)
    let (P_aux (p_aux, p_annot) as pat, guards, expr) =
      match pexp_aux with
      | Pat_exp (pat, expr) -> (pat, [], expr)
      | Pat_when (pat, guard, expr) -> (pat, [guard], expr)
    in

    let env = env_of_annot p_annot in

    let (new_pat, new_guards, new_expr) =
      rewrite_pat env (pat, guards, expr)
    in

    (* un-merge Pat_exp and Pat_when cases *)
    let new_pexp = match new_guards with
    | [] -> Pat_aux (Pat_exp (new_pat, new_expr), pexp_annot)
    | gs -> Pat_aux (Pat_when (new_pat, fold_typed_guards env gs, new_expr), pexp_annot)
    in
    new_pexp

  in
  pexp_rewriters rewrite_pexp


let mappingpatterns_counter = ref 0

let fresh_mappingpatterns_id () =
  let id = mk_id ("_mappingpatterns_" ^ (string_of_int !mappingpatterns_counter) ^ "#") in
  mappingpatterns_counter := !mappingpatterns_counter + 1;
  id

let rewrite_defs_mapping_patterns env =
  let rec rewrite_pat env (pat, guards, expr) =
    let guards_ref = ref guards in
    let expr_ref = ref expr in
    let folder p =
      let p, g, e = rewrite_pat env (p, !guards_ref, !expr_ref) in
      guards_ref := g;
      expr_ref := e;
      p
    in
    let env = env_of_pat pat in
    match pat with
      (*
          mapping(args) if g => expr ----> s# if mapping_matches(s#)
                                                 & (if mapping_matches(s#) then let args = mapping(s#) in g)
                                             => let args = mapping(s#) in expr

          (plus 'infer the mapping type' shenanigans)
       *)
    | P_aux (P_app (mapping_id, arg_pats), p_annot) when Env.is_mapping mapping_id env ->

       let mapping_in_typ = typ_of_annot p_annot in

       let x = Env.get_val_spec mapping_id env in

       let typ1, typ2 = match x with
         | (_, Typ_aux(Typ_bidir(typ1, typ2), _)) -> typ1, typ2
         | (_, typ) -> raise (Reporting.err_unreachable (fst p_annot) __POS__ ("Must be bi-directional mapping: " ^ string_of_typ typ))
       in

       let mapping_direction =
         if mapping_in_typ = typ1 then
           "forwards"
         else
           "backwards"
       in

       let mapping_out_typ =
         if mapping_in_typ = typ2 then
           typ2
         else
           typ1
       in

       let mapping_name =
         match mapping_id with
         | Id_aux (Id id, _)
         | Id_aux (Operator id, _) -> id
       in

       let mapping_matches_id = mk_id (mapping_name ^ "_" ^ mapping_direction ^ "_matches") in
       let mapping_perform_id = mk_id (mapping_name ^ "_" ^ mapping_direction) in
       let s_id = fresh_mappingpatterns_id () in

       let s_exp = annot_exp (E_id s_id) unk env mapping_in_typ in
       let new_guard = annot_exp (E_app (mapping_matches_id, [s_exp])) unk env bool_typ in
       let new_binding = annot_exp (E_app (mapping_perform_id, [s_exp])) unk env typ2 in
       let new_letbind = match arg_pats with
         | [] -> assert false
         | [arg_pat] -> LB_aux (LB_val (arg_pat, new_binding), unkt)
         | arg_pats ->
            let checked_tup = annot_pat (P_tup arg_pats) unk env mapping_out_typ in
            LB_aux (LB_val (checked_tup, new_binding), unkt)
       in

       let new_let = annot_exp (E_let (new_letbind, expr)) unk env (typ_of expr) in

       let false_exp = annot_exp (E_lit (L_aux (L_false, unk))) unk env bool_typ in
       let new_other_guards = annot_exp (E_if (new_guard,
                                               (annot_exp (E_let (new_letbind, annot_exp (E_cast (bool_typ, fold_typed_guards env guards)) unk env bool_typ)) unk env bool_typ),
                                               false_exp)) unk env bool_typ in

       annot_pat (P_typ (mapping_in_typ, annot_pat (P_id s_id) unk env mapping_in_typ)) unk env mapping_in_typ, [new_guard; new_other_guards], new_let

    | P_aux (P_as (inner_pat, inner_id), p_annot) ->
       let inner_pat, guards, expr = rewrite_pat env (inner_pat, guards, expr) in
       P_aux (P_as (inner_pat, inner_id), p_annot), guards, expr
    | P_aux (P_typ (inner_typ, inner_pat), p_annot) ->
       let inner_pat, guards, expr = rewrite_pat env (inner_pat, guards, expr) in
       P_aux (P_typ (inner_typ, inner_pat), p_annot), guards, expr
    | P_aux (P_var (inner_pat, typ_pat), p_annot) ->
       let inner_pat, guards, expr = rewrite_pat env (inner_pat, guards, expr) in
       P_aux (P_var (inner_pat, typ_pat), p_annot), guards, expr
    | P_aux (P_vector pats, p_annot) ->
       let pats = List.map folder pats in
       P_aux (P_vector pats, p_annot), !guards_ref, !expr_ref
    | P_aux (P_vector_concat pats, p_annot) ->
       let pats = List.map folder pats in
       P_aux (P_vector_concat pats, p_annot), !guards_ref, !expr_ref
    | P_aux (P_tup pats, p_annot) ->
       let pats = List.map folder pats in
       P_aux (P_tup pats, p_annot), !guards_ref, !expr_ref
    | P_aux (P_list pats, p_annot) ->
       let pats = List.map folder pats in
       P_aux (P_list pats, p_annot), !guards_ref, !expr_ref
    | P_aux (P_app (f, pats), p_annot) ->
       let pats = List.map folder pats in
       P_aux (P_app (f, pats), p_annot), !guards_ref, !expr_ref
    | P_aux (P_string_append pats, p_annot) ->
       let pats = List.map folder pats in
       P_aux (P_string_append pats, p_annot), !guards_ref, !expr_ref
    | P_aux (P_cons (pat1, pat2), p_annot) ->
       let pat1, guards, expr = rewrite_pat env (pat1, guards, expr) in
       let pat2, guards, expr = rewrite_pat env (pat2, guards, expr) in
       P_aux (P_cons (pat1, pat2), p_annot), guards, expr
    | P_aux (P_or (pat1, pat2), p_annot) ->
       let pat1, guards, expr = rewrite_pat env (pat1, guards, expr) in
       let pat2, guards, expr = rewrite_pat env (pat2, guards, expr) in
       P_aux (P_or (pat1, pat2), p_annot), guards, expr
    | P_aux (P_not p, p_annot) ->
       let p', guards, expr = rewrite_pat env (p, guards, expr) in
       P_aux (P_not p', p_annot), guards, expr
    | P_aux (P_id _, _)
    | P_aux (P_lit _, _)
    | P_aux (P_wild, _) -> pat, guards, expr
  in

  let rec rewrite_pexp (Pat_aux (pexp_aux, pexp_annot) as pexp) =

    (* merge cases of Pat_exp and Pat_when *)
    let (P_aux (p_aux, p_annot) as pat, guards, expr) =
      match pexp_aux with
      | Pat_exp (pat, expr) -> (pat, [], expr)
      | Pat_when (pat, guard, expr) -> (pat, [guard], expr)
    in

    let env = env_of_annot p_annot in

    let (new_pat, new_guards, new_expr) =
      rewrite_pat env (pat, guards, expr)
    in

    (* un-merge Pat_exp and Pat_when cases *)
    let new_pexp = match new_guards with
    | [] -> Pat_aux (Pat_exp (new_pat, new_expr), pexp_annot)
    | gs -> Pat_aux (Pat_when (new_pat, fold_typed_guards env gs, new_expr), pexp_annot)
    in
    typ_debug (lazy (Printf.sprintf "rewritten pexp: %s\n%!" (Pretty_print_sail.doc_pexp new_pexp |> Pretty_print_sail.to_string)));
    new_pexp

  in
  pexp_rewriters rewrite_pexp

let rewrite_lit_lem (L_aux (lit, _)) = match lit with
  | L_num _ | L_string _ | L_hex _ | L_bin _ | L_real _ -> true
  | _ -> false

let rewrite_lit_no_strings (L_aux (lit, _)) = match lit with
  | L_string _ -> false
  | _ -> true

let rewrite_lit_ocaml (L_aux (lit, _)) = match lit with
  | L_num _ | L_string _ | L_hex _ | L_bin _ | L_real _ | L_unit -> false
  | _ -> true

let rewrite_defs_pat_lits rewrite_lit env ast =
  let rewrite_pexp (Pat_aux (pexp_aux, annot) as pexp) =
    let guards = ref [] in
    let counter = ref 0 in

    let rewrite_pat = function
      (* Matching on unit is always the same as matching on wildcard *)
      | P_lit (L_aux (L_unit, _) as lit), p_annot when rewrite_lit lit ->
         P_aux (P_wild, p_annot)
      | P_lit lit, p_annot when rewrite_lit lit ->
         let env = env_of_annot p_annot in
         let typ = typ_of_annot p_annot in
         let id = mk_id ("p" ^ string_of_int !counter ^ "#") in
         let guard = mk_exp (E_app_infix (mk_exp (E_id id), mk_id "==", mk_exp (E_lit lit))) in
         let guard = check_exp (Env.add_local id (Immutable, typ) env) guard bool_typ in
         guards := guard :: !guards;
         incr counter;
         P_aux (P_id id, p_annot)
      | p_aux, p_annot ->
         P_aux (p_aux, p_annot)
    in

    match pexp_aux with
    | Pat_exp (pat, exp) ->
       begin
         let pat = fold_pat { id_pat_alg with p_aux = rewrite_pat } pat in
         match !guards with
         | [] -> Pat_aux (Pat_exp (pat, exp), annot)
         | (g :: gs) ->
            let guard_annot = (fst annot, mk_tannot (env_of exp) bool_typ no_effect) in
            Pat_aux (Pat_when (pat, List.fold_left (fun g g' -> E_aux (E_app (mk_id "and_bool", [g; g']), guard_annot)) g gs, exp), annot)
       end
    | Pat_when (pat, guard, exp) ->
       begin
         let pat = fold_pat { id_pat_alg with p_aux = rewrite_pat } pat in
         let guard_annot = (fst annot, mk_tannot (env_of exp) bool_typ no_effect) in
         Pat_aux (Pat_when (pat, List.fold_left (fun g g' -> E_aux (E_app (mk_id "and_bool", [g; g']), guard_annot)) guard !guards, exp), annot)
       end
  in

  let rewrite_mapping (MD_aux (MD_mapping (id, args, tannot_opt, mapcls), annot)) =
    let rewrite_mapcl (MCL_aux (aux, annot)) =
      match aux with
      | MCL_forwards pexp -> MCL_aux (MCL_forwards (rewrite_pexp pexp), annot)
      | MCL_backwards pexp -> MCL_aux (MCL_backwards (rewrite_pexp pexp), annot)
      | MCL_bidir _ -> Reporting.unreachable (fst annot) __POS__ "Unexpected MCL_bidir"
    in
    MD_aux (MD_mapping (id, args, tannot_opt, List.map rewrite_mapcl mapcls), annot)
  in
  let rewrite_funcl (FCL_aux (FCL_Funcl (id, pexp), (l, annot))) =
    FCL_aux (FCL_Funcl (id, rewrite_pexp pexp), (l, annot)) in
  let rewrite_fun (FD_aux (FD_function (recopt, tannotopt, effectopt, funcls), (l, annot))) =
    FD_aux (FD_function (recopt, tannotopt, effectopt, List.map rewrite_funcl funcls), (l, annot)) in
  let rewrite_def = function
    | DEF_fundef fdef -> DEF_fundef (rewrite_fun fdef)
    | DEF_mapdef mdef -> DEF_mapdef (rewrite_mapping mdef)
    | def -> def
  in

  let alg = { id_exp_alg with pat_aux = (fun (pexp_aux, annot) -> rewrite_pexp (Pat_aux (pexp_aux, annot))) } in
  let Defs defs = rewrite_defs_base { rewriters_base with rewrite_exp = (fun _ -> fold_exp alg) } ast in
  Defs (List.map rewrite_def defs)

(* Now all expressions have no blocks anymore, any term is a sequence of let-expressions,
 * internal let-expressions, or internal plet-expressions ended by a term that does not
 * access memory or registers and does not update variables *)

type 'a updated_term =
  | Added_vars of 'a exp * 'a pat
  | Same_vars of 'a exp

let rec rewrite_var_updates ((E_aux (expaux,((l,_) as annot))) as exp) =

  let env = env_of exp in

  let tuple_exp = function
    | [] -> annot_exp (E_lit (mk_lit L_unit)) l env unit_typ
    | [e] -> e
    | es -> annot_exp (E_tuple es) l env (tuple_typ (List.map typ_of es)) in

  let tuple_pat = function
    | [] -> annot_pat P_wild l env unit_typ
    | [pat] ->
       let typ = typ_of_pat pat in
       add_p_typ typ pat
    | pats ->
       let typ = tuple_typ (List.map typ_of_pat pats) in
       add_p_typ typ (annot_pat (P_tup pats) l env typ) in

  let rec add_vars overwrite ((E_aux (expaux,annot)) as exp) vars =
    match expaux with
    | E_let (lb,exp) ->
       let exp = add_vars overwrite exp vars in
       E_aux (E_let (lb,exp),swaptyp (typ_of exp) annot)
    | E_var (lexp,exp1,exp2) ->
       let exp2 = add_vars overwrite exp2 vars in
       E_aux (E_var (lexp,exp1,exp2), swaptyp (typ_of exp2) annot)
    | E_internal_plet (pat,exp1,exp2) ->
       let exp2 = add_vars overwrite exp2 vars in
       E_aux (E_internal_plet (pat,exp1,exp2), swaptyp (typ_of exp2) annot)
    | E_internal_return exp2 ->
       let exp2 = add_vars overwrite exp2 vars in
       E_aux (E_internal_return exp2,swaptyp (typ_of exp2) annot)
    | _ ->
       (* after rewrite_defs_letbind_effects there cannot be terms that have
          effects/update local variables in "tail-position": check n_exp_term
          and where it is used. *)
       if overwrite then
         let lb = LB_aux (LB_val (P_aux (P_wild, annot), exp), annot) in
         let exp' = tuple_exp vars in
         E_aux (E_let (lb, exp'), swaptyp (typ_of exp') annot)
       else tuple_exp (exp :: vars) in

  let mk_var_exps_pats l env ids =
    ids
    |> IdSet.elements
    |> List.map
        (fun id ->
          let (E_aux (_, a) as exp) = infer_exp env (E_aux (E_id id, (l, ()))) in
          exp, P_aux (P_id id, a))
    |> List.split in

  let rewrite used_vars (E_aux (expaux,((el,_) as annot)) as full_exp) (P_aux (paux,(pl,pannot)) as pat) =
    let env = env_of_annot annot in
    let overwrite = match paux with
      | P_wild | P_typ (_, P_aux (P_wild, _)) -> true
      | _ -> false in
    match expaux with
    | E_for(id,exp1,exp2,exp3,order,exp4) ->
       (* Translate for loops into calls to one of the foreach combinators.
          The loop body becomes a function of the loop variable and any
          mutable local variables that are updated inside the loop and
          are used after or within the loop.
          Since the foreach* combinators are higher-order functions,
          they cannot be represented faithfully in the AST. The following
          code abuses the parameters of an E_app node, embedding the loop body
          function as an expression followed by the list of variables it
          expects. In (Lem) pretty-printing, this turned into an anonymous
          function and passed to foreach*. *)
       let vars, varpats =
         find_updated_vars exp4
         |> IdSet.inter (IdSet.union used_vars (find_used_vars full_exp))
         |> mk_var_exps_pats pl env
       in
       let exp4 = rewrite_var_updates (add_vars overwrite exp4 vars) in
       (* Bind the loop variable in the body, annotated with constraints *)
       let lvar_kid = mk_kid ("loop_" ^ string_of_id id) in
       let lower_id = mk_id ("loop_" ^ string_of_id id ^ "_lower") in
       let upper_id = mk_id ("loop_" ^ string_of_id id ^ "_upper") in
       let lower_kid = mk_kid ("loop_" ^ string_of_id id ^ "_lower") in
       let upper_kid = mk_kid ("loop_" ^ string_of_id id ^ "_upper") in
       let lower_id_exp = annot_exp (E_id lower_id) el env (atom_typ (nvar lower_kid)) in
       let upper_id_exp = annot_exp (E_id upper_id) el env (atom_typ (nvar upper_kid)) in
       let annot_bool_lit lit = annot_exp (E_lit lit) el env bool_typ in
       let ord_exp, lower_exp, upper_exp, exp1, exp2 =
         if is_order_inc order
         then annot_bool_lit (mk_lit L_true),  exp1, exp2, lower_id_exp, upper_id_exp
         else annot_bool_lit (mk_lit L_false), exp2, exp1, upper_id_exp, lower_id_exp
       in
       let lvar_nc = nc_and (nc_lteq (nvar lower_kid) (nvar lvar_kid)) (nc_lteq (nvar lvar_kid) (nvar upper_kid)) in
       let lvar_typ = mk_typ (Typ_exist (List.map (mk_kopt K_int) [lvar_kid], lvar_nc, atom_typ (nvar lvar_kid))) in
       let lvar_pat = unaux_pat (add_p_typ lvar_typ (annot_pat (P_var (
         annot_pat (P_id id) el env (atom_typ (nvar lvar_kid)),
         TP_aux (TP_var lvar_kid, gen_loc el))) el env lvar_typ)) in
       let lb = fix_eff_lb (annot_letbind (lvar_pat, exp1) el env lvar_typ) in
       let body = fix_eff_exp (annot_exp (E_let (lb, exp4)) el env (typ_of exp4)) in
       (* If lower > upper, the loop body never gets executed, and the type
          checker might not be able to prove that the initial value exp1
          satisfies the constraints on the loop variable.

          Make this explicit by guarding the loop body with lower <= upper.
          (for type-checking; the guard is later removed again by the Lem
          pretty-printer).  This could be implemented with an assertion, but
          that would force the loop to be effectful, so we use an if-expression
          instead.  This code assumes that the loop bounds have (possibly
          existential) atom types, and the loop body has type unit. *)
       let lower_pat = P_var (annot_pat (P_id lower_id) el env (typ_of lower_exp), mk_typ_pat (TP_app (mk_id "atom", [mk_typ_pat (TP_var lower_kid)]))) in
       let lb_lower = annot_letbind (lower_pat, lower_exp) el env (typ_of lower_exp) in
       let upper_pat = P_var (annot_pat (P_id upper_id) el env (typ_of upper_exp), mk_typ_pat (TP_app (mk_id "atom", [mk_typ_pat (TP_var upper_kid)]))) in
       let lb_upper = annot_letbind (upper_pat, upper_exp) el env (typ_of upper_exp) in
       let guard = annot_exp (E_constraint (nc_lteq (nvar lower_kid) (nvar upper_kid))) el env bool_typ in
       let unit_exp = annot_exp (E_lit (mk_lit L_unit)) el env unit_typ in
       let skip_val = tuple_exp (if overwrite then vars else unit_exp :: vars) in
       let guarded_body = fix_eff_exp (annot_exp (E_if (guard, body, skip_val)) el env (typ_of exp4)) in
       let v =
         fix_eff_exp (annot_exp (E_let (lb_lower,
           fix_eff_exp (annot_exp (E_let (lb_upper,
             fix_eff_exp (annot_exp (E_app (mk_id "foreach#", [exp1; exp2; exp3; ord_exp; tuple_exp vars; guarded_body]))
               el env (typ_of exp4))))
             el env (typ_of exp4))))
           el env (typ_of exp4)) in
       Added_vars (v, tuple_pat (if overwrite then varpats else pat :: varpats))
     | E_loop(loop,Measure_aux (measure,_),cond,body) ->
        (* Find variables that might be updated in the loop body and are used
           either after or within the loop. *)
        let vars, varpats =
          find_updated_vars body
          |> IdSet.inter (IdSet.union used_vars (find_used_vars full_exp))
          |> mk_var_exps_pats pl env
        in
        let body = rewrite_var_updates (add_vars overwrite body vars) in
        let (E_aux (_,(_,bannot))) = body in
        let fname, measure = match loop, measure with
          | While, Measure_none -> "while#", []
          | Until, Measure_none -> "until#", []
          | While, Measure_some exp -> "while#t", [exp]
          | Until, Measure_some exp -> "until#t", [exp]
        in
        let funcl = Id_aux (Id fname,gen_loc el) in
        let v = E_aux (E_app (funcl,[cond;tuple_exp vars;body]@measure), (gen_loc el, bannot)) in
        Added_vars (v, tuple_pat (if overwrite then varpats else pat :: varpats))
    | E_if (c,e1,e2) ->
       let vars, varpats =
         IdSet.union (find_updated_vars e1) (find_updated_vars e2)
         |> IdSet.inter used_vars
         |> mk_var_exps_pats pl env in
       if vars = [] then
         (Same_vars (E_aux (E_if (c,rewrite_var_updates e1,rewrite_var_updates e2),annot)))
       else
         let e1 = rewrite_var_updates (add_vars overwrite e1 vars) in
         let e2 = rewrite_var_updates (add_vars overwrite e2 vars) in
         (* after rewrite_defs_letbind_effects c has no variable updates *)
         let env = env_of_annot annot in
         let typ = typ_of e1 in
         let eff = union_eff_exps [c;e1;e2] in
         let v = E_aux (E_if (c,e1,e2), (gen_loc el, mk_tannot env typ eff)) in
         Added_vars (v, tuple_pat (if overwrite then varpats else pat :: varpats))
    | E_case (e1,ps) | E_try (e1, ps) ->
       let is_case = match expaux with E_case _ -> true | _ -> false in
       let vars, varpats =
         (* for E_case, e1 needs no rewriting after rewrite_defs_letbind_effects *)
         ((if is_case then [] else [e1]) @
         List.map (fun (Pat_aux ((Pat_exp (_,e)|Pat_when (_,_,e)),_)) -> e) ps)
         |> List.map find_updated_vars
         |> List.fold_left IdSet.union IdSet.empty
         |> IdSet.inter used_vars
         |> mk_var_exps_pats pl env in
       if vars = [] then
         let ps = List.map (function
           | Pat_aux (Pat_exp (p,e),a) ->
             Pat_aux (Pat_exp (p,rewrite_var_updates e),a)
           | Pat_aux (Pat_when (p,g,e),a) ->
             Pat_aux (Pat_when (p,g,rewrite_var_updates e),a)) ps in
         let expaux = if is_case then E_case (e1, ps) else E_try (e1, ps) in
         Same_vars (E_aux (expaux, annot))
       else
         let e1 = if is_case then e1 else rewrite_var_updates (add_vars overwrite e1 vars) in
         let rewrite_pexp (Pat_aux (pexp, (l, _))) = match pexp with
           | Pat_exp (pat, exp) ->
             let exp = rewrite_var_updates (add_vars overwrite exp vars) in
             let pannot = (l, mk_tannot (env_of exp) (typ_of exp) (effect_of exp)) in
             Pat_aux (Pat_exp (pat, exp), pannot)
           | Pat_when _ ->
             raise (Reporting.err_unreachable l __POS__
               "Guarded patterns should have been rewritten already") in
         let ps = List.map rewrite_pexp ps in
         let expaux = if is_case then E_case (e1, ps) else E_try (e1, ps) in
         let typ = match ps with
           | Pat_aux ((Pat_exp (_,first)|Pat_when (_,_,first)),_) :: _ -> typ_of first
           | _ -> unit_typ in
         let v = fix_eff_exp (annot_exp expaux pl env typ) in
         Added_vars (v, tuple_pat (if overwrite then varpats else pat :: varpats))
    | E_assign (lexp,vexp) ->
       let mk_id_pat id =
         let typ = lvar_typ (Env.lookup_id id env) in
         add_p_typ typ (annot_pat (P_id id) pl env typ)
       in
       if effectful exp then
         Same_vars (E_aux (E_assign (lexp,vexp),annot))
       else 
         (match lexp with
          | LEXP_aux (LEXP_id id,annot) ->
             let pat = annot_pat (P_id id) pl env (typ_of vexp) in
             Added_vars (vexp, mk_id_pat id)
          | LEXP_aux (LEXP_cast (typ,id),annot) ->
             let pat = add_p_typ typ (annot_pat (P_id id) pl env (typ_of vexp)) in
             Added_vars (vexp,pat)
          | LEXP_aux (LEXP_vector (LEXP_aux (LEXP_id id,((l2,_) as annot2)),i),((l1,_) as annot)) ->
             let eid = annot_exp (E_id id) l2 env (typ_of_annot annot2) in
             let vexp = annot_exp (E_vector_update (eid,i,vexp)) l1 env (typ_of_annot annot) in
             let pat = annot_pat (P_id id) pl env (typ_of vexp) in
             Added_vars (vexp,pat)
          | LEXP_aux (LEXP_vector_range (LEXP_aux (LEXP_id id,((l2,_) as annot2)),i,j),
                      ((l,_) as annot)) -> 
             let eid = annot_exp (E_id id) l2 env (typ_of_annot annot2) in
             let vexp = annot_exp (E_vector_update_subrange (eid,i,j,vexp)) l env (typ_of_annot annot) in
             let pat = annot_pat (P_id id) pl env (typ_of vexp) in
             Added_vars (vexp,pat)
          | _ -> Same_vars (E_aux (E_assign (lexp,vexp),annot)))
    | _ ->
       (* after rewrite_defs_letbind_effects this expression is pure and updates
       no variables: check n_exp_term and where it's used. *)
       Same_vars (E_aux (expaux,annot))  in

  match expaux with
  | E_let (lb,body) ->
     let body = rewrite_var_updates body in
     let (LB_aux (LB_val (pat, v), lbannot)) = lb in
     let lb = match rewrite (find_used_vars body) v pat with
       | Added_vars (v, P_aux (pat, _)) ->
          fix_eff_lb (annot_letbind (pat, v) (get_loc_exp v) env (typ_of v))
       | Same_vars v -> fix_eff_lb (LB_aux (LB_val (pat, v),lbannot)) in
     fix_eff_exp (annot_exp (E_let (lb, body)) l env (typ_of body))
  | E_var (lexp,v,body) ->
     (* Rewrite E_var into E_let and call recursively *)
     let paux, typ = match lexp with
       | LEXP_aux (LEXP_id id, _) ->
          P_id id, typ_of v
       | LEXP_aux (LEXP_cast (typ, id), _) ->
          unaux_pat (add_p_typ typ (annot_pat (P_id id) l env (typ_of v))), typ
       | _ ->
         raise (Reporting.err_unreachable l __POS__
           "E_var with a lexp that is not a variable") in
     let lb = fix_eff_lb (annot_letbind (paux, v) l env typ) in
     let exp = fix_eff_exp (annot_exp (E_let (lb, body)) l env (typ_of body)) in
     rewrite_var_updates exp
  | E_for _ | E_loop _ | E_if _ | E_case _ | E_assign _ ->
     let var_id = fresh_id "u__" l in
     let lb = LB_aux (LB_val (P_aux (P_id var_id, annot), exp), annot) in
     let exp' = E_aux (E_let (lb, E_aux (E_id var_id, annot)), annot) in
     rewrite_var_updates exp'
  | E_internal_plet (pat,v,body) ->
     failwith "rewrite_var_updates: E_internal_plet shouldn't be introduced yet"
  (* There are no other expressions that have effects or variable updates in
     "tail-position": check the definition nexp_term and where it is used. *)
  | _ -> exp

let replace_memwrite_e_assign exp =
  let e_aux = fun (expaux,annot) ->
    match expaux with
    | E_assign (LEXP_aux (LEXP_memory (id,args),_),v) -> E_aux (E_app (id,args @ [v]),annot)
    | _ -> E_aux (expaux,annot) in
  fold_exp { id_exp_alg with e_aux = e_aux } exp



let remove_reference_types exp =

  let rec rewrite_t (Typ_aux (t_aux,a)) = (Typ_aux (rewrite_t_aux t_aux,a))
  and rewrite_t_aux t_aux = match t_aux with
    | Typ_app (Id_aux (Id "reg",_), [A_aux (A_typ (Typ_aux (t_aux2, _)), _)]) ->
      rewrite_t_aux t_aux2
    | Typ_app (name,t_args) -> Typ_app (name,List.map rewrite_t_arg t_args)
    | Typ_fn (arg_typs, ret_typ, eff) -> Typ_fn (List.map rewrite_t arg_typs, rewrite_t ret_typ, eff)
    | Typ_tup ts -> Typ_tup (List.map rewrite_t ts)
    | _ -> t_aux
  and rewrite_t_arg t_arg = match t_arg with
    | A_aux (A_typ t, a) -> A_aux (A_typ (rewrite_t t), a)
    | _ -> t_arg in

  let rec rewrite_annot (l, tannot) =
    match destruct_tannot tannot with
    | None -> l, empty_tannot
    | Some (_, typ, _) -> l, replace_typ (rewrite_t typ) tannot in

  map_exp_annot rewrite_annot exp



let rewrite_defs_remove_superfluous_letbinds env =

  let e_aux (exp,annot) = match exp with
    | E_let (LB_aux (LB_val (pat, exp1), _), exp2)
    | E_internal_plet (pat, exp1, exp2) ->
       begin match untyp_pat pat, uncast_exp exp1, uncast_exp exp2 with
       (* 'let x = EXP1 in x' can be replaced with 'EXP1' *)
       | (P_aux (P_id id, _), _), _, (E_aux (E_id id', _), _)
         when Id.compare id id' = 0 ->
          exp1
       (* "let _ = () in exp" can be replaced with exp *)
       | (P_aux (P_wild, _), _), (E_aux (E_lit (L_aux (L_unit, _)), _), _), _ ->
          exp2
       (* "let x = EXP1 in return x" can be replaced with 'return (EXP1)', at
          least when EXP1 is 'small' enough *)
       | (P_aux (P_id id, _), _), _, (E_aux (E_internal_return (E_aux (E_id id', _)), _), _)
         when Id.compare id id' = 0 && small exp1 && not (effectful exp1) ->
          let (E_aux (_,e1annot)) = exp1 in
          E_aux (E_internal_return (exp1),e1annot)
       | _, (E_aux (E_throw e, a), _), _ -> E_aux (E_throw e, a)
       | (pat, _), (E_aux (E_assert (c, msg), a) as assert_exp, _), _ ->
          begin match typ_of c with
          | Typ_aux (Typ_app (Id_aux (Id "atom_bool", _), [A_aux (A_bool nc, _)]), _)
            when prove __POS__ (env_of c) (nc_not nc) ->
             (* Drop rest of block after an 'assert(false)' *)
             let exit_exp = E_aux (E_exit (infer_exp (env_of c) (mk_lit_exp L_unit)), a) in
             E_aux (E_internal_plet (pat, assert_exp, exit_exp), annot)
          | _ ->
             E_aux (exp, annot)
          end
       | _ -> E_aux (exp,annot)
       end
    | _ -> E_aux (exp,annot) in

  let alg = { id_exp_alg with e_aux = e_aux } in
  rewrite_defs_base
    { rewrite_exp = (fun _ -> fold_exp alg)
    ; rewrite_pat = rewrite_pat
    ; rewrite_let = rewrite_let
    ; rewrite_lexp = rewrite_lexp
    ; rewrite_fun = rewrite_fun
    ; rewrite_mapping = rewrite_mapping
    ; rewrite_def = rewrite_def
    ; rewrite_defs = rewrite_defs_base
    }

(* FIXME: We shouldn't allow nested not-patterns *)
let rewrite_defs_not_pats env =
  let rewrite_pexp (pexp_aux, annot) =
    let rewrite_pexp' pat exp orig_guard =
      let guards = ref [] in
      let not_counter = ref 0 in
      let rewrite_not_pat (pat_aux, annot) =
        match pat_aux with
        | P_not pat ->
           incr not_counter;
           let np_id = mk_id ("np#" ^ string_of_int !not_counter) in
           let guard =
             mk_exp (E_case (mk_exp (E_id np_id),
                             [mk_pexp (Pat_exp (strip_pat pat, mk_lit_exp L_false));
                              mk_pexp (Pat_exp (mk_pat P_wild, mk_lit_exp L_true))]))
           in
           guards := (np_id, typ_of_annot annot, guard) :: !guards;
           P_aux (P_id np_id, annot)

        | _ -> P_aux (pat_aux, annot)
       in
       let pat = fold_pat { id_pat_alg with p_aux = rewrite_not_pat } pat in
       begin match !guards with
       | [] ->
          Pat_aux (pexp_aux, annot)
       | guards ->
          let guard_exp =
            match orig_guard, guards with
            | Some guard, _ ->
               List.fold_left (fun exp1 (_, _, exp2) -> mk_exp (E_app_infix (exp1, mk_id "&", exp2))) guard guards
            | None, (_, _, guard) :: guards ->
               List.fold_left (fun exp1 (_, _, exp2) -> mk_exp (E_app_infix (exp1, mk_id "&", exp2))) guard guards
            | _ -> raise (Reporting.err_unreachable (fst annot) __POS__ "Case in not-pattern re-writing should be unreachable")
          in
          (* We need to construct an environment to check the match guard in *)
          let env = env_of_pat pat in
          let env = List.fold_left (fun env (np_id, np_typ, _) -> Env.add_local np_id (Immutable, np_typ) env) env guards in
          let guard_exp = Type_check.check_exp env guard_exp bool_typ in
          Pat_aux (Pat_when (pat, guard_exp, exp), annot)
       end
    in
    match pexp_aux with
    | Pat_exp (pat, exp) ->
       rewrite_pexp' pat exp None
    | Pat_when (pat, guard, exp) ->
       rewrite_pexp' pat exp (Some (strip_exp guard))
  in
  let rw_exp = { id_exp_alg with pat_aux = rewrite_pexp } in
  rewrite_defs_base { rewriters_base with rewrite_exp = (fun _ -> fold_exp rw_exp) }

let rewrite_defs_remove_superfluous_returns env =

  let add_opt_cast typopt1 typopt2 annot exp =
    match typopt1, typopt2 with
    | Some typ, _ | _, Some typ -> add_e_cast typ exp
    | None, None -> exp
  in

  let e_aux (exp,annot) = match exp with
    | E_let (LB_aux (LB_val (pat, exp1), _), exp2)
    | E_internal_plet (pat, exp1, exp2)
      when effectful exp1 ->
       begin match untyp_pat pat, uncast_exp exp2 with
       | (P_aux (P_lit (L_aux (lit,_)),_), ptyp),
         (E_aux (E_internal_return (E_aux (E_lit (L_aux (lit',_)),_)), a), etyp)
         when lit = lit' ->
          add_opt_cast ptyp etyp a exp1
       | (P_aux (P_wild,pannot), ptyp),
         (E_aux ((E_internal_return (E_aux (E_lit (L_aux (L_unit,_)),_)) | E_lit (L_aux (L_unit,_))), a), etyp)
         when is_unit_typ (typ_of exp1) ->
          add_opt_cast ptyp etyp a exp1
       | (P_aux (P_id id,_), ptyp),
         (E_aux (E_internal_return (E_aux (E_id id',_)), a), etyp)
         when Id.compare id id' == 0 ->
          add_opt_cast ptyp etyp a exp1
       | (P_aux (P_tup ps, _), ptyp),
         (E_aux (E_internal_return (E_aux (E_tuple es, _)), a), etyp)
         when List.length ps = List.length es ->
          let same_id (P_aux (p, _)) (E_aux (e, _)) = match p, e with
            | P_id id, E_id id' -> Id.compare id id' == 0
            | _, _ -> false
          in
          let ps = List.map fst (List.map untyp_pat ps) in
          let es = List.map fst (List.map uncast_exp es) in
          if List.for_all2 same_id ps es
          then add_opt_cast ptyp etyp a exp1
          else E_aux (exp,annot)
       | _ -> E_aux (exp,annot)
       end
    | _ -> E_aux (exp,annot) in

  let alg = { id_exp_alg with e_aux = e_aux } in
  rewrite_defs_base
    { rewrite_exp = (fun _ -> fold_exp alg)
    ; rewrite_pat = rewrite_pat
    ; rewrite_let = rewrite_let
    ; rewrite_lexp = rewrite_lexp
    ; rewrite_fun = rewrite_fun
    ; rewrite_mapping = rewrite_mapping
    ; rewrite_def = rewrite_def
    ; rewrite_defs = rewrite_defs_base
    }


let rewrite_defs_remove_e_assign env (Defs defs) =
  let (Defs loop_specs) = fst (Type_error.check initial_env (Defs (List.map gen_vs
    [("foreach#", "forall ('vars : Type). (int, int, int, bool, 'vars, 'vars) -> 'vars");
     ("while#", "forall ('vars : Type). (bool, 'vars, 'vars) -> 'vars");
     ("until#", "forall ('vars : Type). (bool, 'vars, 'vars) -> 'vars");
     ("while#t", "forall ('vars : Type). (bool, 'vars, 'vars, int) -> 'vars");
     ("until#t", "forall ('vars : Type). (bool, 'vars, 'vars, int) -> 'vars")]))) in
 let rewrite_exp _ e =
    replace_memwrite_e_assign (remove_reference_types (rewrite_var_updates e)) in
  rewrite_defs_base
    { rewrite_exp = rewrite_exp
    ; rewrite_pat = rewrite_pat
    ; rewrite_let = rewrite_let
    ; rewrite_lexp = rewrite_lexp
    ; rewrite_fun = rewrite_fun
    ; rewrite_mapping = rewrite_mapping
    ; rewrite_def = rewrite_def
    ; rewrite_defs = rewrite_defs_base
    } (Defs (loop_specs @ defs))

let merge_funcls env (Defs defs) =
  let merge_function (FD_aux (FD_function (r,t,e,fcls),ann) as f) =
    match fcls with
    | [] | [_] -> f
    | (FCL_aux (FCL_Funcl (id,_),(l,_)))::_ ->
       let var = mk_id "merge#var" in
       let l_g = Parse_ast.Generated l in
       let ann_g : _ * tannot = (l_g,empty_tannot) in
       let clauses = List.map (fun (FCL_aux (FCL_Funcl (_,pexp),_)) -> pexp) fcls in
       FD_aux (FD_function (r,t,e,[
         FCL_aux (FCL_Funcl (id,Pat_aux (Pat_exp (P_aux (P_id var,ann_g),
                                                  E_aux (E_case (E_aux (E_id var,ann_g),clauses),ann_g)),ann_g)),
                  (l,empty_tannot))]),ann)
  in
  let merge_in_def = function
    | DEF_fundef f -> DEF_fundef (merge_function f)
    | DEF_internal_mutrec fs -> DEF_internal_mutrec (List.map merge_function fs)
    | d -> d
  in Defs (List.map merge_in_def defs)

<<<<<<< HEAD
=======

let rec exp_of_mpat ((MP_aux (mpat, (l,annot))) as mp_aux) =
  let empty_vec = E_aux (E_vector [], (l,())) in
  let concat_vectors vec1 vec2 =
    E_aux (E_vector_append (vec1, vec2), (l,()))
  in
  let empty_string = E_aux (E_lit (L_aux (L_string "", Parse_ast.Unknown)), (l,())) in
  let string_append str1 str2 =
    E_aux (E_app (mk_id "string_append", [str1; str2]), (l,()))
  in
  match mpat with
  | MP_lit lit                      -> E_aux (E_lit lit, (l,annot))
  | MP_id id                        -> E_aux (E_id id, (l,annot))
  | MP_app (id, args)               -> E_aux (E_app (id, (List.map exp_of_mpat args)), (l,annot))
  | MP_vector mpats                 -> E_aux (E_vector (List.map exp_of_mpat mpats), (l,annot))
  | MP_vector_concat mpats          -> List.fold_right concat_vectors (List.map (fun m -> strip_exp (exp_of_mpat m)) mpats) empty_vec
  | MP_tup mpats                    -> E_aux (E_tuple (List.map exp_of_mpat mpats), (l,annot))
  | MP_list mpats                   -> E_aux (E_list (List.map exp_of_mpat mpats), (l,annot))
  | MP_cons (mpat1, mpat2)          -> E_aux (E_cons (exp_of_mpat mpat1, exp_of_mpat mpat2), (l,annot))
  | MP_string_append mpats          -> List.fold_right string_append (List.map (fun m -> strip_exp (exp_of_mpat m)) mpats) empty_string
  | MP_typ (mpat, typ)              -> E_aux (E_cast (typ, exp_of_mpat mpat), (l,annot))
  | MP_as (mpat, id)                -> E_aux (E_case (E_aux (E_id id, (l,annot)), [
                                                    Pat_aux (Pat_exp (pat_of_mpat mpat, exp_of_mpat mpat), (l,annot))
                                                ]), (l,annot)) (* TODO FIXME location information? *)

and pat_of_mpat (MP_aux (mpat, annot)) =
  match mpat with
  | MP_lit lit                      -> P_aux (P_lit lit, annot)
  | MP_id id                        -> P_aux (P_id id, annot)
  | MP_app (id, args)               -> P_aux (P_app (id, (List.map pat_of_mpat args)), annot)
  | MP_vector mpats                 -> P_aux (P_vector (List.map pat_of_mpat mpats), annot)
  | MP_vector_concat mpats          -> P_aux (P_vector_concat (List.map pat_of_mpat mpats), annot)
  | MP_tup mpats                    -> P_aux (P_tup (List.map pat_of_mpat mpats), annot)
  | MP_list mpats                   -> P_aux (P_list (List.map pat_of_mpat mpats), annot)
  | MP_cons (mpat1, mpat2)          -> P_aux ((P_cons (pat_of_mpat mpat1, pat_of_mpat mpat2), annot))
  | MP_string_append (mpats)        -> P_aux ((P_string_append (List.map pat_of_mpat mpats), annot))
  | MP_typ (mpat, typ)              -> P_aux (P_typ (typ, pat_of_mpat mpat), annot)
  | MP_as (mpat, id)                -> P_aux (P_as (pat_of_mpat mpat, id), annot)

let rewrite_defs_realise_mappings _ (Defs defs) =
  let realise_mpexps forwards mpexp1 mpexp2 =
    let mpexp_pat, mpexp_exp =
      if forwards then mpexp1, mpexp2
      else mpexp2, mpexp1
    in
    let exp =
      match mpexp_exp with
      | MPat_aux ((MPat_pat mpat), _) -> exp_of_mpat mpat
      | MPat_aux ((MPat_when (mpat, _), _)) -> exp_of_mpat mpat
    in
    match mpexp_pat with
    | MPat_aux (MPat_pat mpat, annot) -> Pat_aux (Pat_exp (pat_of_mpat mpat, exp), annot)
    | MPat_aux (MPat_when (mpat, guard), annot) -> Pat_aux (Pat_when (pat_of_mpat mpat, guard, exp), annot)
  in
  let realise_single_mpexp mpexp exp =
    match mpexp with
    | MPat_aux (MPat_pat mpat, annot) ->
       Pat_aux (Pat_exp (pat_of_mpat mpat, exp), annot)
    | MPat_aux (MPat_when (mpat, guard), annot) ->
       Pat_aux (Pat_when (pat_of_mpat mpat, guard, exp), annot)
  in
  let realise_mapcl forwards id mapcl =
    match mapcl with
    | (MCL_aux (MCL_bidir (mpexp1, mpexp2), (l, ()))) ->
       [realise_mpexps forwards mpexp1 mpexp2]
    | (MCL_aux (MCL_forwards (mpexp, exp), (l, ()))) ->
       if forwards then
         [realise_single_mpexp mpexp exp]
       else
         []
    | (MCL_aux (MCL_backwards (mpexp, exp), (l, ()))) ->
       if forwards then
         []
       else
         [realise_single_mpexp mpexp exp]
  in
  let realise_bool_mapcl forwards id mapcl =
    match mapcl with
    | (MCL_aux (MCL_bidir (mpexp1, mpexp2), (l, ()))) ->
       let mpexp = if forwards then mpexp1 else mpexp2 in
       [realise_mpexps true mpexp (mk_mpexp (MPat_pat (mk_mpat (MP_lit (mk_lit L_true)))))]
    | (MCL_aux (MCL_forwards (mpexp, exp), (l, ()))) ->
       if forwards then
         [realise_single_mpexp mpexp (mk_lit_exp L_true)]
       else
         []
    | (MCL_aux (MCL_backwards (mpexp, exp), (l, ()))) ->
       if forwards then
         []
       else
         [realise_single_mpexp mpexp (mk_lit_exp L_true)]
  in
  let arg_id = mk_id "arg#" in
  let arg_exp = (mk_exp (E_id arg_id)) in
  let arg_pat = mk_pat (P_id arg_id) in
  let placeholder_id = mk_id "s#" in
  let append_placeholder = function
    | MPat_aux (MPat_pat (MP_aux (MP_string_append mpats, p_annot)), aux_annot) ->
       MPat_aux (MPat_pat (MP_aux (MP_string_append (mpats @ [mk_mpat (MP_id placeholder_id)]), p_annot)), aux_annot)
    | MPat_aux (MPat_when (MP_aux (MP_string_append mpats, p_annot), guard), aux_annot) ->
       MPat_aux (MPat_when (MP_aux (MP_string_append (mpats @ [mk_mpat (MP_id placeholder_id)]), p_annot), guard), aux_annot)
    | MPat_aux (MPat_pat mpat, aux_annot) ->
       MPat_aux (MPat_pat (mk_mpat (MP_string_append [mpat; mk_mpat (MP_id placeholder_id)])), aux_annot)
    | MPat_aux (MPat_when (mpat, guard), aux_annot) ->
       MPat_aux (MPat_when (mk_mpat (MP_string_append [mpat; mk_mpat (MP_id placeholder_id)]), guard), aux_annot)
  in
  let realise_prefix_mapcl forwards id mapcl =
    let strlen = (
        mk_mpat (MP_app ( mk_id "sub_nat",
                          [
                            mk_mpat (MP_app ( mk_id "string_length" , [mk_mpat (MP_id arg_id        )]));
                            mk_mpat (MP_app ( mk_id "string_length" , [mk_mpat (MP_id placeholder_id)]));
                          ]
          ))
      ) in
    match mapcl with
    | (MCL_aux (MCL_bidir (mpexp1, mpexp2), (l, ()))) -> begin
       let mpexp = if forwards then mpexp1 else mpexp2 in
       let other = if forwards then mpexp2 else mpexp1 in
       match other with
       | MPat_aux (MPat_pat mpat2, _)
         | MPat_aux (MPat_when (mpat2, _), _)->
          [realise_mpexps true (append_placeholder mpexp) (mk_mpexp (MPat_pat (mk_mpat (MP_app ((mk_id "Some"), [ mk_mpat (MP_tup [mpat2; strlen]) ])))))]
      end
    | (MCL_aux (MCL_forwards (mpexp, exp), (l, ()))) -> begin
        if forwards then
          [realise_single_mpexp (append_placeholder mpexp) (mk_exp (E_app ((mk_id "Some"), [mk_exp (E_tuple [exp; exp_of_mpat strlen])])))]
        else
          []
      end
    | (MCL_aux (MCL_backwards (mpexp, exp), (l, ()))) -> begin
        if forwards then
          []
        else
          [realise_single_mpexp (append_placeholder mpexp) (mk_exp (E_app ((mk_id "Some"), [mk_exp (E_tuple [exp; exp_of_mpat strlen])])))]
      end
  in
  let realise_mapdef (MD_aux (MD_mapping (id, _, mapcls), ((l, (tannot:tannot)) as annot))) =
    let forwards_id = mk_id (string_of_id id ^ "_forwards") in
    let forwards_matches_id = mk_id (string_of_id id ^ "_forwards_matches") in
    let backwards_id = mk_id (string_of_id id ^ "_backwards") in
    let backwards_matches_id = mk_id (string_of_id id ^ "_backwards_matches") in

    let non_rec = (Rec_aux (Rec_nonrec, Parse_ast.Unknown)) in
    let effect_none = (Effect_opt_aux (Effect_opt_none, Parse_ast.Unknown)) in
    (* We need to make sure we get the environment for the last mapping clause *)
    let env = match List.rev mapcls with
      | MCL_aux (_, mapcl_annot) :: _ -> env_of_annot mapcl_annot
      | _ -> raise (Reporting.err_unreachable l __POS__ "mapping with no clauses?")
    in
    let (typq, bidir_typ) = Env.get_val_spec id env in
    let (typ1, typ2, l) = match bidir_typ with
      | Typ_aux (Typ_bidir (typ1, typ2), l) -> typ1, typ2, l
      | _ -> raise (Reporting.err_unreachable l __POS__ "non-bidir type of mapping?")
    in
    let forwards_typ = Typ_aux (Typ_fn ([typ1], typ2, no_effect), l) in
    let forwards_matches_typ = Typ_aux (Typ_fn ([typ1], bool_typ, no_effect), l) in
    let backwards_typ = Typ_aux (Typ_fn ([typ2], typ1, no_effect), l) in
    let backwards_matches_typ = Typ_aux (Typ_fn ([typ2], bool_typ, no_effect), l) in

    let forwards_spec = VS_aux (VS_val_spec (mk_typschm typq forwards_typ, forwards_id, [], false), (Parse_ast.Unknown,())) in
    let backwards_spec = VS_aux (VS_val_spec (mk_typschm typq backwards_typ, backwards_id, [], false), (Parse_ast.Unknown,())) in
    let forwards_matches_spec = VS_aux (VS_val_spec (mk_typschm typq forwards_matches_typ, forwards_matches_id, [], false), (Parse_ast.Unknown,())) in
    let backwards_matches_spec = VS_aux (VS_val_spec (mk_typschm typq backwards_matches_typ, backwards_matches_id, [], false), (Parse_ast.Unknown,())) in

    let forwards_spec, env = Type_check.check_val_spec env forwards_spec in
    let backwards_spec, env = Type_check.check_val_spec env backwards_spec in
    let forwards_matches_spec, env = Type_check.check_val_spec env forwards_matches_spec in
    let backwards_matches_spec, env = Type_check.check_val_spec env backwards_matches_spec in

    let no_tannot = (Typ_annot_opt_aux (Typ_annot_opt_none, Parse_ast.Unknown)) in
    let forwards_match = mk_exp (E_case (arg_exp, ((List.map (fun mapcl -> strip_mapcl mapcl |> realise_mapcl true forwards_id) mapcls) |> List.flatten))) in
    let backwards_match = mk_exp (E_case (arg_exp, ((List.map (fun mapcl -> strip_mapcl mapcl |> realise_mapcl false backwards_id) mapcls) |> List.flatten))) in

    let wildcard = mk_pexp (Pat_exp (mk_pat P_wild, mk_exp (E_lit (mk_lit L_false)))) in
    let forwards_matches_match = mk_exp (E_case (arg_exp, ((List.map (fun mapcl -> strip_mapcl mapcl |> realise_bool_mapcl true forwards_matches_id) mapcls) |> List.flatten) @ [wildcard])) in
    let backwards_matches_match = mk_exp (E_case (arg_exp, ((List.map (fun mapcl -> strip_mapcl mapcl |> realise_bool_mapcl false backwards_matches_id) mapcls) |> List.flatten) @ [wildcard])) in

    let forwards_fun = (FD_aux (FD_function (non_rec, no_tannot, effect_none, [mk_funcl forwards_id arg_pat forwards_match]), (l, ()))) in
    let backwards_fun = (FD_aux (FD_function (non_rec, no_tannot, effect_none, [mk_funcl backwards_id arg_pat backwards_match]), (l, ()))) in
    let forwards_matches_fun = (FD_aux (FD_function (non_rec, no_tannot, effect_none, [mk_funcl forwards_matches_id arg_pat forwards_matches_match]), (l, ()))) in
    let backwards_matches_fun = (FD_aux (FD_function (non_rec, no_tannot, effect_none, [mk_funcl backwards_matches_id arg_pat backwards_matches_match]), (l, ()))) in

    typ_debug (lazy (Printf.sprintf "forwards for mapping %s: %s\n%!" (string_of_id id) (Pretty_print_sail.doc_fundef forwards_fun |> Pretty_print_sail.to_string)));
    typ_debug (lazy (Printf.sprintf "backwards for mapping %s: %s\n%!" (string_of_id id) (Pretty_print_sail.doc_fundef backwards_fun |> Pretty_print_sail.to_string)));
    typ_debug (lazy (Printf.sprintf "forwards matches for mapping %s: %s\n%!" (string_of_id id) (Pretty_print_sail.doc_fundef forwards_matches_fun |> Pretty_print_sail.to_string)));
    typ_debug (lazy (Printf.sprintf "backwards matches for mapping %s: %s\n%!" (string_of_id id) (Pretty_print_sail.doc_fundef backwards_matches_fun |> Pretty_print_sail.to_string)));
    let forwards_fun, _ = Type_check.check_fundef env forwards_fun in
    let backwards_fun, _ = Type_check.check_fundef env backwards_fun in
    let forwards_matches_fun, _ = Type_check.check_fundef env forwards_matches_fun in
    let backwards_matches_fun, _ = Type_check.check_fundef env backwards_matches_fun in

    let prefix_id = mk_id (string_of_id id ^ "_matches_prefix") in
    let prefix_wildcard = mk_pexp (Pat_exp (mk_pat P_wild, mk_exp (E_app (mk_id "None", [mk_exp (E_lit (mk_lit L_unit))])))) in
    let string_defs =
      begin if subtype_check env typ1 string_typ && subtype_check env string_typ typ1 then
              let forwards_prefix_typ = Typ_aux (Typ_fn ([typ1], app_typ (mk_id "option") [A_aux (A_typ (tuple_typ [typ2; nat_typ]), Parse_ast.Unknown)], no_effect), Parse_ast.Unknown) in
              let forwards_prefix_spec = VS_aux (VS_val_spec (mk_typschm typq forwards_prefix_typ, prefix_id, [], false), (Parse_ast.Unknown,())) in
              let forwards_prefix_spec, env = Type_check.check_val_spec env forwards_prefix_spec in
              let forwards_prefix_match = mk_exp (E_case (arg_exp, ((List.map (fun mapcl -> strip_mapcl mapcl |> realise_prefix_mapcl true prefix_id) mapcls) |> List.flatten) @ [prefix_wildcard])) in
              let forwards_prefix_fun = (FD_aux (FD_function (non_rec, no_tannot, effect_none, [mk_funcl prefix_id arg_pat forwards_prefix_match]), (l, ()))) in
              typ_debug (lazy (Printf.sprintf "forwards prefix matches for mapping %s: %s\n%!" (string_of_id id) (Pretty_print_sail.doc_fundef forwards_prefix_fun |> Pretty_print_sail.to_string)));
              let forwards_prefix_fun, _ = Type_check.check_fundef env forwards_prefix_fun in
              forwards_prefix_spec @ forwards_prefix_fun
            else
              if subtype_check env typ2 string_typ && subtype_check env string_typ typ2 then
                let backwards_prefix_typ = Typ_aux (Typ_fn ([typ2], app_typ (mk_id "option") [A_aux (A_typ (tuple_typ [typ1; nat_typ]), Parse_ast.Unknown)], no_effect), Parse_ast.Unknown) in
                let backwards_prefix_spec = VS_aux (VS_val_spec (mk_typschm typq backwards_prefix_typ, prefix_id, [], false), (Parse_ast.Unknown,())) in
                let backwards_prefix_spec, env = Type_check.check_val_spec env backwards_prefix_spec in
                let backwards_prefix_match = mk_exp (E_case (arg_exp, ((List.map (fun mapcl -> strip_mapcl mapcl |> realise_prefix_mapcl false prefix_id) mapcls) |> List.flatten) @ [prefix_wildcard])) in
                let backwards_prefix_fun = (FD_aux (FD_function (non_rec, no_tannot, effect_none, [mk_funcl prefix_id arg_pat backwards_prefix_match]), (l, ()))) in
                typ_debug (lazy (Printf.sprintf "backwards prefix matches for mapping %s: %s\n%!" (string_of_id id) (Pretty_print_sail.doc_fundef backwards_prefix_fun |> Pretty_print_sail.to_string)));
                let backwards_prefix_fun, _ = Type_check.check_fundef env backwards_prefix_fun in
                backwards_prefix_spec @ backwards_prefix_fun
              else
                []
      end
    in

      forwards_spec
    @ forwards_fun
    @ backwards_spec
    @ backwards_fun
    @ forwards_matches_spec
    @ forwards_matches_fun
    @ backwards_matches_spec
    @ backwards_matches_fun
    @ string_defs
  in
  let rewrite_def def =
    match def with
    | DEF_mapdef mdef -> realise_mapdef mdef
    | d -> [d]
  in
  Defs (List.map rewrite_def defs |> List.flatten)

>>>>>>> 8b1c4ce0
(* Rewrite to make all pattern matches in Coq output exhaustive.
   Assumes that guards, vector patterns, etc have been rewritten already,
   and the scattered functions have been merged.
   Will add escape effect where a default is needed, so effects will
   need recalculated afterwards.

   Also detects and removes redundant wildcard patterns at the end of the match.
   (We could do more, but this is sufficient to deal with the code generated by
   the mappings rewrites.)

   Note: if this naive implementation turns out to be too slow or buggy, we
   could look at implementing Maranget JFP 17(3), 2007.
 *)

let opt_coq_warn_nonexhaustive = ref false

module MakeExhaustive =
struct

type rlit =
  | RL_unit
  (* TODO: zero and one are currently replaced by RL_inf to deal with BU;
     needs more careful thought about semantics of BU *)
  | RL_zero
  | RL_one
  | RL_true
  | RL_false
  | RL_inf

let string_of_rlit = function
  | RL_unit -> "()"
  | RL_zero -> "bitzero"
  | RL_one -> "bitone"
  | RL_true -> "true"
  | RL_false -> "false"
  | RL_inf -> "..."

let rlit_of_lit (L_aux (l,_)) =
  match l with
  | L_unit -> RL_unit
  | L_zero -> (*RL_zero*) RL_inf
  | L_one -> (*RL_one*) RL_inf
  | L_true -> RL_true
  | L_false -> RL_false
  | L_num _ | L_hex _ | L_bin _ | L_string _ | L_real _ -> RL_inf
  | L_undef -> assert false

let inv_rlit_of_lit (L_aux (l,_)) =
  match l with
  | L_unit -> []
  | L_zero -> (*[RL_one]*) [RL_inf]
  | L_one -> (*[RL_zero]*) [RL_inf]
  | L_true -> [RL_false]
  | L_false -> [RL_true]
  | L_num _ | L_hex _ | L_bin _ | L_string _ | L_real _ -> [RL_inf]
  | L_undef -> assert false

type residual_pattern =
  | RP_any
  | RP_lit of rlit
  | RP_enum of id
  | RP_app of id * residual_pattern list
  | RP_tup of residual_pattern list
  | RP_nil
  | RP_cons of residual_pattern * residual_pattern

let rec string_of_rp = function
  | RP_any -> "_"
  | RP_lit rlit -> string_of_rlit rlit
  | RP_enum id -> string_of_id id
  | RP_app (f,args) -> string_of_id f ^ "(" ^ String.concat "," (List.map string_of_rp args) ^ ")"
  | RP_tup rps -> "(" ^ String.concat "," (List.map string_of_rp rps) ^ ")"
  | RP_nil -> "[| |]"
  | RP_cons (rp1,rp2) -> string_of_rp rp1 ^ "::" ^ string_of_rp rp2

type ctx = {
  env : Env.t;
  enum_to_rest: (residual_pattern list) Bindings.t;
  constructor_to_rest: (residual_pattern list) Bindings.t
}

let make_enum_mappings ids m =
  IdSet.fold (fun id m ->
    Bindings.add id
      (List.map (fun e -> RP_enum e) (IdSet.elements (IdSet.remove id ids))) m)
    ids
    m

let make_cstr_mappings env ids m =
  let ids = IdSet.elements ids in
  let constructors = List.map
    (fun id ->
      let _,ty = Env.get_val_spec id env in
      let args = match ty with
        | Typ_aux (Typ_fn (tys,_,_),_) -> List.map (fun _ -> RP_any) tys
        | _ -> [RP_any]
      in RP_app (id,args)) ids in
  let rec aux ids acc l =
    match ids, l with
    | [], [] -> m
    | id::ids, rp::t ->
       let m = aux ids (acc@[rp]) t in
       Bindings.add id (acc@t) m
    | _ -> assert false
  in aux ids [] constructors

let ctx_from_pattern_completeness_ctx env =
  let ctx = Env.pattern_completeness_ctx env in
  { env = env;
    enum_to_rest = Bindings.fold (fun _ ids m -> make_enum_mappings ids m) 
      ctx.Pattern_completeness.enums Bindings.empty;
    constructor_to_rest = Bindings.fold (fun _ ids m -> make_cstr_mappings env ids m)
      ctx.Pattern_completeness.variants Bindings.empty
  }

let printprefix = ref "  "

let rec remove_clause_from_pattern ctx (P_aux (rm_pat,ann)) res_pat =
  let subpats rm_pats res_pats =
    let res_pats' = List.map2 (remove_clause_from_pattern ctx) rm_pats res_pats in
    let rec aux acc fixed residual =
      match fixed, residual with
      | [], [] -> []
      | (fh::ft), (rh::rt) ->
         let rt' = aux (acc@[fh]) ft rt in
         let newr = List.map (fun x -> acc @ (x::ft)) rh in
         newr @ rt'
      | _,_ -> assert false (* impossible because we managed map2 above *)
    in aux [] res_pats res_pats'
  in
  let inconsistent () =
    raise (Reporting.err_unreachable (fst ann) __POS__
             ("Inconsistency during exhaustiveness analysis with " ^
                 string_of_rp res_pat))
  in
  (*let _ = print_endline (!printprefix ^ "pat: " ^string_of_pat (P_aux (rm_pat,ann))) in
  let _ = print_endline (!printprefix ^ "res_pat: " ^string_of_rp res_pat) in
  let _ = printprefix := "  " ^ !printprefix in*)
  let rp' =
  match rm_pat with
  | P_wild -> []
  | P_id id when (match Env.lookup_id id ctx.env with Unbound | Local _ -> true | _ -> false) -> []
  | P_lit lit ->
     (match res_pat with
     | RP_any -> List.map (fun l -> RP_lit l) (inv_rlit_of_lit lit)
     | RP_lit RL_inf -> [res_pat]
     | RP_lit lit' -> if lit' = rlit_of_lit lit then [] else [res_pat]
     | _ -> inconsistent ())
  | P_as (p,_) 
  | P_typ (_,p)
  | P_var (p,_) 
    -> remove_clause_from_pattern ctx p res_pat
  | P_id id ->
     (match Env.lookup_id id ctx.env with
     | Enum enum ->
        (match res_pat with
        | RP_any -> Bindings.find id ctx.enum_to_rest
        | RP_enum id' -> if Id.compare id id' == 0 then [] else [res_pat]
        | _ -> inconsistent ())
     | _ -> assert false)
  | P_tup rm_pats ->
     let previous_res_pats = 
       match res_pat with
       | RP_tup res_pats -> res_pats
       | RP_any -> List.map (fun _ -> RP_any) rm_pats
       | _ -> inconsistent ()
     in
     let res_pats' = subpats rm_pats previous_res_pats in
     List.map (fun rps -> RP_tup rps) res_pats'
  | P_app (id,args) ->
     (match res_pat with
     | RP_app (id',residual_args) ->
        if Id.compare id id' == 0 then
          let res_pats' =
            (* Constructors that were specified without a return type might get
               an extra tuple in their type; expand that here if necessary.
               TODO: this should go away if we enforce proper arities. *)
            match args, residual_args with
            | [], [RP_any]
            | _::_::_, [RP_any]
              -> subpats args (List.map (fun _ -> RP_any) args)
            | _,_ ->
               subpats args residual_args in
          List.map (fun rps -> RP_app (id,rps)) res_pats'
        else [res_pat]
     | RP_any ->
        let res_args = subpats args (List.map (fun _ -> RP_any) args) in
        (List.map (fun l -> (RP_app (id,l))) res_args) @
          (Bindings.find id ctx.constructor_to_rest)
     | _ -> inconsistent ()
     )
  | P_list ps ->
     (match ps with
     | p1::ptl -> remove_clause_from_pattern ctx (P_aux (P_cons (p1,P_aux (P_list ptl,ann)),ann)) res_pat
     | [] ->
        match res_pat with
        | RP_any -> [RP_cons (RP_any,RP_any)]
        | RP_cons _ -> [res_pat]
        | RP_nil -> []
        | _ -> inconsistent ())
  | P_cons (p1,p2) -> begin
     let rp',rps = 
       match res_pat with
       | RP_cons (rp1,rp2) -> [], Some [rp1;rp2]
       | RP_any -> [RP_nil], Some [RP_any;RP_any]
       | RP_nil -> [RP_nil], None
       | _ -> inconsistent ()
     in
     match rps with
     | None -> rp'
     | Some rps ->
        let res_pats = subpats [p1;p2] rps in
        rp' @ List.map (function [rp1;rp2] -> RP_cons (rp1,rp2) | _ -> assert false) res_pats
  end
  | P_or _ ->
     raise (Reporting.err_unreachable (fst ann) __POS__ "Or pattern not supported")
  | P_not _ ->
     raise (Reporting.err_unreachable (fst ann) __POS__ "Negated pattern not supported")
  | P_vector _
  | P_vector_concat _
  | P_string_append _ ->
     raise (Reporting.err_unreachable (fst ann) __POS__
              "Found pattern that should have been rewritten away in earlier stage")

  (*in let _ = printprefix := String.sub (!printprefix) 0 (String.length !printprefix - 2)
  in let _ = print_endline (!printprefix ^ "res_pats': " ^ String.concat "; " (List.map string_of_rp rp'))*)
  in rp'

let process_pexp env =
  let ctx = ctx_from_pattern_completeness_ctx env in
  fun rps patexp ->
  (*let _ = print_endline ("res_pats: " ^ String.concat "; " (List.map string_of_rp rps)) in
    let _ = print_endline ("pat: " ^ string_of_pexp patexp) in*)
  match patexp with
  | Pat_aux (Pat_exp (p,_),_) -> 
     List.concat (List.map (remove_clause_from_pattern ctx p) rps)
  | Pat_aux (Pat_when _,(l,_)) ->
     raise (Reporting.err_unreachable l __POS__
              "Guarded pattern should have been rewritten away")

(* We do some minimal redundancy checking to remove bogus wildcard patterns here *)
let check_cases process is_wild loc_of cases =
  let rec aux rps acc = function
    | [] -> acc, rps
    | [p] when is_wild p && match rps with [] -> true | _ -> false ->
      let () = Reporting.print_err
        (loc_of p) "Match checking" "Redundant wildcard clause" in
      acc, []
    | h::t -> aux (process rps h) (h::acc) t
  in
  let cases, rps = aux [RP_any] [] cases in
  List.rev cases, rps

let not_enum env id =
  match Env.lookup_id id env with
  | Enum _ -> false
  | _ -> true

let pexp_is_wild = function
  | (Pat_aux (Pat_exp (P_aux (P_wild,_),_),_)) -> true
  | (Pat_aux (Pat_exp (P_aux (P_id id,ann),_),_))
       when not_enum (env_of_annot ann) id -> true
  | _ -> false

let pexp_loc = function
  | (Pat_aux (Pat_exp (P_aux (_,(l,_)),_),_)) -> l
  | (Pat_aux (Pat_when (P_aux (_,(l,_)),_,_),_)) -> l

let funcl_is_wild = function
  | (FCL_aux (FCL_Funcl (_,pexp),_)) -> pexp_is_wild pexp

let funcl_loc (FCL_aux (_,(l,_))) = l

let rewrite_case (e,ann) =
  match e with
  | E_case (e1,cases)
  | E_try (e1,cases) ->
     begin
     let env = env_of_annot ann in
     let cases, rps = check_cases (process_pexp env) pexp_is_wild pexp_loc cases in
     let rebuild cases = match e with
       | E_case _ -> E_case (e1,cases)
       | E_try _ -> E_try (e1,cases)
       | _ -> assert false
     in
     match rps with
     | [] -> E_aux (rebuild cases,ann)
     | (example::_) ->

        let _ =
          if !opt_coq_warn_nonexhaustive
          then Reporting.print_err
            (fst ann) "Non-exhaustive matching" ("Example: " ^ string_of_rp example) in

        let l = Parse_ast.Generated Parse_ast.Unknown in
        let p = P_aux (P_wild, (l, empty_tannot)) in
        let ann' = mk_tannot env (typ_of_annot ann) (mk_effect [BE_escape]) in
        (* TODO: use an expression that specifically indicates a failed pattern match *)
        let b = E_aux (E_exit (E_aux (E_lit (L_aux (L_unit, l)),(l,empty_tannot))),(l,ann')) in
        E_aux (rebuild (cases@[Pat_aux (Pat_exp (p,b),(l,empty_tannot))]),ann)
     end
  | E_let (LB_aux (LB_val (pat,e1),lb_ann),e2) ->
     begin
     let env = env_of_annot ann in
     let ctx = ctx_from_pattern_completeness_ctx env in
     let rps = remove_clause_from_pattern ctx pat RP_any in
     match rps with
     | [] -> E_aux (e,ann)
     | (example::_) ->
        let _ =
          if !opt_coq_warn_nonexhaustive
          then Reporting.print_err
            (fst ann) "Non-exhaustive let" ("Example: " ^ string_of_rp example) in
        let l = Parse_ast.Generated Parse_ast.Unknown in
        let p = P_aux (P_wild, (l, empty_tannot)) in
        let ann' = mk_tannot env (typ_of_annot ann) (mk_effect [BE_escape]) in
        (* TODO: use an expression that specifically indicates a failed pattern match *)
        let b = E_aux (E_exit (E_aux (E_lit (L_aux (L_unit, l)),(l,empty_tannot))),(l,ann')) in
        E_aux (E_case (e1,[Pat_aux (Pat_exp(pat,e2),ann);
                           Pat_aux (Pat_exp (p,b),(l,empty_tannot))]),ann)
     end
  | _ -> E_aux (e,ann)

let rewrite_fun rewriters (FD_aux (FD_function (r,t,e,fcls),f_ann)) =
  let id,fcl_ann =
    match fcls with
    | FCL_aux (FCL_Funcl (id,_),ann) :: _ -> id,ann
    | [] -> raise (Reporting.err_unreachable (fst f_ann) __POS__
                 "Empty function")
  in
  let env = env_of_annot fcl_ann in
  let process_funcl rps (FCL_aux (FCL_Funcl (_,pexp),_)) = process_pexp env rps pexp in
  let fcls, rps = check_cases process_funcl funcl_is_wild funcl_loc fcls in
  let fcls' = List.map (function FCL_aux (FCL_Funcl (id,pexp),ann) ->
                                  FCL_aux (FCL_Funcl (id, rewrite_pexp rewriters pexp),ann))
                fcls in
  match rps with
  | [] -> FD_aux (FD_function (r,t,e,fcls'),f_ann)
  | (example::_) ->
     let _ =
       if !opt_coq_warn_nonexhaustive
       then Reporting.print_err
              (fst f_ann) "Non-exhaustive matching" ("Example: " ^ string_of_rp example) in

     let l = Parse_ast.Generated Parse_ast.Unknown in
     let p = P_aux (P_wild, (l, empty_tannot)) in
     let ann' = mk_tannot env (typ_of_annot fcl_ann) (mk_effect [BE_escape]) in
     (* TODO: use an expression that specifically indicates a failed pattern match *)
     let b = E_aux (E_exit (E_aux (E_lit (L_aux (L_unit, l)),(l,empty_tannot))),(l,ann')) in
     let default = FCL_aux (FCL_Funcl (id,Pat_aux (Pat_exp (p,b),(l,empty_tannot))),fcl_ann) in

     FD_aux (FD_function (r,t,e,fcls'@[default]),f_ann)

let rewrite env =
  let alg = { id_exp_alg with e_aux = rewrite_case } in
  rewrite_defs_base
    { rewrite_exp = (fun _ -> fold_exp alg)
    ; rewrite_pat = rewrite_pat
    ; rewrite_let = rewrite_let
    ; rewrite_lexp = rewrite_lexp
    ; rewrite_fun = rewrite_fun
    ; rewrite_mapping = rewrite_mapping
    ; rewrite_def = rewrite_def
    ; rewrite_defs = rewrite_defs_base
    }


end

(* Splitting a function (e.g., an execute function on an AST) can produce
   new functions that appear to be recursive but are not.  This checks to
   see if the flag can be turned off.  Doesn't handle mutual recursion
   for now. *)
let minimise_recursive_functions env (Defs defs) =
  let funcl_is_rec (FCL_aux (FCL_Funcl (id,pexp),_)) =
    fold_pexp
      { (pure_exp_alg false (||)) with
        e_app = (fun (id',args) ->
          Id.compare id id' == 0 || List.exists (fun x -> x) args);
        e_app_infix = (fun (arg1,id',arg2) ->
          arg1 || arg2 || Id.compare id id' == 0)
      } pexp
  in
  let rewrite_function (FD_aux (FD_function (recopt,topt,effopt,funcls),ann) as fd) =
    match recopt with
    | Rec_aux (Rec_nonrec, _) -> fd
    | Rec_aux ((Rec_rec | Rec_measure _), l) ->
       if List.exists funcl_is_rec funcls
       then fd
       else FD_aux (FD_function (Rec_aux (Rec_nonrec, Generated l),topt,effopt,funcls),ann)
  in
  let rewrite_def = function
    | DEF_fundef fd -> DEF_fundef (rewrite_function fd)
    | d -> d
  in Defs (List.map rewrite_def defs)

(* Move recursive function termination measures into the function definitions. *)
let move_termination_measures env (Defs defs) =
  let scan_for id defs =
    let rec aux = function
      | [] -> None
      | (DEF_measure (id',pat,exp))::t ->
         if Id.compare id id' == 0 then Some (pat,exp) else aux t
      | (DEF_fundef (FD_aux (FD_function (_,_,_,FCL_aux (FCL_Funcl (id',_),_)::_),_)))::_
      | (DEF_spec (VS_aux (VS_val_spec (_,id',_,_),_))::_)
        when Id.compare id id' == 0 -> None
      | _::t -> aux t
    in aux defs
  in
  let rec aux acc = function
    | [] -> List.rev acc
    | (DEF_fundef (FD_aux (FD_function (r,ty,e,fs),(l,f_ann))) as d)::t -> begin
       let id = match fs with
         | [] -> assert false (* TODO *)
         | (FCL_aux (FCL_Funcl (id,_),_))::_ -> id
       in
       match scan_for id t with
       | None -> aux (d::acc) t
       | Some (pat,exp) ->
          let r = Rec_aux (Rec_measure (pat,exp), Generated l) in
          aux (DEF_fundef (FD_aux (FD_function (r,ty,e,fs),(l,f_ann)))::acc) t
      end
    | (DEF_measure _)::t -> aux acc t
    | h::t -> aux (h::acc) t
  in Defs (aux [] defs)

(* Make recursive functions with a measure use the measure as an
   explicit recursion limit, enforced by an assertion. *)
let rewrite_explicit_measure env (Defs defs) =
  let scan_function measures = function
    | FD_aux (FD_function (Rec_aux (Rec_measure (mpat,mexp),rl),topt,effopt,
                           FCL_aux (FCL_Funcl (id,_),_)::_),ann) ->
       Bindings.add id (mpat,mexp) measures
    | _ -> measures
  in
  let rec scan_def measures = function
    | DEF_fundef fd -> scan_function measures fd
    | DEF_internal_mutrec fds -> List.fold_left scan_function measures fds
    | _ -> measures
  in
  let measures = List.fold_left scan_def Bindings.empty defs in
  let add_escape eff =
    union_effects eff (mk_effect [BE_escape])
  in
  (* NB: the Coq backend relies on recognising the #rec# prefix *)
  let rec_id = function
    | Id_aux (Id id,l)
    | Id_aux (Operator id,l) -> Id_aux (Id ("#rec#" ^ id),Generated l)
  in
  let limit = mk_id "#reclimit" in
  (* Add helper function with extra argument to spec *)
  let rewrite_spec (VS_aux (VS_val_spec (typsch,id,extern,flag),ann) as vs) =
    match Bindings.find id measures with
    | _ -> begin
       match typsch with
       | TypSchm_aux (TypSchm_ts (tq,
           Typ_aux (Typ_fn (args,res,eff),typl)),tsl) ->
          [VS_aux (VS_val_spec (
             TypSchm_aux (TypSchm_ts (tq,
               Typ_aux (Typ_fn (args@[int_typ],res,add_escape eff),typl)),tsl)
                     ,rec_id id,extern,flag),ann);
           VS_aux (VS_val_spec (
             TypSchm_aux (TypSchm_ts (tq,
               Typ_aux (Typ_fn (args,res,add_escape eff),typl)),tsl)
                     ,id,extern,flag),ann)]
       | _ -> [vs] (* TODO warn *)
      end
    | exception Not_found -> [vs]
  in
  (* Add extra argument and assertion to each funcl, and rewrite recursive calls *)
  let rewrite_funcl recset (FCL_aux (FCL_Funcl (id,pexp),fcl_ann) as fcl) =
    let loc = Parse_ast.Generated (fst fcl_ann) in
    let P_aux (pat,pann),guard,body,ann = destruct_pexp pexp in
    let extra_pat = P_aux (P_id limit,(loc,empty_tannot)) in
    let pat = match pat with
      | P_tup pats -> P_tup (pats@[extra_pat])
      | p -> P_tup [P_aux (p,pann);extra_pat]
    in
    let assert_exp =
      E_aux (E_assert
         (E_aux (E_app (mk_id "gteq_int",
           [E_aux (E_id limit,(loc,empty_tannot));
            E_aux (E_lit (L_aux (L_num Big_int.zero,loc)),(loc,empty_tannot))]),
           (loc,empty_tannot)),
          (E_aux (E_lit (L_aux (L_string "recursion limit reached",loc)),(loc,empty_tannot)))),
              (loc,empty_tannot))
    in
    let tick =
      E_aux (E_app (mk_id "sub_int",
        [E_aux (E_id limit,(loc,empty_tannot));
         E_aux (E_lit (L_aux (L_num (Big_int.of_int 1),loc)),(loc,empty_tannot))]),
             (loc,empty_tannot))
    in
    let open Rewriter in
    let body =
      fold_exp { id_exp_alg with
          e_app = (fun (f,args) ->
          if IdSet.mem f recset
          then E_app (rec_id f, args@[tick])
          else E_app (f, args))
        } body
    in
    let body = E_aux (E_block [assert_exp; body],(loc,empty_tannot)) in
    FCL_aux (FCL_Funcl (rec_id id, construct_pexp (P_aux (pat,pann),guard,body,ann)),fcl_ann)
  in
  let rewrite_function recset (FD_aux (FD_function (r,t,e,fcls),ann) as fd) =
    let loc = Parse_ast.Generated (fst ann) in
    match fcls with
    | FCL_aux (FCL_Funcl (id,_),fcl_ann)::_ -> begin
        match Bindings.find id measures with
        | (measure_pat, measure_exp) ->
           let e = match e with
             | Effect_opt_aux (Effect_opt_none, _) ->
                Effect_opt_aux (Effect_opt_effect (mk_effect [BE_escape]), loc)
             | Effect_opt_aux (Effect_opt_effect eff,_) ->
                Effect_opt_aux (Effect_opt_effect (add_escape eff), loc)
           in
           let arg_typs = match Env.get_val_spec id (env_of_annot fcl_ann) with
             | _, Typ_aux (Typ_fn (args,_,_),_) -> args
             | _, _ -> raise (Reporting.err_unreachable (fst ann) __POS__
                            "Function doesn't have function type")
           in
           let measure_pats = match arg_typs, measure_pat with
             | [_], _ -> [measure_pat]
             | _, P_aux (P_tup ps,_) -> ps
             | _, _ -> [measure_pat]
           in
           let mk_wrap i (P_aux (p,(l,_)) as p_full) =
             let id =
               match p with
               | P_id id
               | P_typ (_,(P_aux (P_id id,_))) -> id
               | P_lit _
               | P_wild
               | P_typ (_,(P_aux (P_wild,_))) ->
                  mk_id ("_arg" ^ string_of_int i)
               | _ -> raise (Reporting.err_todo l ("Measure patterns can only be identifiers or wildcards, not " ^ string_of_pat p_full))
             in
             P_aux (P_id id,(loc,empty_tannot)),
             E_aux (E_id id,(loc,empty_tannot))
           in
           let wpats,wexps = List.split (Util.list_mapi mk_wrap measure_pats) in
           let wpat = match wpats with
             | [wpat] -> wpat
             | _ -> P_aux (P_tup wpats,(loc,empty_tannot))
           in
           let measure_exp = E_aux (E_cast (int_typ, measure_exp),(loc,empty_tannot)) in
           let wbody = E_aux (E_app (rec_id id,wexps@[measure_exp]),(loc,empty_tannot)) in
           let wrapper =
             FCL_aux (FCL_Funcl (id, Pat_aux (Pat_exp (wpat,wbody),(loc,empty_tannot))),(loc,empty_tannot))
           in
           let new_rec =
             Rec_aux (Rec_measure (P_aux (P_tup (List.map (fun _ -> P_aux (P_wild,(loc,empty_tannot))) measure_pats @ [P_aux (P_id limit,(loc,empty_tannot))]),(loc,empty_tannot)), E_aux (E_id limit, (loc,empty_tannot))), loc)
           in
           FD_aux (FD_function (new_rec,t,e,List.map (rewrite_funcl recset) fcls),ann),
           [FD_aux (FD_function (Rec_aux (Rec_nonrec,loc),t,e,[wrapper]),ann)]
        | exception Not_found -> fd,[]
      end
    | _ -> fd,[]
  in
  let rewrite_def = function
    | DEF_spec vs -> List.map (fun vs -> DEF_spec vs) (rewrite_spec vs)
    | DEF_fundef fd ->
       let fd,extra = rewrite_function (IdSet.singleton (id_of_fundef fd)) fd in
       List.map (fun f -> DEF_fundef f) (fd::extra)
    | (DEF_internal_mutrec fds) as d ->
       let recset = ids_of_def d in
       let fds,extras = List.split (List.map (rewrite_function recset) fds) in
       let extras = List.concat extras in
       (DEF_internal_mutrec fds)::(List.map (fun f -> DEF_fundef f) extras)
    | d -> [d]
  in
  Defs (List.flatten (List.map rewrite_def defs))

(* Add a dummy assert to loops for backends that require loops to be able to
   fail.  Note that the Coq backend will spot the assert and omit it. *)
let rewrite_loops_with_escape_effect env defs =
  let dummy_ann = Parse_ast.Unknown,empty_tannot in
  let assert_exp =
    E_aux (E_assert (E_aux (E_lit (L_aux (L_true,Unknown)),dummy_ann),
                     E_aux (E_lit (L_aux (L_string "loop dummy assert",Unknown)),dummy_ann)),
           dummy_ann)
  in
  let rewrite_exp rws exp =
    let (E_aux (e,ann) as exp) = Rewriter.rewrite_exp rws exp in
    match e with
    | E_loop (l,(Measure_aux (Measure_some _,_) as m),guard,body) ->
       if has_effect (effect_of exp) BE_escape then exp else
       let body = match body with
         | E_aux (E_block es,ann) ->
            E_aux (E_block (assert_exp::es),ann)
         | _ -> E_aux (E_block [assert_exp;body],dummy_ann)
       in E_aux (E_loop (l,m,guard,body),ann)
    | _ -> exp
  in
  rewrite_defs_base { rewriters_base with rewrite_exp } defs

let recheck_defs env defs = Type_error.check initial_env defs
let recheck_defs_without_effects env defs =
  let old = !opt_no_effects in
  let () = opt_no_effects := true in
  let result = Type_error.check initial_env defs in
  let () = opt_no_effects := old in
  result

let remove_mapping_valspecs env (Defs defs) =
  let allowed_def def =
    match def with
    | DEF_spec (VS_aux (VS_val_spec (TypSchm_aux (TypSchm_ts (_, Typ_aux (Typ_bidir _, _)), _), _, _, _), _)) -> false
    | _ -> true
  in
  Defs (List.filter allowed_def defs)


(* Move loop termination measures into loop AST nodes.  This is used before
   type checking so that we avoid the complexity of type checking separate
   measures. *)
let rec move_loop_measures (Defs defs) =
  let loop_measures =
    List.fold_left
      (fun m d ->
        match d with
        | DEF_loop_measures (id, measures) ->
           (* Allow multiple measure definitions, concatenating them *)
           Bindings.add id
             (match Bindings.find_opt id m with
              | None -> measures
              | Some m -> m @ measures)
             m
        | _ -> m) Bindings.empty defs
  in
  let do_exp exp_rec measures (E_aux (e,ann) as exp) =
    match e, measures with
    | E_loop (loop, _, e1, e2), (Loop (loop',exp))::t when loop = loop' ->
       let t,e1 = exp_rec t e1 in
       let t,e2 = exp_rec t e2 in
       t,E_aux (E_loop (loop, Measure_aux (Measure_some exp, exp_loc exp), e1, e2),ann)
    | _ -> exp_rec measures exp
  in
  let do_funcl (m,acc) (FCL_aux (FCL_Funcl (id, pexp),ann) as fcl) =
    match Bindings.find_opt id m with
    | Some measures ->
       let measures,pexp = foldin_pexp do_exp measures pexp in
       Bindings.add id measures m, (FCL_aux (FCL_Funcl (id, pexp),ann))::acc
    | None -> m, fcl::acc
  in
  let unused,rev_defs =
    List.fold_left
      (fun (m,acc) d ->
        match d with
        | DEF_loop_measures _ -> m, acc
        | DEF_fundef (FD_aux (FD_function (r,t,e,fcls),ann)) ->
            let m,rfcls = List.fold_left do_funcl (m,[]) fcls in
            m, (DEF_fundef (FD_aux (FD_function (r,t,e,List.rev rfcls),ann)))::acc
        | _ -> m, d::acc)
      (loop_measures,[]) defs
  in let () = Bindings.iter
                (fun id -> function
                  | [] -> ()
                  | _::_ ->
                     Reporting.print_err (id_loc id) "Warning"
                       ("unused loop measure for function " ^ string_of_id id))
                unused
  in Defs (List.rev rev_defs)



let opt_mono_rewrites = ref false
let opt_mono_complex_nexps = ref true

let mono_rewrites env defs =
  if !opt_mono_rewrites then
    Monomorphise.mono_rewrites defs
  else defs

let rewrite_toplevel_nexps env defs =
  if !opt_mono_complex_nexps then
    Monomorphise.rewrite_toplevel_nexps defs
  else defs

let opt_mono_split = ref ([]:((string * int) * string) list)
let opt_dmono_analysis = ref 0
let opt_auto_mono = ref false
let opt_dall_split_errors = ref false
let opt_dmono_continue = ref false

let monomorphise target env defs =
  let open Monomorphise in
  monomorphise
    target
    { auto = !opt_auto_mono;
      debug_analysis = !opt_dmono_analysis;
      all_split_errors = !opt_dall_split_errors;
      continue_anyway = !opt_dmono_continue }
    !opt_mono_split
    defs

let if_mono f env defs =
  match !opt_mono_split, !opt_auto_mono with
  | [], false -> defs
  | _, _ -> f env defs

let if_mono_env f env defs =
  match !opt_mono_split, !opt_auto_mono with
  | [], false -> defs, env
  | _, _ -> f env defs

(* Also turn mwords stages on when we're just trying out mono *)
let if_mwords f env defs =
  if !Pretty_print_lem.opt_mwords then f env defs else if_mono f env defs
let if_mwords_env f env defs =
  if !Pretty_print_lem.opt_mwords then f env defs else if_mono_env f env defs

type rewriter =
  | Basic_rewriter of (Env.t -> tannot defs -> tannot defs)
  | Checking_rewriter of (Env.t -> tannot defs -> tannot defs * Env.t)
  | Bool_rewriter of (bool -> rewriter)
  | String_rewriter of (string -> rewriter)
  | Literal_rewriter of ((lit -> bool) -> rewriter)

type rewriter_arg =
  | If_mono_arg
  | If_mwords_arg
  | Bool_arg of bool
  | String_arg of string
  | Literal_arg of string

let instantiate_rewrite rewriter args =
  let selector_function = function
    | "ocaml" -> rewrite_lit_ocaml
    | "lem" -> rewrite_lit_lem
    | "no_strings" -> rewrite_lit_no_strings
    | arg ->
       raise (Reporting.err_general Parse_ast.Unknown ("No rewrite for literal target \"" ^ arg ^ "\", valid targets are ocaml/lem/all"))
  in
  let instantiate rewriter arg =
    match rewriter, arg with
    | Basic_rewriter rw, If_mono_arg -> Basic_rewriter (if_mono rw)
    | Basic_rewriter rw, If_mwords_arg -> Basic_rewriter (if_mwords rw)
    | Checking_rewriter rw, If_mono_arg -> Checking_rewriter (if_mono_env rw)
    | Checking_rewriter rw, If_mwords_arg -> Checking_rewriter (if_mwords_env rw)
    | Bool_rewriter rw, Bool_arg b -> rw b
    | String_rewriter rw, String_arg str -> rw str
    | Literal_rewriter rw, Literal_arg selector -> rw (selector_function selector)
    | _, _ ->
       raise (Reporting.err_unreachable Parse_ast.Unknown __POS__ "Invalid rewrite argument")
  in
  match List.fold_left instantiate rewriter args with
  | Basic_rewriter rw -> fun env defs -> rw env defs, env
  | Checking_rewriter rw -> rw
  | _ ->
     raise (Reporting.err_general Parse_ast.Unknown "Rewrite not fully instantiated")

let all_rewrites = [
    ("no_effect_check", Basic_rewriter (fun _ defs -> opt_no_effects := true; defs));
    ("recheck_defs", Checking_rewriter recheck_defs);
    ("recheck_defs_without_effects", Checking_rewriter recheck_defs_without_effects);
    ("optimize_recheck_defs", Basic_rewriter (fun _ -> Optimize.recheck));
    ("remove_mapping_valspecs", Basic_rewriter remove_mapping_valspecs);
    ("toplevel_string_append", Basic_rewriter rewrite_defs_toplevel_string_append);
    ("pat_string_append", Basic_rewriter rewrite_defs_pat_string_append);
    ("mapping_builtins", Basic_rewriter rewrite_defs_mapping_patterns);
    ("mono_rewrites", Basic_rewriter mono_rewrites);
    ("toplevel_nexps", Basic_rewriter rewrite_toplevel_nexps);
    ("monomorphise", String_rewriter (fun target -> Basic_rewriter (monomorphise target)));
    ("atoms_to_singletons", Basic_rewriter (fun _ -> Monomorphise.rewrite_atoms_to_singletons));
    ("add_bitvector_casts", Basic_rewriter (fun _ -> Monomorphise.add_bitvector_casts));
    ("atoms_to_singletons", Basic_rewriter (fun _ -> Monomorphise.rewrite_atoms_to_singletons));
    ("remove_impossible_int_cases", Basic_rewriter Constant_propagation.remove_impossible_int_cases);
    ("const_prop_mutrec", String_rewriter (fun target -> Basic_rewriter (Constant_propagation_mutrec.rewrite_defs target)));
    ("make_cases_exhaustive", Basic_rewriter MakeExhaustive.rewrite);
    ("undefined", Bool_rewriter (fun b -> Basic_rewriter (rewrite_undefined_if_gen b)));
    ("vector_string_pats_to_bit_list", Basic_rewriter rewrite_defs_vector_string_pats_to_bit_list);
    ("remove_not_pats", Basic_rewriter rewrite_defs_not_pats);
    ("pattern_literals", Literal_rewriter (fun f -> Basic_rewriter (rewrite_defs_pat_lits f)));
    ("vector_concat_assignments", Basic_rewriter rewrite_vector_concat_assignments);
    ("tuple_assignments", Basic_rewriter rewrite_tuple_assignments);
    ("simple_assignments", Basic_rewriter rewrite_simple_assignments);
    ("remove_vector_concat", Basic_rewriter rewrite_defs_remove_vector_concat);
    ("remove_bitvector_pats", Basic_rewriter rewrite_defs_remove_bitvector_pats);
    ("remove_numeral_pats", Basic_rewriter rewrite_defs_remove_numeral_pats);
    ("guarded_pats", Basic_rewriter rewrite_defs_guarded_pats);
    ("bitvector_exps", Basic_rewriter rewrite_bitvector_exps);
    ("exp_lift_assign", Basic_rewriter rewrite_defs_exp_lift_assign);
    ("early_return", Basic_rewriter rewrite_defs_early_return);
    ("nexp_ids", Basic_rewriter rewrite_defs_nexp_ids);
    ("fix_val_specs", Basic_rewriter rewrite_fix_val_specs);
    ("remove_blocks", Basic_rewriter rewrite_defs_remove_blocks);
    ("letbind_effects", Basic_rewriter rewrite_defs_letbind_effects);
    ("remove_e_assign", Basic_rewriter rewrite_defs_remove_e_assign);
    ("internal_lets", Basic_rewriter rewrite_defs_internal_lets);
    ("remove_superfluous_letbinds", Basic_rewriter rewrite_defs_remove_superfluous_letbinds);
    ("remove_superfluous_returns", Basic_rewriter rewrite_defs_remove_superfluous_returns);
    ("merge_function_clauses", Basic_rewriter merge_funcls);
    ("minimise_recursive_functions", Basic_rewriter minimise_recursive_functions);
    ("move_termination_measures", Basic_rewriter move_termination_measures);
    ("rewrite_explicit_measure", Basic_rewriter rewrite_explicit_measure);
    ("rewrite_loops_with_escape_effect", Basic_rewriter rewrite_loops_with_escape_effect);
    ("simple_types", Basic_rewriter rewrite_simple_types);
    ("overload_cast", Basic_rewriter rewrite_overload_cast);
    ("top_sort_defs", Basic_rewriter (fun _ -> top_sort_defs));
    ("constant_fold", String_rewriter (fun target -> Basic_rewriter (fun _ -> Constant_fold.rewrite_constant_function_calls target)));
    ("split", String_rewriter (fun str -> Basic_rewriter (rewrite_split_fun_ctor_pats str)));
    ("properties", Basic_rewriter (fun _ -> Property.rewrite));
  ]

let rewrites_lem = [
    ("remove_mapping_valspecs", []);
    ("toplevel_string_append", []);
    ("pat_string_append", []);
    ("mapping_builtins", []);
    ("mono_rewrites", []);
    ("recheck_defs", [If_mono_arg]);
    ("undefined", [Bool_arg false]);
    ("toplevel_nexps", [If_mono_arg]);
    ("monomorphise", [String_arg "lem"; If_mono_arg]);
    ("recheck_defs", [If_mwords_arg]);
    ("add_bitvector_casts", [If_mwords_arg]);
    ("atoms_to_singletons", [If_mono_arg]);
    ("recheck_defs", [If_mwords_arg]);
    ("vector_string_pats_to_bit_list", []);
    ("remove_not_pats", []);
    ("remove_impossible_int_cases", []);
    ("vector_concat_assignments", []);
    ("tuple_assignments", []);
    ("simple_assignments", []);
    ("remove_vector_concat", []);
    ("remove_bitvector_pats", []);
    ("remove_numeral_pats", []);
    ("pattern_literals", [Literal_arg "lem"]);
    ("guarded_pats", []);
    ("bitvector_exps", []);
    (* ("register_ref_writes", rewrite_register_ref_writes); *)
    ("nexp_ids", []);
    ("fix_val_specs", []);
    ("split", [String_arg "execute"]);
    ("recheck_defs", []);
    ("top_sort_defs", []);
    ("const_prop_mutrec", [String_arg "lem"]);
    ("vector_string_pats_to_bit_list", []);
    ("exp_lift_assign", []);
    ("early_return", []);
    ("fix_val_specs", []);
    (* early_return currently breaks the types *)
    ("recheck_defs", []);
    ("remove_blocks", []);
    ("letbind_effects", []);
    ("remove_e_assign", []);
    ("internal_lets", []);
    ("remove_superfluous_letbinds", []);
    ("remove_superfluous_returns", []);
    ("merge_function_clauses", []);
    ("recheck_defs", [])
  ]

let rewrites_coq = [
    ("realise_mappings", []);
    ("remove_mapping_valspecs", []);
    ("toplevel_string_append", []);
    ("pat_string_append", []);
    ("mapping_builtins", []);
    ("undefined", [Bool_arg true]);
    ("vector_string_pats_to_bit_list", []);
    ("remove_not_pats", []);
    ("remove_impossible_int_cases", []);
    ("vector_concat_assignments", []);
    ("tuple_assignments", []);
    ("simple_assignments", []);
    ("remove_vector_concat", []);
    ("remove_bitvector_pats", []);
    ("remove_numeral_pats", []);
    ("pattern_literals", [Literal_arg "lem"]);
    ("guarded_pats", []);
    ("bitvector_exps", []);
    (* ("register_ref_writes", rewrite_register_ref_writes); *)
    ("nexp_ids", []);
    ("fix_val_specs", []);
    ("split", [String_arg "execute"]);
    ("minimise_recursive_functions", []);
    ("recheck_defs", []);
    ("exp_lift_assign", []);
    (* ("remove_assert", rewrite_defs_remove_assert); *)
    ("move_termination_measures", []);
    ("top_sort_defs", []);
    ("early_return", []);
    (* merge funcls before adding the measure argument so that it doesn't
     disappear into an internal pattern match *)
    ("merge_function_clauses", []);
    ("recheck_defs_without_effects", []);
    ("make_cases_exhaustive", []);
    ("rewrite_explicit_measure", []);
    ("rewrite_loops_with_escape_effect", []);
    ("recheck_defs_without_effects", []);
    ("fix_val_specs", []);
    ("remove_blocks", []);
    ("letbind_effects", []);
    ("remove_e_assign", []);
    ("internal_lets", []);
    ("remove_superfluous_letbinds", []);
    ("remove_superfluous_returns", []);
    ("recheck_defs", [])
  ]

let rewrites_ocaml = [
    ("no_effect_check", []);
    ("realise_mappings", []);
    ("toplevel_string_append", []);
    ("pat_string_append", []);
    ("mapping_builtins", []);
    ("undefined", [Bool_arg false]);
    ("vector_string_pats_to_bit_list", []);
    ("vector_concat_assignments", []);
    ("tuple_assignments", []);
    ("simple_assignments", []);
    ("remove_not_pats", []);
    ("remove_vector_concat", []);
    ("remove_bitvector_pats", []);
    ("pattern_literals", [Literal_arg "ocaml"]);
    ("remove_numeral_pats", []);
    ("exp_lift_assign", []);
    ("top_sort_defs", []);
    ("simple_types", []);
    ("overload_cast", [])
  ]

let rewrites_c = [
    ("no_effect_check", []);
    ("mono_rewrites", [If_mono_arg]);
    ("recheck_defs", [If_mono_arg]);
    ("toplevel_nexps", [If_mono_arg]);
    ("monomorphise", [String_arg "c"; If_mono_arg]);
    ("atoms_to_singletons", [If_mono_arg]);
    ("recheck_defs", [If_mono_arg]);
    ("undefined", [Bool_arg false]);
    ("vector_string_pats_to_bit_list", []);
    ("remove_not_pats", []);
    ("remove_vector_concat", []);
    ("remove_bitvector_pats", []);
    ("pattern_literals", [Literal_arg "no_strings"]);
    ("vector_concat_assignments", []);
    ("tuple_assignments", []);
    ("simple_assignments", []);
    ("exp_lift_assign", []);
    ("split", [String_arg "execute"]);
    ("merge_function_clauses", []);
    ("optimize_recheck_defs", []);
    ("constant_fold", [String_arg "c"])
  ]

let rewrites_interpreter = [
    ("no_effect_check", []);
    ("realise_mappings", []);
    ("toplevel_string_append", []);
    ("pat_string_append", []);
    ("mapping_builtins", []);
    ("undefined", [Bool_arg false]);
    ("vector_concat_assignments", []);
    ("tuple_assignments", []);
    ("simple_assignments", [])
  ]

let rewrites_target tgt =
  match tgt with
  | "coq" -> rewrites_coq
  | "lem" -> rewrites_lem
  | "ocaml" -> rewrites_ocaml
  | "c" -> rewrites_c
  | "ir" -> rewrites_c @ [("properties", [])]
  | "smt" -> rewrites_c @ [("properties", [])]
  | "sail" -> []
  | "latex" -> []
  | "interpreter" -> rewrites_interpreter
  | "tofrominterp" -> rewrites_interpreter
  | "marshal" -> rewrites_interpreter
  | _ ->
     raise (Reporting.err_unreachable Parse_ast.Unknown __POS__ ("Invalid target for rewriting: " ^ tgt))

let rewrite_defs_target tgt =
  List.map (fun (name, args) -> (name, instantiate_rewrite (List.assoc name all_rewrites) args)) (rewrites_target tgt)

let rewrite_check_annot =
  let check_annot exp =
    try
      prerr_endline ("CHECKING: " ^ string_of_exp exp ^ " : " ^ string_of_typ (typ_of exp));
      let _ = check_exp (env_of exp) (strip_exp exp) (typ_of exp) in
      let typ1 = typ_of exp in
      let typ2 = Env.expand_synonyms (env_of exp) (typ_of exp) in
      (if not (alpha_equivalent (env_of exp) typ1 typ2)
       then raise (Reporting.err_typ Parse_ast.Unknown
                    ("Found synonym in annotation " ^ string_of_typ typ1 ^ " vs " ^ string_of_typ typ2))
       else ());
      exp
    with
      Type_error (_, l, err) -> raise (Reporting.err_typ l (Type_error.string_of_type_error err))
  in
  let check_pat pat =
    prerr_endline ("CHECKING PAT: " ^ string_of_pat pat ^ " : " ^ string_of_typ (typ_of_pat pat));
    let _, _ = bind_pat_no_guard (env_of_pat pat) (strip_pat pat) (typ_of_pat pat) in
    pat
  in

  let rewrite_exp = { id_exp_alg with
    e_aux = (fun (exp, annot) -> check_annot (E_aux (exp, annot)));
    pat_alg = { id_pat_alg with p_aux = (fun (pat, annot) -> check_pat (P_aux (pat, annot))) } } in
  rewrite_defs_base { rewriters_base with rewrite_exp = (fun _ -> fold_exp rewrite_exp);
                                          rewrite_pat = (fun _ -> check_pat) }

let rewrite_defs_check = [
  ("check_annotations", fun env defs -> rewrite_check_annot defs, env);
  ]<|MERGE_RESOLUTION|>--- conflicted
+++ resolved
@@ -3859,245 +3859,6 @@
     | d -> d
   in Defs (List.map merge_in_def defs)
 
-<<<<<<< HEAD
-=======
-
-let rec exp_of_mpat ((MP_aux (mpat, (l,annot))) as mp_aux) =
-  let empty_vec = E_aux (E_vector [], (l,())) in
-  let concat_vectors vec1 vec2 =
-    E_aux (E_vector_append (vec1, vec2), (l,()))
-  in
-  let empty_string = E_aux (E_lit (L_aux (L_string "", Parse_ast.Unknown)), (l,())) in
-  let string_append str1 str2 =
-    E_aux (E_app (mk_id "string_append", [str1; str2]), (l,()))
-  in
-  match mpat with
-  | MP_lit lit                      -> E_aux (E_lit lit, (l,annot))
-  | MP_id id                        -> E_aux (E_id id, (l,annot))
-  | MP_app (id, args)               -> E_aux (E_app (id, (List.map exp_of_mpat args)), (l,annot))
-  | MP_vector mpats                 -> E_aux (E_vector (List.map exp_of_mpat mpats), (l,annot))
-  | MP_vector_concat mpats          -> List.fold_right concat_vectors (List.map (fun m -> strip_exp (exp_of_mpat m)) mpats) empty_vec
-  | MP_tup mpats                    -> E_aux (E_tuple (List.map exp_of_mpat mpats), (l,annot))
-  | MP_list mpats                   -> E_aux (E_list (List.map exp_of_mpat mpats), (l,annot))
-  | MP_cons (mpat1, mpat2)          -> E_aux (E_cons (exp_of_mpat mpat1, exp_of_mpat mpat2), (l,annot))
-  | MP_string_append mpats          -> List.fold_right string_append (List.map (fun m -> strip_exp (exp_of_mpat m)) mpats) empty_string
-  | MP_typ (mpat, typ)              -> E_aux (E_cast (typ, exp_of_mpat mpat), (l,annot))
-  | MP_as (mpat, id)                -> E_aux (E_case (E_aux (E_id id, (l,annot)), [
-                                                    Pat_aux (Pat_exp (pat_of_mpat mpat, exp_of_mpat mpat), (l,annot))
-                                                ]), (l,annot)) (* TODO FIXME location information? *)
-
-and pat_of_mpat (MP_aux (mpat, annot)) =
-  match mpat with
-  | MP_lit lit                      -> P_aux (P_lit lit, annot)
-  | MP_id id                        -> P_aux (P_id id, annot)
-  | MP_app (id, args)               -> P_aux (P_app (id, (List.map pat_of_mpat args)), annot)
-  | MP_vector mpats                 -> P_aux (P_vector (List.map pat_of_mpat mpats), annot)
-  | MP_vector_concat mpats          -> P_aux (P_vector_concat (List.map pat_of_mpat mpats), annot)
-  | MP_tup mpats                    -> P_aux (P_tup (List.map pat_of_mpat mpats), annot)
-  | MP_list mpats                   -> P_aux (P_list (List.map pat_of_mpat mpats), annot)
-  | MP_cons (mpat1, mpat2)          -> P_aux ((P_cons (pat_of_mpat mpat1, pat_of_mpat mpat2), annot))
-  | MP_string_append (mpats)        -> P_aux ((P_string_append (List.map pat_of_mpat mpats), annot))
-  | MP_typ (mpat, typ)              -> P_aux (P_typ (typ, pat_of_mpat mpat), annot)
-  | MP_as (mpat, id)                -> P_aux (P_as (pat_of_mpat mpat, id), annot)
-
-let rewrite_defs_realise_mappings _ (Defs defs) =
-  let realise_mpexps forwards mpexp1 mpexp2 =
-    let mpexp_pat, mpexp_exp =
-      if forwards then mpexp1, mpexp2
-      else mpexp2, mpexp1
-    in
-    let exp =
-      match mpexp_exp with
-      | MPat_aux ((MPat_pat mpat), _) -> exp_of_mpat mpat
-      | MPat_aux ((MPat_when (mpat, _), _)) -> exp_of_mpat mpat
-    in
-    match mpexp_pat with
-    | MPat_aux (MPat_pat mpat, annot) -> Pat_aux (Pat_exp (pat_of_mpat mpat, exp), annot)
-    | MPat_aux (MPat_when (mpat, guard), annot) -> Pat_aux (Pat_when (pat_of_mpat mpat, guard, exp), annot)
-  in
-  let realise_single_mpexp mpexp exp =
-    match mpexp with
-    | MPat_aux (MPat_pat mpat, annot) ->
-       Pat_aux (Pat_exp (pat_of_mpat mpat, exp), annot)
-    | MPat_aux (MPat_when (mpat, guard), annot) ->
-       Pat_aux (Pat_when (pat_of_mpat mpat, guard, exp), annot)
-  in
-  let realise_mapcl forwards id mapcl =
-    match mapcl with
-    | (MCL_aux (MCL_bidir (mpexp1, mpexp2), (l, ()))) ->
-       [realise_mpexps forwards mpexp1 mpexp2]
-    | (MCL_aux (MCL_forwards (mpexp, exp), (l, ()))) ->
-       if forwards then
-         [realise_single_mpexp mpexp exp]
-       else
-         []
-    | (MCL_aux (MCL_backwards (mpexp, exp), (l, ()))) ->
-       if forwards then
-         []
-       else
-         [realise_single_mpexp mpexp exp]
-  in
-  let realise_bool_mapcl forwards id mapcl =
-    match mapcl with
-    | (MCL_aux (MCL_bidir (mpexp1, mpexp2), (l, ()))) ->
-       let mpexp = if forwards then mpexp1 else mpexp2 in
-       [realise_mpexps true mpexp (mk_mpexp (MPat_pat (mk_mpat (MP_lit (mk_lit L_true)))))]
-    | (MCL_aux (MCL_forwards (mpexp, exp), (l, ()))) ->
-       if forwards then
-         [realise_single_mpexp mpexp (mk_lit_exp L_true)]
-       else
-         []
-    | (MCL_aux (MCL_backwards (mpexp, exp), (l, ()))) ->
-       if forwards then
-         []
-       else
-         [realise_single_mpexp mpexp (mk_lit_exp L_true)]
-  in
-  let arg_id = mk_id "arg#" in
-  let arg_exp = (mk_exp (E_id arg_id)) in
-  let arg_pat = mk_pat (P_id arg_id) in
-  let placeholder_id = mk_id "s#" in
-  let append_placeholder = function
-    | MPat_aux (MPat_pat (MP_aux (MP_string_append mpats, p_annot)), aux_annot) ->
-       MPat_aux (MPat_pat (MP_aux (MP_string_append (mpats @ [mk_mpat (MP_id placeholder_id)]), p_annot)), aux_annot)
-    | MPat_aux (MPat_when (MP_aux (MP_string_append mpats, p_annot), guard), aux_annot) ->
-       MPat_aux (MPat_when (MP_aux (MP_string_append (mpats @ [mk_mpat (MP_id placeholder_id)]), p_annot), guard), aux_annot)
-    | MPat_aux (MPat_pat mpat, aux_annot) ->
-       MPat_aux (MPat_pat (mk_mpat (MP_string_append [mpat; mk_mpat (MP_id placeholder_id)])), aux_annot)
-    | MPat_aux (MPat_when (mpat, guard), aux_annot) ->
-       MPat_aux (MPat_when (mk_mpat (MP_string_append [mpat; mk_mpat (MP_id placeholder_id)]), guard), aux_annot)
-  in
-  let realise_prefix_mapcl forwards id mapcl =
-    let strlen = (
-        mk_mpat (MP_app ( mk_id "sub_nat",
-                          [
-                            mk_mpat (MP_app ( mk_id "string_length" , [mk_mpat (MP_id arg_id        )]));
-                            mk_mpat (MP_app ( mk_id "string_length" , [mk_mpat (MP_id placeholder_id)]));
-                          ]
-          ))
-      ) in
-    match mapcl with
-    | (MCL_aux (MCL_bidir (mpexp1, mpexp2), (l, ()))) -> begin
-       let mpexp = if forwards then mpexp1 else mpexp2 in
-       let other = if forwards then mpexp2 else mpexp1 in
-       match other with
-       | MPat_aux (MPat_pat mpat2, _)
-         | MPat_aux (MPat_when (mpat2, _), _)->
-          [realise_mpexps true (append_placeholder mpexp) (mk_mpexp (MPat_pat (mk_mpat (MP_app ((mk_id "Some"), [ mk_mpat (MP_tup [mpat2; strlen]) ])))))]
-      end
-    | (MCL_aux (MCL_forwards (mpexp, exp), (l, ()))) -> begin
-        if forwards then
-          [realise_single_mpexp (append_placeholder mpexp) (mk_exp (E_app ((mk_id "Some"), [mk_exp (E_tuple [exp; exp_of_mpat strlen])])))]
-        else
-          []
-      end
-    | (MCL_aux (MCL_backwards (mpexp, exp), (l, ()))) -> begin
-        if forwards then
-          []
-        else
-          [realise_single_mpexp (append_placeholder mpexp) (mk_exp (E_app ((mk_id "Some"), [mk_exp (E_tuple [exp; exp_of_mpat strlen])])))]
-      end
-  in
-  let realise_mapdef (MD_aux (MD_mapping (id, _, mapcls), ((l, (tannot:tannot)) as annot))) =
-    let forwards_id = mk_id (string_of_id id ^ "_forwards") in
-    let forwards_matches_id = mk_id (string_of_id id ^ "_forwards_matches") in
-    let backwards_id = mk_id (string_of_id id ^ "_backwards") in
-    let backwards_matches_id = mk_id (string_of_id id ^ "_backwards_matches") in
-
-    let non_rec = (Rec_aux (Rec_nonrec, Parse_ast.Unknown)) in
-    let effect_none = (Effect_opt_aux (Effect_opt_none, Parse_ast.Unknown)) in
-    (* We need to make sure we get the environment for the last mapping clause *)
-    let env = match List.rev mapcls with
-      | MCL_aux (_, mapcl_annot) :: _ -> env_of_annot mapcl_annot
-      | _ -> raise (Reporting.err_unreachable l __POS__ "mapping with no clauses?")
-    in
-    let (typq, bidir_typ) = Env.get_val_spec id env in
-    let (typ1, typ2, l) = match bidir_typ with
-      | Typ_aux (Typ_bidir (typ1, typ2), l) -> typ1, typ2, l
-      | _ -> raise (Reporting.err_unreachable l __POS__ "non-bidir type of mapping?")
-    in
-    let forwards_typ = Typ_aux (Typ_fn ([typ1], typ2, no_effect), l) in
-    let forwards_matches_typ = Typ_aux (Typ_fn ([typ1], bool_typ, no_effect), l) in
-    let backwards_typ = Typ_aux (Typ_fn ([typ2], typ1, no_effect), l) in
-    let backwards_matches_typ = Typ_aux (Typ_fn ([typ2], bool_typ, no_effect), l) in
-
-    let forwards_spec = VS_aux (VS_val_spec (mk_typschm typq forwards_typ, forwards_id, [], false), (Parse_ast.Unknown,())) in
-    let backwards_spec = VS_aux (VS_val_spec (mk_typschm typq backwards_typ, backwards_id, [], false), (Parse_ast.Unknown,())) in
-    let forwards_matches_spec = VS_aux (VS_val_spec (mk_typschm typq forwards_matches_typ, forwards_matches_id, [], false), (Parse_ast.Unknown,())) in
-    let backwards_matches_spec = VS_aux (VS_val_spec (mk_typschm typq backwards_matches_typ, backwards_matches_id, [], false), (Parse_ast.Unknown,())) in
-
-    let forwards_spec, env = Type_check.check_val_spec env forwards_spec in
-    let backwards_spec, env = Type_check.check_val_spec env backwards_spec in
-    let forwards_matches_spec, env = Type_check.check_val_spec env forwards_matches_spec in
-    let backwards_matches_spec, env = Type_check.check_val_spec env backwards_matches_spec in
-
-    let no_tannot = (Typ_annot_opt_aux (Typ_annot_opt_none, Parse_ast.Unknown)) in
-    let forwards_match = mk_exp (E_case (arg_exp, ((List.map (fun mapcl -> strip_mapcl mapcl |> realise_mapcl true forwards_id) mapcls) |> List.flatten))) in
-    let backwards_match = mk_exp (E_case (arg_exp, ((List.map (fun mapcl -> strip_mapcl mapcl |> realise_mapcl false backwards_id) mapcls) |> List.flatten))) in
-
-    let wildcard = mk_pexp (Pat_exp (mk_pat P_wild, mk_exp (E_lit (mk_lit L_false)))) in
-    let forwards_matches_match = mk_exp (E_case (arg_exp, ((List.map (fun mapcl -> strip_mapcl mapcl |> realise_bool_mapcl true forwards_matches_id) mapcls) |> List.flatten) @ [wildcard])) in
-    let backwards_matches_match = mk_exp (E_case (arg_exp, ((List.map (fun mapcl -> strip_mapcl mapcl |> realise_bool_mapcl false backwards_matches_id) mapcls) |> List.flatten) @ [wildcard])) in
-
-    let forwards_fun = (FD_aux (FD_function (non_rec, no_tannot, effect_none, [mk_funcl forwards_id arg_pat forwards_match]), (l, ()))) in
-    let backwards_fun = (FD_aux (FD_function (non_rec, no_tannot, effect_none, [mk_funcl backwards_id arg_pat backwards_match]), (l, ()))) in
-    let forwards_matches_fun = (FD_aux (FD_function (non_rec, no_tannot, effect_none, [mk_funcl forwards_matches_id arg_pat forwards_matches_match]), (l, ()))) in
-    let backwards_matches_fun = (FD_aux (FD_function (non_rec, no_tannot, effect_none, [mk_funcl backwards_matches_id arg_pat backwards_matches_match]), (l, ()))) in
-
-    typ_debug (lazy (Printf.sprintf "forwards for mapping %s: %s\n%!" (string_of_id id) (Pretty_print_sail.doc_fundef forwards_fun |> Pretty_print_sail.to_string)));
-    typ_debug (lazy (Printf.sprintf "backwards for mapping %s: %s\n%!" (string_of_id id) (Pretty_print_sail.doc_fundef backwards_fun |> Pretty_print_sail.to_string)));
-    typ_debug (lazy (Printf.sprintf "forwards matches for mapping %s: %s\n%!" (string_of_id id) (Pretty_print_sail.doc_fundef forwards_matches_fun |> Pretty_print_sail.to_string)));
-    typ_debug (lazy (Printf.sprintf "backwards matches for mapping %s: %s\n%!" (string_of_id id) (Pretty_print_sail.doc_fundef backwards_matches_fun |> Pretty_print_sail.to_string)));
-    let forwards_fun, _ = Type_check.check_fundef env forwards_fun in
-    let backwards_fun, _ = Type_check.check_fundef env backwards_fun in
-    let forwards_matches_fun, _ = Type_check.check_fundef env forwards_matches_fun in
-    let backwards_matches_fun, _ = Type_check.check_fundef env backwards_matches_fun in
-
-    let prefix_id = mk_id (string_of_id id ^ "_matches_prefix") in
-    let prefix_wildcard = mk_pexp (Pat_exp (mk_pat P_wild, mk_exp (E_app (mk_id "None", [mk_exp (E_lit (mk_lit L_unit))])))) in
-    let string_defs =
-      begin if subtype_check env typ1 string_typ && subtype_check env string_typ typ1 then
-              let forwards_prefix_typ = Typ_aux (Typ_fn ([typ1], app_typ (mk_id "option") [A_aux (A_typ (tuple_typ [typ2; nat_typ]), Parse_ast.Unknown)], no_effect), Parse_ast.Unknown) in
-              let forwards_prefix_spec = VS_aux (VS_val_spec (mk_typschm typq forwards_prefix_typ, prefix_id, [], false), (Parse_ast.Unknown,())) in
-              let forwards_prefix_spec, env = Type_check.check_val_spec env forwards_prefix_spec in
-              let forwards_prefix_match = mk_exp (E_case (arg_exp, ((List.map (fun mapcl -> strip_mapcl mapcl |> realise_prefix_mapcl true prefix_id) mapcls) |> List.flatten) @ [prefix_wildcard])) in
-              let forwards_prefix_fun = (FD_aux (FD_function (non_rec, no_tannot, effect_none, [mk_funcl prefix_id arg_pat forwards_prefix_match]), (l, ()))) in
-              typ_debug (lazy (Printf.sprintf "forwards prefix matches for mapping %s: %s\n%!" (string_of_id id) (Pretty_print_sail.doc_fundef forwards_prefix_fun |> Pretty_print_sail.to_string)));
-              let forwards_prefix_fun, _ = Type_check.check_fundef env forwards_prefix_fun in
-              forwards_prefix_spec @ forwards_prefix_fun
-            else
-              if subtype_check env typ2 string_typ && subtype_check env string_typ typ2 then
-                let backwards_prefix_typ = Typ_aux (Typ_fn ([typ2], app_typ (mk_id "option") [A_aux (A_typ (tuple_typ [typ1; nat_typ]), Parse_ast.Unknown)], no_effect), Parse_ast.Unknown) in
-                let backwards_prefix_spec = VS_aux (VS_val_spec (mk_typschm typq backwards_prefix_typ, prefix_id, [], false), (Parse_ast.Unknown,())) in
-                let backwards_prefix_spec, env = Type_check.check_val_spec env backwards_prefix_spec in
-                let backwards_prefix_match = mk_exp (E_case (arg_exp, ((List.map (fun mapcl -> strip_mapcl mapcl |> realise_prefix_mapcl false prefix_id) mapcls) |> List.flatten) @ [prefix_wildcard])) in
-                let backwards_prefix_fun = (FD_aux (FD_function (non_rec, no_tannot, effect_none, [mk_funcl prefix_id arg_pat backwards_prefix_match]), (l, ()))) in
-                typ_debug (lazy (Printf.sprintf "backwards prefix matches for mapping %s: %s\n%!" (string_of_id id) (Pretty_print_sail.doc_fundef backwards_prefix_fun |> Pretty_print_sail.to_string)));
-                let backwards_prefix_fun, _ = Type_check.check_fundef env backwards_prefix_fun in
-                backwards_prefix_spec @ backwards_prefix_fun
-              else
-                []
-      end
-    in
-
-      forwards_spec
-    @ forwards_fun
-    @ backwards_spec
-    @ backwards_fun
-    @ forwards_matches_spec
-    @ forwards_matches_fun
-    @ backwards_matches_spec
-    @ backwards_matches_fun
-    @ string_defs
-  in
-  let rewrite_def def =
-    match def with
-    | DEF_mapdef mdef -> realise_mapdef mdef
-    | d -> [d]
-  in
-  Defs (List.map rewrite_def defs |> List.flatten)
-
->>>>>>> 8b1c4ce0
 (* Rewrite to make all pattern matches in Coq output exhaustive.
    Assumes that guards, vector patterns, etc have been rewritten already,
    and the scattered functions have been merged.
