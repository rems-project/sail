--- conflicted
+++ resolved
@@ -3773,12 +3773,8 @@
 let recheck_defs defs = fst (check initial_env defs)
 
 let rewrite_defs_lem = [
-<<<<<<< HEAD
   ("realise_mappings", rewrite_defs_realise_mappings);
-  ("tuple_vector_assignments", rewrite_tuple_vector_assignments);
-=======
   ("vector_concat_assignments", rewrite_vector_concat_assignments);
->>>>>>> 839f239f
   ("tuple_assignments", rewrite_tuple_assignments);
   ("simple_assignments", rewrite_simple_assignments);
   ("remove_vector_concat", rewrite_defs_remove_vector_concat);
@@ -3856,14 +3852,10 @@
 
 let rewrite_defs_interpreter = [
     ("no_effect_check", (fun defs -> opt_no_effects := true; defs));
-<<<<<<< HEAD
     ("realise_mappings", rewrite_defs_realise_mappings);
     ("pat_string_append", rewrite_defs_pat_string_append);
     ("mapping_builtins", rewrite_defs_mapping_builtins);
-    ("tuple_vector_assignments", rewrite_tuple_vector_assignments);
-=======
     ("vector_concat_assignments", rewrite_vector_concat_assignments);
->>>>>>> 839f239f
     ("tuple_assignments", rewrite_tuple_assignments);
     ("simple_assignments", rewrite_simple_assignments);
     ("remove_vector_concat", rewrite_defs_remove_vector_concat);
