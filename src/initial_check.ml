(**************************************************************************)
(*     Sail                                                               *)
(*                                                                        *)
(*  Copyright (c) 2013-2017                                               *)
(*    Kathyrn Gray                                                        *)
(*    Shaked Flur                                                         *)
(*    Stephen Kell                                                        *)
(*    Gabriel Kerneis                                                     *)
(*    Robert Norton-Wright                                                *)
(*    Christopher Pulte                                                   *)
(*    Peter Sewell                                                        *)
(*                                                                        *)
(*  All rights reserved.                                                  *)
(*                                                                        *)
(*  This software was developed by the University of Cambridge Computer   *)
(*  Laboratory as part of the Rigorous Engineering of Mainstream Systems  *)
(*  (REMS) project, funded by EPSRC grant EP/K008528/1.                   *)
(*                                                                        *)
(*  Redistribution and use in source and binary forms, with or without    *)
(*  modification, are permitted provided that the following conditions    *)
(*  are met:                                                              *)
(*  1. Redistributions of source code must retain the above copyright     *)
(*     notice, this list of conditions and the following disclaimer.      *)
(*  2. Redistributions in binary form must reproduce the above copyright  *)
(*     notice, this list of conditions and the following disclaimer in    *)
(*     the documentation and/or other materials provided with the         *)
(*     distribution.                                                      *)
(*                                                                        *)
(*  THIS SOFTWARE IS PROVIDED BY THE AUTHOR AND CONTRIBUTORS ``AS IS''    *)
(*  AND ANY EXPRESS OR IMPLIED WARRANTIES, INCLUDING, BUT NOT LIMITED     *)
(*  TO, THE IMPLIED WARRANTIES OF MERCHANTABILITY AND FITNESS FOR A       *)
(*  PARTICULAR PURPOSE ARE DISCLAIMED.  IN NO EVENT SHALL THE AUTHOR OR   *)
(*  CONTRIBUTORS BE LIABLE FOR ANY DIRECT, INDIRECT, INCIDENTAL,          *)
(*  SPECIAL, EXEMPLARY, OR CONSEQUENTIAL DAMAGES (INCLUDING, BUT NOT      *)
(*  LIMITED TO, PROCUREMENT OF SUBSTITUTE GOODS OR SERVICES; LOSS OF      *)
(*  USE, DATA, OR PROFITS; OR BUSINESS INTERRUPTION) HOWEVER CAUSED AND   *)
(*  ON ANY THEORY OF LIABILITY, WHETHER IN CONTRACT, STRICT LIABILITY,    *)
(*  OR TORT (INCLUDING NEGLIGENCE OR OTHERWISE) ARISING IN ANY WAY OUT    *)
(*  OF THE USE OF THIS SOFTWARE, EVEN IF ADVISED OF THE POSSIBILITY OF    *)
(*  SUCH DAMAGE.                                                          *)
(**************************************************************************)

open Ast
open Util
open Ast_util

let opt_undefined_gen = ref false

module Envmap = Finite_map.Fmap_map(String)
module Nameset' = Set.Make(String)
module Nameset = struct
  include Nameset'
  let pp ppf nameset =
    Format.fprintf ppf "{@[%a@]}"
      (Pp.lst ",@ " Pp.pp_str)
      (Nameset'.elements nameset)
end

type kind = { mutable k : k_aux }
and k_aux =
  | K_Typ
  | K_Nat
  | K_Ord
  | K_Efct
  | K_Val
  | K_Lam of kind list * kind
  | K_infer

let rec kind_to_string kind = match kind.k with
  | K_Nat -> "Nat"
  | K_Typ -> "Type"
  | K_Ord -> "Order"
  | K_Efct -> "Effect"
  | K_infer -> "Infer"
  | K_Val -> "Val"
  | K_Lam (kinds,kind) -> "Lam [" ^ string_of_list ", " kind_to_string kinds ^ "] -> " ^ (kind_to_string kind)

(*Envs is a tuple of used names (currently unused), map from id to kind, default order for vector types and literal vectors *)
type envs = Nameset.t * kind Envmap.t * order
type 'a envs_out = 'a * envs

let id_to_string (Id_aux(id,l)) =
  match id with | Id(x) | DeIid(x) -> x

let var_to_string (Kid_aux(Var v,l)) = v

let typquant_to_quantkinds k_env typquant = 
  match typquant with
  | TypQ_aux(tq,_) ->
    (match tq with
    | TypQ_no_forall -> []
    | TypQ_tq(qlist) ->
      List.fold_right
        (fun (QI_aux(qi,_)) rst ->
          match qi with
          | QI_const _ -> rst
          | QI_id(ki) -> begin
            match ki with 
            | KOpt_aux(KOpt_none(v),l) | KOpt_aux(KOpt_kind(_,v),l) -> 
              (match Envmap.apply k_env (var_to_string v) with
              | Some(typ) -> typ::rst
              | None -> raise (Reporting_basic.err_unreachable l "Envmap didn't get an entry during typschm processing"))
          end)
        qlist
        [])

let typ_error l msg opt_id opt_var opt_kind =
  raise (Reporting_basic.err_typ 
           l
           (msg ^
              (match opt_id, opt_var, opt_kind with
              | Some(id),None,Some(kind) -> (id_to_string id) ^ " of " ^ (kind_to_string kind)
              | Some(id),None,None -> ": " ^ (id_to_string id)
              | None,Some(v),Some(kind) -> (var_to_string v) ^ " of " ^ (kind_to_string kind)
              | None,Some(v),None -> ": " ^ (var_to_string v)
              | None,None,Some(kind) -> " " ^ (kind_to_string kind)
              | _ -> "")))

let to_ast_id (Parse_ast.Id_aux(id,l)) =
    Id_aux( (match id with
             | Parse_ast.Id(x) -> Id(x)
             | Parse_ast.DeIid(x) -> DeIid(x)) , l)

let to_ast_var (Parse_ast.Kid_aux(Parse_ast.Var v,l)) = Kid_aux(Var v,l)

let to_ast_base_kind (Parse_ast.BK_aux(k,l')) =
  match k with
  | Parse_ast.BK_type -> BK_aux(BK_type,l'), { k = K_Typ}
  | Parse_ast.BK_nat -> BK_aux(BK_nat,l'), { k = K_Nat }
  | Parse_ast.BK_order -> BK_aux(BK_order,l'), { k = K_Ord }
  | Parse_ast.BK_effect -> BK_aux(BK_effect,l'), { k = K_Efct }

let to_ast_kind (k_env : kind Envmap.t) (Parse_ast.K_aux(Parse_ast.K_kind(klst),l)) : (Ast.kind * kind) =
  match klst with
  | [] -> raise (Reporting_basic.err_unreachable l "Kind with empty kindlist encountered")
  | [k] -> let k_ast,k_typ = to_ast_base_kind k in
           K_aux(K_kind([k_ast]),l), k_typ
  | ks -> let k_pairs = List.map to_ast_base_kind ks in
          let reverse_typs = List.rev (List.map snd k_pairs) in
          let ret,args = List.hd reverse_typs, List.rev (List.tl reverse_typs) in
          match ret.k with
          | K_Typ -> K_aux(K_kind(List.map fst k_pairs), l), { k = K_Lam(args,ret) }
          | _ -> typ_error l "Type constructor must have an -> kind ending in Type" None None None

let rec to_ast_typ (k_env : kind Envmap.t) (def_ord : order) (t: Parse_ast.atyp) : Ast.typ =
(*  let _ = Printf.eprintf "to_ast_typ\n" in*)
  match t with
  | Parse_ast.ATyp_aux(t,l) ->
    Typ_aux( (match t with 
              | Parse_ast.ATyp_id(id) -> Typ_id (to_ast_id id)
              | Parse_ast.ATyp_var(v) ->
                let v = to_ast_var v in
                let mk = Envmap.apply k_env (var_to_string v) in
                (match mk with
                | Some(k) -> (match k.k with
                              | K_Typ -> Typ_var v
                              | K_infer -> k.k <- K_Typ; Typ_var v
                              | _ -> typ_error l "Required a variable with kind Type, encountered " None (Some v) (Some k))
                | None -> typ_error l "Encountered an unbound variable" None (Some v) None)
              | Parse_ast.ATyp_fn(arg,ret,efct) -> Typ_fn( (to_ast_typ k_env def_ord arg),
                                                           (to_ast_typ k_env def_ord ret),
                                                           (to_ast_effects k_env efct))
              | Parse_ast.ATyp_tup(typs) -> Typ_tup( List.map (to_ast_typ k_env def_ord) typs)
	      | Parse_ast.ATyp_app(Parse_ast.Id_aux(Parse_ast.Id "vector_sugar_tb",il), [ b; r; ord ; ti]) ->
		let make_r bot top =
		  match bot,top with
		    | Parse_ast.ATyp_aux(Parse_ast.ATyp_constant b,_),Parse_ast.ATyp_aux(Parse_ast.ATyp_constant t,l) ->
		      Parse_ast.ATyp_aux(Parse_ast.ATyp_constant ((t-b)+1),l)
		    | bot,(Parse_ast.ATyp_aux(_,l) as top) ->
		      Parse_ast.ATyp_aux((Parse_ast.ATyp_sum 
					    ((Parse_ast.ATyp_aux 
						(Parse_ast.ATyp_sum (top, 
								     Parse_ast.ATyp_aux(Parse_ast.ATyp_constant 1,Parse_ast.Unknown)), 
						 Parse_ast.Unknown)),
					  (Parse_ast.ATyp_aux ((Parse_ast.ATyp_neg bot),Parse_ast.Unknown)))), l) in
		let base = to_ast_nexp k_env b in
		let rise = match def_ord with
		  | Ord_aux(Ord_inc,dl) ->  to_ast_nexp k_env (make_r b r) 
		  | Ord_aux(Ord_dec,dl) ->  to_ast_nexp k_env (make_r r b) 
		  | _ -> raise (Reporting_basic.err_unreachable l "Default order not inc or dec") in
		Typ_app(Id_aux(Id "vector",il),
			[Typ_arg_aux (Typ_arg_nexp base,Parse_ast.Unknown);
			 Typ_arg_aux (Typ_arg_nexp rise,Parse_ast.Unknown);
			 Typ_arg_aux (Typ_arg_order def_ord,Parse_ast.Unknown);
			 Typ_arg_aux (Typ_arg_typ (to_ast_typ k_env def_ord ti), Parse_ast.Unknown);])
	      | Parse_ast.ATyp_app(Parse_ast.Id_aux(Parse_ast.Id "vector_sugar_r",il), [b;r;ord;ti]) ->
		let make_sub_one t =
		  match t with
		    | Parse_ast.ATyp_aux(Parse_ast.ATyp_constant t,_) -> Parse_ast.ATyp_aux(Parse_ast.ATyp_constant (t-1),l)
		    | t -> (Parse_ast.ATyp_aux 
			      (Parse_ast.ATyp_sum (t, Parse_ast.ATyp_aux(Parse_ast.ATyp_constant (-1),Parse_ast.Unknown)),
			       Parse_ast.Unknown)) in
		let (base,rise) = match def_ord with
		  | Ord_aux(Ord_inc,dl) -> (to_ast_nexp k_env b), (to_ast_nexp k_env r)
		  | Ord_aux(Ord_dec,dl) -> (to_ast_nexp k_env (make_sub_one r)), (to_ast_nexp k_env r)
		  | _ -> raise (Reporting_basic.err_unreachable l "Default order not inc or dec") in
		Typ_app(Id_aux(Id "vector",il),
			[Typ_arg_aux (Typ_arg_nexp base,Parse_ast.Unknown);
			 Typ_arg_aux (Typ_arg_nexp rise,Parse_ast.Unknown);
			 Typ_arg_aux (Typ_arg_order def_ord,Parse_ast.Unknown);
			 Typ_arg_aux (Typ_arg_typ (to_ast_typ k_env def_ord ti), Parse_ast.Unknown);])
              | Parse_ast.ATyp_app(pid,typs) ->
                  let id = to_ast_id pid in 
                  let k = Envmap.apply k_env (id_to_string id) in
                  (match k with 
                  | Some({k = K_Lam(args,t)}) -> 
		    if ((List.length args) = (List.length typs))
		      then
		      Typ_app(id,(List.map2 (fun k a -> (to_ast_typ_arg k_env def_ord k a)) args typs))
		    else typ_error l "Type constructor given incorrect number of arguments" (Some id) None None
                  | None -> typ_error l "Required a type constructor, encountered an unbound identifier" (Some id) None None
                  | _ -> typ_error l "Required a type constructor, encountered a base kind variable" (Some id) None None)
              | Parse_ast.ATyp_exist (kids, nc, atyp) ->
                 let kids = List.map to_ast_var kids in
                 let k_env = List.fold_left Envmap.insert k_env (List.map (fun kid -> (var_to_string kid, {k=K_Nat})) kids) in
                 let exist_typ = to_ast_typ k_env def_ord atyp in
                 Typ_exist (kids, to_ast_nexp_constraint k_env nc, exist_typ)
              | _ -> typ_error l "Required an item of kind Type, encountered an illegal form for this kind" None None None
    ), l)

and to_ast_nexp (k_env : kind Envmap.t) (n: Parse_ast.atyp) : Ast.nexp =
  match n with
  | Parse_ast.ATyp_aux(t,l) ->
    (match t with
     | Parse_ast.ATyp_id i -> Nexp_aux (Nexp_id (to_ast_id i), l)
     | Parse_ast.ATyp_var v -> Nexp_aux (Nexp_var (to_ast_var v), l)
     | Parse_ast.ATyp_constant i -> Nexp_aux (Nexp_constant i, l)
     | Parse_ast.ATyp_sum (t1, t2) ->
        let n1 = to_ast_nexp k_env t1 in
        let n2 = to_ast_nexp k_env t2 in
        Nexp_aux (Nexp_sum (n1, n2), l)
     | Parse_ast.ATyp_exp t1 -> Nexp_aux(Nexp_exp(to_ast_nexp k_env t1),l)
     | Parse_ast.ATyp_neg t1 -> Nexp_aux(Nexp_neg(to_ast_nexp k_env t1),l)
     | Parse_ast.ATyp_times (t1, t2) ->
        let n1 = to_ast_nexp k_env t1 in
        let n2 = to_ast_nexp k_env t2 in
        Nexp_aux (Nexp_times (n1, n2), l)
     | Parse_ast.ATyp_minus (t1, t2) ->
        let n1 = to_ast_nexp k_env t1 in
        let n2 = to_ast_nexp k_env t2 in
        Nexp_aux (Nexp_minus (n1, n2), l)
     | _ -> typ_error l "Required an item of kind Nat, encountered an illegal form for this kind" None None None)

and to_ast_order (k_env : kind Envmap.t) (def_ord : order) (o: Parse_ast.atyp) : Ast.order =
  match o with
  | Parse_ast.ATyp_aux(t,l) ->
    (match t with
      | Parse_ast.ATyp_var(v) -> 
        let v = to_ast_var v in
        let mk = Envmap.apply k_env (var_to_string v) in
        (match mk with
          | Some(k) -> (match k.k with
              | K_Ord -> Ord_aux(Ord_var v, l)
              | K_infer -> k.k <- K_Ord; Ord_aux(Ord_var v,l)
              | _ -> typ_error l "Required a variable with kind Order, encountered " None (Some v) (Some k))
          | None -> typ_error l "Encountered an unbound variable" None (Some v) None)
      | Parse_ast.ATyp_inc -> Ord_aux(Ord_inc,l)
      | Parse_ast.ATyp_dec -> Ord_aux(Ord_dec,l)
      | Parse_ast.ATyp_default_ord -> def_ord
      | _ -> typ_error l "Requred an item of kind Order, encountered an illegal form for this kind" None None None
    )

and to_ast_effects (k_env : kind Envmap.t) (e : Parse_ast.atyp) : Ast.effect =
  match e with
  | Parse_ast.ATyp_aux(t,l) ->
    Effect_aux( (match t with
               | Parse_ast.ATyp_var(v) ->  
                let v = to_ast_var v in
                let mk = Envmap.apply k_env (var_to_string v) in
                (match mk with
                | Some(k) -> (match k.k with
                              | K_Efct -> Effect_var v
                              | K_infer -> k.k <- K_Efct; Effect_var v
                              | _ -> typ_error l "Required a variable with kind Effect, encountered " None (Some v) (Some k))
                | None -> typ_error l "Encountered an unbound variable" None (Some v) None)
               | Parse_ast.ATyp_set(effects) ->
                 Effect_set( List.map 
                             (fun efct -> match efct with
                             | Parse_ast.BE_aux(e,l) ->
                               BE_aux((match e with 
                               | Parse_ast.BE_barr   -> BE_barr
                               | Parse_ast.BE_rreg   -> BE_rreg
                               | Parse_ast.BE_wreg   -> BE_wreg
                               | Parse_ast.BE_rmem   -> BE_rmem
                               | Parse_ast.BE_rmemt  -> BE_rmemt
                               | Parse_ast.BE_wmem   -> BE_wmem
			       | Parse_ast.BE_wmv    -> BE_wmv
			       | Parse_ast.BE_wmvt   -> BE_wmvt
			       | Parse_ast.BE_eamem  -> BE_eamem
			       | Parse_ast.BE_exmem  -> BE_exmem
			       | Parse_ast.BE_depend -> BE_depend
                               | Parse_ast.BE_undef  -> BE_undef
                               | Parse_ast.BE_unspec -> BE_unspec
                               | Parse_ast.BE_nondet -> BE_nondet
                               | Parse_ast.BE_escape -> BE_escape),l))
                             effects)
               | _ -> typ_error l "Required an item of kind Effects, encountered an illegal form for this kind" None None None
    ), l)

and to_ast_typ_arg (k_env : kind Envmap.t) (def_ord : order) (kind : kind) (arg : Parse_ast.atyp) : Ast.typ_arg =
  let l = (match arg with Parse_ast.ATyp_aux(_,l) -> l) in
  Typ_arg_aux (  
    (match kind.k with 
    | K_Typ -> Typ_arg_typ (to_ast_typ k_env def_ord arg)
    | K_Nat  -> Typ_arg_nexp (to_ast_nexp k_env arg)
    | K_Ord -> Typ_arg_order (to_ast_order k_env def_ord arg)
    | _ -> raise (Reporting_basic.err_unreachable l ("To_ast_typ_arg received Lam kind or infer kind: " ^ kind_to_string kind))),
    l)

and to_ast_nexp_constraint (k_env : kind Envmap.t) (c : Parse_ast.n_constraint) : n_constraint =
  match c with
  | Parse_ast.NC_aux(nc,l) ->
    NC_aux( (match nc with
             | Parse_ast.NC_equal(t1,t2) -> 
               let n1 = to_ast_nexp k_env t1 in
               let n2 = to_ast_nexp k_env t2 in
               NC_equal(n1,n2)
             | Parse_ast.NC_not_equal(t1,t2) ->
                let n1 = to_ast_nexp k_env t1 in
                let n2 = to_ast_nexp k_env t2 in
                NC_not_equal(n1,n2)
             | Parse_ast.NC_bounded_ge(t1,t2) ->
               let n1 = to_ast_nexp k_env t1 in
               let n2 = to_ast_nexp k_env t2 in
               NC_bounded_ge(n1,n2)
             | Parse_ast.NC_bounded_le(t1,t2) ->
               let n1 = to_ast_nexp k_env t1 in
               let n2 = to_ast_nexp k_env t2 in
               NC_bounded_le(n1,n2)
             | Parse_ast.NC_set(id,bounds) ->
                NC_set(to_ast_var id, bounds)
             | Parse_ast.NC_or (nc1, nc2) ->
                NC_or (to_ast_nexp_constraint k_env nc1, to_ast_nexp_constraint k_env nc2)
             | Parse_ast.NC_and (nc1, nc2) ->
                NC_and (to_ast_nexp_constraint k_env nc1, to_ast_nexp_constraint k_env nc2)
             | Parse_ast.NC_true -> NC_true
             | Parse_ast.NC_false -> NC_false
    ), l)

(* Transforms a typquant while building first the kind environment of declared variables, and also the kind environment in context *)
let to_ast_typquant (k_env: kind Envmap.t) (tq : Parse_ast.typquant) : typquant * kind Envmap.t * kind Envmap.t =
  let opt_kind_to_ast k_env local_names local_env (Parse_ast.KOpt_aux(ki,l)) =
    let v, key, kind, ktyp =
      match ki with
      | Parse_ast.KOpt_none(v) ->
	let v = to_ast_var v in
	let key = var_to_string v in
	let kind,ktyp = if (Envmap.in_dom key k_env) then None,(Envmap.apply k_env key) else None,(Some{ k = K_infer }) in
	v,key,kind, ktyp
      | Parse_ast.KOpt_kind(k,v) ->
	let v = to_ast_var v in
	let key = var_to_string v in
	let kind,ktyp = to_ast_kind k_env k in
	v,key,Some(kind),Some(ktyp)
    in
    if (Nameset.mem key local_names)
    then typ_error l "Encountered duplicate name in type scheme" None (Some v) None
    else 
      let local_names = Nameset.add key local_names in
      let kopt,k_env,k_env_local = (match kind,ktyp with
        | Some(k),Some(kt) -> KOpt_kind(k,v), (Envmap.insert k_env (key,kt)), (Envmap.insert local_env (key,kt))
	| None, Some(kt) -> KOpt_none(v), (Envmap.insert k_env (key,kt)), (Envmap.insert local_env (key,kt))
	| _ -> raise (Reporting_basic.err_unreachable l "Envmap in dom is true but apply gives None")) in
      KOpt_aux(kopt,l),k_env,local_names,k_env_local
  in
  match tq with
  | Parse_ast.TypQ_aux(tqa,l) ->
    (match tqa with
    | Parse_ast.TypQ_no_forall -> TypQ_aux(TypQ_no_forall,l), k_env, Envmap.empty
    | Parse_ast.TypQ_tq(qlist) ->
      let rec to_ast_q_items k_env local_names local_env = function
	| [] -> [],k_env,local_env
	| q::qs -> (match q with
	            | Parse_ast.QI_aux(qi,l) ->
		      (match qi with
		      | Parse_ast.QI_const(n_const) -> 
			let c = QI_aux(QI_const(to_ast_nexp_constraint k_env n_const),l) in
			let qis,k_env,local_env = to_ast_q_items k_env local_names local_env qs in
			(c::qis),k_env,local_env
		      | Parse_ast.QI_id(kid) ->
			let kid,k_env,local_names,local_env = opt_kind_to_ast k_env local_names local_env kid in
			let c = QI_aux(QI_id(kid),l) in
			let qis,k_env,local_env = to_ast_q_items k_env local_names local_env qs in
			(c::qis),k_env,local_env))	
      in
      let lst,k_env,local_env = to_ast_q_items k_env Nameset.empty Envmap.empty qlist in
      TypQ_aux(TypQ_tq(lst),l), k_env, local_env)

let to_ast_typschm (k_env:kind Envmap.t) (def_ord:order) (tschm:Parse_ast.typschm) :Ast.typschm * kind Envmap.t * kind Envmap.t =
  match tschm with
  | Parse_ast.TypSchm_aux(ts,l) -> 
    (match ts with | Parse_ast.TypSchm_ts(tquant,t) ->
      let tq,k_env,local_env = to_ast_typquant k_env tquant in
      let typ = to_ast_typ k_env def_ord t in
      TypSchm_aux(TypSchm_ts(tq,typ),l),k_env,local_env)

let to_ast_lit (Parse_ast.L_aux(lit,l)) : lit = 
  L_aux(
    (match lit with
    | Parse_ast.L_unit -> L_unit
    | Parse_ast.L_zero -> L_zero
    | Parse_ast.L_one -> L_one
    | Parse_ast.L_true -> L_true
    | Parse_ast.L_false -> L_false
    | Parse_ast.L_undef -> L_undef
    | Parse_ast.L_num(i) -> L_num(i)
    | Parse_ast.L_hex(h) -> L_hex(h)
    | Parse_ast.L_bin(b) -> L_bin(b)
    | Parse_ast.L_real r -> L_real r
    | Parse_ast.L_string(s) -> L_string(s))
      ,l)

let rec to_ast_pat (k_env : kind Envmap.t) (def_ord : order) (Parse_ast.P_aux(pat,l) : Parse_ast.pat) : unit pat = 
  P_aux(
    (match pat with 
    | Parse_ast.P_lit(lit) -> P_lit(to_ast_lit lit)
    | Parse_ast.P_wild -> P_wild
    | Parse_ast.P_as(pat,id) -> P_as(to_ast_pat k_env def_ord pat,to_ast_id id)
    | Parse_ast.P_typ(typ,pat) -> P_typ(to_ast_typ k_env def_ord typ,to_ast_pat k_env def_ord pat)
    | Parse_ast.P_id(id) -> P_id(to_ast_id id)
    | Parse_ast.P_var (pat, kid) -> P_var (to_ast_pat k_env def_ord pat, to_ast_var kid)
    | Parse_ast.P_app(id,pats) ->
      if pats = [] 
      then P_id (to_ast_id id)
      else P_app(to_ast_id id, List.map (to_ast_pat k_env def_ord) pats)
    | Parse_ast.P_record(fpats,_) -> 
      P_record(List.map 
                 (fun (Parse_ast.FP_aux(Parse_ast.FP_Fpat(id,fp),l)) -> 
		      FP_aux(FP_Fpat(to_ast_id id, to_ast_pat k_env def_ord fp),(l,())))
                 fpats, false)
    | Parse_ast.P_vector(pats) -> P_vector(List.map (to_ast_pat k_env def_ord) pats)
    | Parse_ast.P_vector_concat(pats) -> P_vector_concat(List.map (to_ast_pat k_env def_ord) pats)
    | Parse_ast.P_tup(pats) -> P_tup(List.map (to_ast_pat k_env def_ord) pats)
    | Parse_ast.P_list(pats) -> P_list(List.map (to_ast_pat k_env def_ord) pats)
    | Parse_ast.P_cons(pat1, pat2) -> P_cons (to_ast_pat k_env def_ord pat1, to_ast_pat k_env def_ord pat2)
    ), (l,()))


let rec to_ast_letbind (k_env : kind Envmap.t) (def_ord : order) (Parse_ast.LB_aux(lb,l) : Parse_ast.letbind) : unit letbind =
  LB_aux(
    (match lb with
    | Parse_ast.LB_val(pat,exp) ->
      LB_val(to_ast_pat k_env def_ord pat, to_ast_exp k_env def_ord exp)
    ), (l,()))

and to_ast_exp (k_env : kind Envmap.t) (def_ord : order) (Parse_ast.E_aux(exp,l) : Parse_ast.exp) : unit exp = 
  E_aux(
    (match exp with
    | Parse_ast.E_block(exps) -> 
      (match to_ast_fexps false k_env def_ord exps with
      | Some(fexps) -> E_record(fexps)
      | None -> E_block(List.map (to_ast_exp k_env def_ord) exps))
    | Parse_ast.E_nondet(exps) -> E_nondet(List.map (to_ast_exp k_env def_ord) exps)
    | Parse_ast.E_id(id) -> E_id(to_ast_id id)
    | Parse_ast.E_lit(lit) -> E_lit(to_ast_lit lit)
    | Parse_ast.E_cast(typ,exp) -> E_cast(to_ast_typ k_env def_ord typ, to_ast_exp k_env def_ord exp)
    | Parse_ast.E_app(f,args) -> 
      (match List.map (to_ast_exp k_env def_ord) args with
	| [] -> E_app(to_ast_id f, [])
	| [E_aux(E_tuple(exps),_)] -> E_app(to_ast_id f, exps)
	| exps -> E_app(to_ast_id f, exps))
    | Parse_ast.E_app_infix(left,op,right) -> 
      E_app_infix(to_ast_exp k_env def_ord left, to_ast_id op, to_ast_exp k_env def_ord right)
    | Parse_ast.E_tuple(exps) -> E_tuple(List.map (to_ast_exp k_env def_ord) exps)
    | Parse_ast.E_if(e1,e2,e3) -> E_if(to_ast_exp k_env def_ord e1, to_ast_exp k_env def_ord e2, to_ast_exp k_env def_ord e3)
    | Parse_ast.E_for(id,e1,e2,e3,atyp,e4) -> 
      E_for(to_ast_id id,to_ast_exp k_env def_ord e1, to_ast_exp k_env def_ord e2,
<<<<<<< HEAD
            to_ast_exp k_env def_ord e3,to_ast_order k_env def_ord atyp, to_ast_exp k_env def_ord e4)
    | Parse_ast.E_loop(Parse_ast.While, e1, e2) -> E_loop (While, to_ast_exp k_env def_ord e1, to_ast_exp k_env def_ord e2)
    | Parse_ast.E_loop(Parse_ast.Until, e1, e2) -> E_loop (Until, to_ast_exp k_env def_ord e1, to_ast_exp k_env def_ord e2)
    | Parse_ast.E_vector(exps) -> 
      (match to_ast_iexps false k_env def_ord exps with
	| Some([]) -> E_vector([])
	| Some(iexps) -> E_vector_indexed(iexps, 
					  Def_val_aux(Def_val_empty,(l,())))
	| None -> E_vector(List.map (to_ast_exp k_env def_ord) exps))
    | Parse_ast.E_vector_indexed(iexps,Parse_ast.Def_val_aux(default,dl)) -> 
      (match to_ast_iexps true k_env def_ord iexps with
	| Some(iexps) -> E_vector_indexed (iexps, 
					   Def_val_aux((match default with
					     | Parse_ast.Def_val_empty -> Def_val_empty
					     | Parse_ast.Def_val_dec e -> Def_val_dec (to_ast_exp k_env def_ord e)),(dl,())))
	| _ -> raise (Reporting_basic.err_unreachable l "to_ast_iexps didn't throw error"))
=======
	    to_ast_exp k_env def_ord e3,to_ast_order k_env def_ord atyp, to_ast_exp k_env def_ord e4)
    | Parse_ast.E_vector(exps) -> E_vector(List.map (to_ast_exp k_env def_ord) exps)
>>>>>>> ce905a7b
    | Parse_ast.E_vector_access(vexp,exp) -> E_vector_access(to_ast_exp k_env def_ord vexp, to_ast_exp k_env def_ord exp)
    | Parse_ast.E_vector_subrange(vex,exp1,exp2) -> 
      E_vector_subrange(to_ast_exp k_env def_ord vex, to_ast_exp k_env def_ord exp1, to_ast_exp k_env def_ord exp2)
    | Parse_ast.E_vector_update(vex,exp1,exp2) -> 
      E_vector_update(to_ast_exp k_env def_ord vex, to_ast_exp k_env def_ord exp1, to_ast_exp k_env def_ord exp2)
    | Parse_ast.E_vector_update_subrange(vex,e1,e2,e3) -> 
      E_vector_update_subrange(to_ast_exp k_env def_ord vex, to_ast_exp k_env def_ord e1, 
			       to_ast_exp k_env def_ord e2, to_ast_exp k_env def_ord e3)
    | Parse_ast.E_vector_append(e1,e2) -> E_vector_append(to_ast_exp k_env def_ord e1,to_ast_exp k_env def_ord e2)
    | Parse_ast.E_list(exps) -> E_list(List.map (to_ast_exp k_env def_ord) exps)
    | Parse_ast.E_cons(e1,e2) -> E_cons(to_ast_exp k_env def_ord e1, to_ast_exp k_env def_ord e2)
    | Parse_ast.E_record _ -> raise (Reporting_basic.err_unreachable l "parser generated an E_record")
    | Parse_ast.E_record_update(exp,fexps) -> 
      (match to_ast_fexps true k_env def_ord fexps with
      | Some(fexps) -> E_record_update(to_ast_exp k_env def_ord exp, fexps)
      | _ -> raise (Reporting_basic.err_unreachable l "to_ast_fexps with true returned none"))
    | Parse_ast.E_field(exp,id) -> E_field(to_ast_exp k_env def_ord exp, to_ast_id id)
    | Parse_ast.E_case(exp,pexps) -> E_case(to_ast_exp k_env def_ord exp, List.map (to_ast_case k_env def_ord) pexps)
    | Parse_ast.E_try (exp, pexps) -> E_try (to_ast_exp k_env def_ord exp, List.map (to_ast_case k_env def_ord) pexps)
    | Parse_ast.E_let(leb,exp) -> E_let(to_ast_letbind k_env def_ord leb, to_ast_exp k_env def_ord exp)
    | Parse_ast.E_assign(lexp,exp) -> E_assign(to_ast_lexp k_env def_ord lexp, to_ast_exp k_env def_ord exp)
    | Parse_ast.E_sizeof(nexp) -> E_sizeof(to_ast_nexp k_env nexp)
    | Parse_ast.E_constraint nc -> E_constraint (to_ast_nexp_constraint k_env nc)
    | Parse_ast.E_exit exp -> E_exit(to_ast_exp k_env def_ord exp)
    | Parse_ast.E_throw exp -> E_throw (to_ast_exp k_env def_ord exp)
    | Parse_ast.E_return exp -> E_return(to_ast_exp k_env def_ord exp)
    | Parse_ast.E_assert(cond,msg) -> E_assert(to_ast_exp k_env def_ord cond, to_ast_exp k_env def_ord msg)
    ), (l,()))

and to_ast_lexp (k_env : kind Envmap.t) (def_ord : order) (Parse_ast.E_aux(exp,l) : Parse_ast.exp) : unit lexp = 
  LEXP_aux(
    (match exp with
     | Parse_ast.E_id(id) -> LEXP_id(to_ast_id id)
     | Parse_ast.E_cast(typ,Parse_ast.E_aux(Parse_ast.E_id(id),l')) ->
       LEXP_cast(to_ast_typ k_env def_ord typ, to_ast_id id)
     | Parse_ast.E_tuple(tups) ->
       let ltups = List.map (to_ast_lexp k_env def_ord) tups in
       let is_ok_in_tup (LEXP_aux (le,(l,_))) =
         match le with
         | LEXP_id _ | LEXP_cast _ | LEXP_vector _ | LEXP_field _ | LEXP_vector_range _ | LEXP_tup _ -> ()
         | LEXP_memory _ ->
           typ_error l "only identifiers, fields, and vectors may be set in a tuple" None None None in
       List.iter is_ok_in_tup ltups;
       LEXP_tup(ltups)
    | Parse_ast.E_app((Parse_ast.Id_aux(f,l') as f'),args) -> 
      (match f with
      | Parse_ast.Id(id) -> 
	(match List.map (to_ast_exp k_env def_ord) args with
	  | [] -> LEXP_memory(to_ast_id f',[])
	  | [E_aux(E_tuple exps,_)] -> LEXP_memory(to_ast_id f',exps)
	  | args -> LEXP_memory(to_ast_id f', args))
      | _ -> typ_error l' "memory call on lefthand side of assignment must begin with an id" None None None)
    | Parse_ast.E_vector_access(vexp,exp) -> LEXP_vector(to_ast_lexp k_env def_ord vexp, to_ast_exp k_env def_ord exp)
    | Parse_ast.E_vector_subrange(vexp,exp1,exp2) -> 
      LEXP_vector_range(to_ast_lexp k_env def_ord vexp, to_ast_exp k_env def_ord exp1, to_ast_exp k_env def_ord exp2)
    | Parse_ast.E_field(fexp,id) -> LEXP_field(to_ast_lexp k_env def_ord fexp, to_ast_id id)
    | _ -> typ_error l "Only identifiers, cast identifiers, vector accesses, vector slices, and fields can be on the lefthand side of an assignment" None None None)
      , (l,()))

and to_ast_case (k_env : kind Envmap.t) (def_ord : order) (Parse_ast.Pat_aux(pex,l) : Parse_ast.pexp) : unit pexp =
  match pex with 
  | Parse_ast.Pat_exp(pat,exp) -> Pat_aux(Pat_exp(to_ast_pat k_env def_ord pat, to_ast_exp k_env def_ord exp),(l,()))
  | Parse_ast.Pat_when(pat,guard,exp) ->
     Pat_aux (Pat_when (to_ast_pat k_env def_ord pat, to_ast_exp k_env def_ord guard, to_ast_exp k_env def_ord exp), (l, ()))

and to_ast_fexps (fail_on_error:bool) (k_env:kind Envmap.t) (def_ord:order) (exps : Parse_ast.exp list) : unit fexps option =
  match exps with
  | [] -> Some(FES_aux(FES_Fexps([],false), (Parse_ast.Unknown,())))
  | fexp::exps -> let maybe_fexp,maybe_error = to_ast_record_try k_env def_ord fexp in
                  (match maybe_fexp,maybe_error with
                  | Some(fexp),None -> 
                    (match (to_ast_fexps fail_on_error k_env def_ord exps) with
                    | Some(FES_aux(FES_Fexps(fexps,_),l)) -> Some(FES_aux(FES_Fexps(fexp::fexps,false),l))
                    | _  -> None)
                  | None,Some(l,msg) -> 
                    if fail_on_error
                    then typ_error l msg None None None
                    else None
                  | _ -> None)

and to_ast_record_try (k_env:kind Envmap.t) (def_ord:order) (Parse_ast.E_aux(exp,l):Parse_ast.exp): unit fexp option * (l * string) option =
  match exp with
  | Parse_ast.E_app_infix(left,op,r) ->
    (match left, op with
    | Parse_ast.E_aux(Parse_ast.E_id(id),li), Parse_ast.Id_aux(Parse_ast.Id("="),leq) ->
      Some(FE_aux(FE_Fexp(to_ast_id id, to_ast_exp k_env def_ord r), (l,()))),None
    | Parse_ast.E_aux(_,li) , Parse_ast.Id_aux(Parse_ast.Id("="),leq) ->
      None,Some(li,"Expected an identifier to begin this field assignment")
    | Parse_ast.E_aux(Parse_ast.E_id(id),li), Parse_ast.Id_aux(_,leq) ->
      None,Some(leq,"Expected a field assignment to be identifier = expression")
    | Parse_ast.E_aux(_,li),Parse_ast.Id_aux(_,leq) ->
      None,Some(l,"Expected a field assignment to be identifier = expression"))
  | _ ->
    None,Some(l, "Expected a field assignment to be identifier = expression")

let to_ast_default (names, k_env, default_order) (default : Parse_ast.default_typing_spec) : (unit default_spec) envs_out =
  match default with
  | Parse_ast.DT_aux(df,l) ->
    (match df with 
    | Parse_ast.DT_kind(bk,v) ->
      let k,k_typ = to_ast_base_kind bk in
      let v = to_ast_var v in
      let key = var_to_string v in
      DT_aux(DT_kind(k,v),l),(names,(Envmap.insert k_env (key,k_typ)),default_order)
    | Parse_ast.DT_typ(typschm,id) ->
      let tps,_,_ = to_ast_typschm k_env default_order typschm in
      DT_aux(DT_typ(tps,to_ast_id id),l),(names,k_env,default_order)
    | Parse_ast.DT_order(bk,o) ->
      let k,k_typ = to_ast_base_kind bk in
      (match (k,o) with
	| (BK_aux(BK_order, _), Parse_ast.ATyp_aux(Parse_ast.ATyp_inc,lo)) ->
	  let default_order = Ord_aux(Ord_inc,lo) in
	  DT_aux(DT_order default_order,l),(names,k_env,default_order)
	| (BK_aux(BK_order, _), Parse_ast.ATyp_aux(Parse_ast.ATyp_dec,lo)) ->
	  let default_order = Ord_aux(Ord_dec,lo) in
	  DT_aux(DT_order default_order,l),(names,k_env,default_order)
	| _ -> typ_error l "Inc and Dec must have kind Order" None None None))

let to_ast_spec (names,k_env,default_order) (val_:Parse_ast.val_spec) : (unit val_spec) envs_out =
  match val_ with
  | Parse_ast.VS_aux(vs,l) ->
    (match vs with
    | Parse_ast.VS_val_spec(ts,id,ext,is_cast) ->
      let typsch,_,_ = to_ast_typschm k_env default_order ts in
      VS_aux(VS_val_spec(typsch,to_ast_id id,ext,is_cast),(l,())),(names,k_env,default_order))

let to_ast_namescm (Parse_ast.Name_sect_aux(ns,l)) = 
  Name_sect_aux(
    (match ns with
    | Parse_ast.Name_sect_none -> Name_sect_none
    | Parse_ast.Name_sect_some(s) -> Name_sect_some(s)
    ),l)

let rec to_ast_range (Parse_ast.BF_aux(r,l)) = (* TODO add check that ranges are sensible for some definition of sensible *)
  BF_aux(
    (match r with
    | Parse_ast.BF_single(i) -> BF_single(i)
    | Parse_ast.BF_range(i1,i2) -> BF_range(i1,i2)
    | Parse_ast.BF_concat(ir1,ir2) -> BF_concat( to_ast_range ir1, to_ast_range ir2)),
    l)

let to_ast_type_union k_env default_order (Parse_ast.Tu_aux(tu,l)) =
  match tu with
  | Parse_ast.Tu_ty_id(atyp,id) ->
    let typ = to_ast_typ k_env default_order atyp in
    (match typ with
     | Typ_aux(Typ_id (Id_aux (Id "unit",_)),_) ->
       Tu_aux(Tu_id(to_ast_id id),l)
     | _ -> Tu_aux(Tu_ty_id(typ, to_ast_id id), l))
  | Parse_ast.Tu_id id -> (Tu_aux(Tu_id(to_ast_id id),l)) 

let to_ast_typedef (names,k_env,def_ord) (td:Parse_ast.type_def) : (unit type_def) envs_out =
  match td with
  | Parse_ast.TD_aux(td,l) ->
  (match td with 
  | Parse_ast.TD_abbrev(id,name_scm_opt,typschm) ->
    let id = to_ast_id id in
    let key = id_to_string id in
    let typschm,k_env,_ = to_ast_typschm k_env def_ord typschm in
    let td_abrv = TD_aux(TD_abbrev(id,to_ast_namescm name_scm_opt,typschm),(l,())) in
    let typ = (match typschm with 
      | TypSchm_aux(TypSchm_ts(tq,typ), _) ->
        begin match (typquant_to_quantkinds k_env tq) with
        | [] -> {k = K_Typ}
        | typs -> {k= K_Lam(typs,{k=K_Typ})}
        end) in
    td_abrv,(names,Envmap.insert k_env (key,typ),def_ord)
  | Parse_ast.TD_record(id,name_scm_opt,typq,fields,_) -> 
    let id = to_ast_id id in
    let key = id_to_string id in
    let typq,k_env,_ = to_ast_typquant k_env typq in
    let fields = List.map (fun (atyp,id) -> (to_ast_typ k_env def_ord atyp),(to_ast_id id)) fields in (* Add check that all arms have unique names locally *)
    let td_rec = TD_aux(TD_record(id,to_ast_namescm name_scm_opt,typq,fields,false),(l,())) in
    let typ = (match (typquant_to_quantkinds k_env typq) with
      | [ ] -> {k = K_Typ}
      | typs -> {k = K_Lam(typs,{k=K_Typ})}) in
    td_rec, (names,Envmap.insert k_env (key,typ), def_ord)
  | Parse_ast.TD_variant(id,name_scm_opt,typq,arms,_) ->
    let id = to_ast_id id in
    let key = id_to_string id in
    let typq,k_env,_ = to_ast_typquant k_env typq in
    let arms = List.map (to_ast_type_union k_env def_ord) arms in (* Add check that all arms have unique names *)
    let td_var = TD_aux(TD_variant(id,to_ast_namescm name_scm_opt,typq,arms,false),(l,())) in
    let typ = (match (typquant_to_quantkinds k_env typq) with
      | [ ] -> {k = K_Typ}
      | typs -> {k = K_Lam(typs,{k=K_Typ})}) in
    td_var, (names,Envmap.insert k_env (key,typ), def_ord)
  | Parse_ast.TD_enum(id,name_scm_opt,enums,_) -> 
    let id = to_ast_id id in
    let key = id_to_string id in
    let enums = List.map to_ast_id enums in
    let keys = List.map id_to_string enums in
    let td_enum = TD_aux(TD_enum(id,to_ast_namescm name_scm_opt,enums,false),(l,())) in (* Add check that all enums have unique names *)
    let k_env = List.fold_right (fun k k_env -> Envmap.insert k_env (k,{k=K_Nat})) keys (Envmap.insert k_env (key,{k=K_Typ})) in
    td_enum, (names,k_env,def_ord)
  | Parse_ast.TD_register(id,t1,t2,ranges) -> 
    let id = to_ast_id id in
    let key = id_to_string id in
    let n1 = to_ast_nexp k_env t1 in
    let n2 = to_ast_nexp k_env t2 in
    let ranges = List.map (fun (range,id) -> (to_ast_range range),to_ast_id id) ranges in
    TD_aux(TD_register(id,n1,n2,ranges),(l,())), (names,Envmap.insert k_env (key, {k=K_Typ}),def_ord))

let to_ast_kdef (names,k_env,def_ord) (td:Parse_ast.kind_def) : (unit kind_def) envs_out =
  match td with
  | Parse_ast.KD_aux(td,l) ->
  (match td with 
  | Parse_ast.KD_abbrev(kind,id,name_scm_opt,typschm) ->
    let id = to_ast_id id in
    let key = id_to_string id in
    let (kind,k) = to_ast_kind k_env kind in
    (match k.k with
     | K_Nat ->
       let kd_nabrv = 
         (match typschm with
          | Parse_ast.TypSchm_aux(Parse_ast.TypSchm_ts(Parse_ast.TypQ_aux(tq,_),atyp),_) ->
            (match tq with
             | Parse_ast.TypQ_no_forall ->
               KD_aux(KD_nabbrev(kind,id,to_ast_namescm name_scm_opt, to_ast_nexp k_env atyp), (l,()))
             | _ -> typ_error l "Def with kind Nat cannot have universal quantification" None None None)) in
       kd_nabrv,(names,Envmap.insert k_env (key, k),def_ord)
     | _ -> assert false
    ))

let to_ast_rec (Parse_ast.Rec_aux(r,l): Parse_ast.rec_opt) : rec_opt =
  Rec_aux((match r with
  | Parse_ast.Rec_nonrec -> Rec_nonrec
  | Parse_ast.Rec_rec -> Rec_rec
  ),l)

let to_ast_tannot_opt (k_env:kind Envmap.t) (def_ord:order) (Parse_ast.Typ_annot_opt_aux(tp,l)):tannot_opt * kind Envmap.t * kind Envmap.t=
  match tp with
  | Parse_ast.Typ_annot_opt_none ->
     Typ_annot_opt_aux (Typ_annot_opt_none, l), k_env, Envmap.empty
  | Parse_ast.Typ_annot_opt_some(tq,typ) ->
    let typq,k_env,k_local = to_ast_typquant k_env tq in
    Typ_annot_opt_aux(Typ_annot_opt_some(typq,to_ast_typ k_env def_ord typ),l),k_env,k_local

let to_ast_effects_opt (k_env : kind Envmap.t) (Parse_ast.Effect_opt_aux(e,l)) : effect_opt =
  match e with
  | Parse_ast.Effect_opt_pure -> Effect_opt_aux(Effect_opt_pure,l)
  | Parse_ast.Effect_opt_effect(typ) -> Effect_opt_aux(Effect_opt_effect(to_ast_effects k_env typ),l)

let to_ast_funcl (names,k_env,def_ord) (Parse_ast.FCL_aux(fcl,l) : Parse_ast.funcl) : (unit funcl) =
  (*let _ = Printf.eprintf "to_ast_funcl\n" in*)
  match fcl with
  | Parse_ast.FCL_Funcl(id,pat,exp) -> 
    FCL_aux(FCL_Funcl(to_ast_id id, to_ast_pat k_env def_ord pat, to_ast_exp k_env def_ord exp),(l,()))

let to_ast_fundef  (names,k_env,def_ord) (Parse_ast.FD_aux(fd,l):Parse_ast.fundef) : (unit fundef) envs_out = 
  match fd with
  | Parse_ast.FD_function(rec_opt,tannot_opt,effects_opt,funcls) -> 
    (*let _ = Printf.eprintf "to_ast_fundef\n" in*)
    let tannot_opt, k_env,_ = to_ast_tannot_opt k_env def_ord tannot_opt in
    FD_aux(FD_function(to_ast_rec rec_opt, tannot_opt, to_ast_effects_opt k_env effects_opt, List.map (to_ast_funcl (names, k_env, def_ord)) funcls), (l,())), (names,k_env,def_ord)
    
type def_progress =
    No_def
  | Def_place_holder of id * Parse_ast.l
  | Finished of unit def

type partial_def = ((unit def) * bool) ref * kind Envmap.t

let rec def_in_progress (id : id) (partial_defs : (id * partial_def) list) : partial_def option =
  match partial_defs with
  | [] -> None
  | (n,pd)::defs -> 
    (match n,id with
    | Id_aux(Id(n),_), Id_aux(Id(i),_) -> if (n = i) then Some(pd) else def_in_progress id defs
    | _,_ -> def_in_progress id defs)

let to_ast_alias_spec k_env def_ord (Parse_ast.E_aux(e,le)) = 
  AL_aux(
    (match e with
      | Parse_ast.E_field(Parse_ast.E_aux(Parse_ast.E_id id,li), field) -> 
	AL_subreg(RI_aux(RI_id (to_ast_id id),(li,())),to_ast_id field)
      | Parse_ast.E_vector_access(Parse_ast.E_aux(Parse_ast.E_id id,li),range) ->
	AL_bit(RI_aux(RI_id (to_ast_id id),(li,())),to_ast_exp k_env def_ord range)
      | Parse_ast.E_vector_subrange(Parse_ast.E_aux(Parse_ast.E_id id,li),base,stop) ->
	AL_slice(RI_aux(RI_id (to_ast_id id),(li,())),to_ast_exp k_env def_ord base,to_ast_exp k_env def_ord stop)
      | Parse_ast.E_vector_append(Parse_ast.E_aux(Parse_ast.E_id first,lf),
				  Parse_ast.E_aux(Parse_ast.E_id second,ls)) ->
	AL_concat(RI_aux(RI_id (to_ast_id first),(lf,())),
		  RI_aux(RI_id (to_ast_id second),(ls,())))
      | _ -> raise (Reporting_basic.err_unreachable le "Found an expression not supported by parser in to_ast_alias_spec")
    ), (le,()))      

let to_ast_dec (names,k_env,def_ord) (Parse_ast.DEC_aux(regdec,l)) =
  DEC_aux(
    (match regdec with
      | Parse_ast.DEC_reg(typ,id) ->
	DEC_reg(to_ast_typ k_env def_ord typ,to_ast_id id)
      | Parse_ast.DEC_alias(id,e) ->
	DEC_alias(to_ast_id id,to_ast_alias_spec k_env def_ord e)
      | Parse_ast.DEC_typ_alias(typ,id,e) ->
	DEC_typ_alias(to_ast_typ k_env def_ord typ,to_ast_id id,to_ast_alias_spec k_env def_ord e)
    ),(l,()))
      
let to_ast_def (names, k_env, def_ord) partial_defs def : def_progress envs_out * (id * partial_def) list = 
  let envs = (names,k_env,def_ord) in
  match def with
  | Parse_ast.DEF_overload(id,ids) ->
    ((Finished(DEF_overload(to_ast_id id, List.map to_ast_id ids))),envs),partial_defs
  | Parse_ast.DEF_kind(k_def) ->
    let kd,envs = to_ast_kdef envs k_def in
    ((Finished(DEF_kind(kd))),envs),partial_defs
  | Parse_ast.DEF_type(t_def) -> 
    let td,envs = to_ast_typedef envs t_def in
    ((Finished(DEF_type(td))),envs),partial_defs
  | Parse_ast.DEF_fundef(f_def) -> 
    let fd,envs = to_ast_fundef envs f_def in
    ((Finished(DEF_fundef(fd))),envs),partial_defs
  | Parse_ast.DEF_val(lbind) -> 
    let lb = to_ast_letbind k_env def_ord lbind in
    ((Finished(DEF_val(lb))),envs),partial_defs
  | Parse_ast.DEF_spec(val_spec) -> 
    let vs,envs = to_ast_spec envs val_spec in
    ((Finished(DEF_spec(vs))),envs),partial_defs
  | Parse_ast.DEF_default(typ_spec) -> 
    let default,envs = to_ast_default envs typ_spec in
    ((Finished(DEF_default(default))),envs),partial_defs
  | Parse_ast.DEF_reg_dec(dec) ->
    let d = to_ast_dec envs dec in
    ((Finished(DEF_reg_dec(d))),envs),partial_defs
  | Parse_ast.DEF_scattered(Parse_ast.SD_aux(sd,l)) ->
    (match sd with
    | Parse_ast.SD_scattered_function(rec_opt, tannot_opt, effects_opt, id) ->
      let rec_opt = to_ast_rec rec_opt in
      let unit,k_env',k_local = to_ast_tannot_opt k_env def_ord tannot_opt in
      let effects_opt = to_ast_effects_opt k_env' effects_opt in
      let id = to_ast_id id in
      (match (def_in_progress id partial_defs) with
      | None -> let partial_def = ref ((DEF_fundef(FD_aux(FD_function(rec_opt,unit,effects_opt,[]),(l,())))),false) in
                (No_def,envs),((id,(partial_def,k_local))::partial_defs)
      | Some(d,k) -> typ_error l "Scattered function definition header name already in use by scattered definition" (Some id) None None)
    | Parse_ast.SD_scattered_funcl(funcl) -> 
      (match funcl with
      | Parse_ast.FCL_aux(Parse_ast.FCL_Funcl(id,_,_),_) -> 
        let id = to_ast_id id in
        (match (def_in_progress id partial_defs) with
	| None -> typ_error l "Scattered function definition clause does not match any exisiting function definition headers" (Some id) None None
	| Some(d,k) ->
	 (* let _ = Printf.eprintf "SD_scattered_funcl processing\n" in
	  let _ = Envmap.iter (fun v' k -> Printf.eprintf "%s -> %s\n" v' (kind_to_string k)) k in 
	  let _ = Envmap.iter (fun v' k -> Printf.eprintf "%s -> %s\n" v' (kind_to_string k) ) (Envmap.union k k_env) in *)
	  (match !d with
	  | DEF_fundef(FD_aux(FD_function(r,t,e,fcls),fl)),false -> 
	    let funcl = to_ast_funcl (names,Envmap.union k k_env,def_ord) funcl in 
	    d:= DEF_fundef(FD_aux(FD_function(r,t,e,fcls@[funcl]),fl)),false;
	    (No_def,envs),partial_defs
	  | _,true -> typ_error l "Scattered funciton definition clauses extends ended defintion" (Some id) None None
	  | _ -> typ_error l "Scattered function definition clause matches an existing scattered type definition header" (Some id) None None)))
    | Parse_ast.SD_scattered_variant(id,naming_scheme_opt,typquant) -> 
      let id = to_ast_id id in
      let name = to_ast_namescm naming_scheme_opt in
      let typq, k_env',_ = to_ast_typquant k_env typquant in
      let kind = (match (typquant_to_quantkinds k_env' typq) with
        | [ ] -> {k = K_Typ}
        | typs -> {k = K_Lam(typs,{k=K_Typ})}) in
      (match (def_in_progress id partial_defs) with
      | None -> let partial_def = ref ((DEF_type(TD_aux(TD_variant(id,name,typq,[],false),(l,())))),false) in
                (Def_place_holder(id,l),(names,Envmap.insert k_env ((id_to_string id),kind),def_ord)),(id,(partial_def,k_env'))::partial_defs
      | Some(d,k) -> typ_error l "Scattered type definition header name already in use by scattered definition" (Some id) None None)
    | Parse_ast.SD_scattered_unioncl(id,tu) -> 
      let id = to_ast_id id in
      (match (def_in_progress id partial_defs) with
      | None -> typ_error l "Scattered type definition clause does not match any existing type definition headers" (Some id) None None
      | Some(d,k) ->
        (match !d with
	| DEF_type(TD_aux(TD_variant(id,name,typq,arms,false),tl)), false -> 
	  d:= DEF_type(TD_aux(TD_variant(id,name,typq,arms@[to_ast_type_union k def_ord tu],false),tl)),false;
	  (No_def,envs),partial_defs
	| _,true -> typ_error l "Scattered type definition clause extends ended definition" (Some id) None None
	| _ -> typ_error l "Scattered type definition clause matches an existing scattered function definition header" (Some id) None None))
    | Parse_ast.SD_scattered_end(id) ->
      let id = to_ast_id id in
      (match (def_in_progress id partial_defs) with
      | None -> typ_error l "Scattered definition end does not match any open scattered definitions" (Some id) None None
      | Some(d,k) ->
        (match !d with
	| (DEF_type(_) as def),false ->
	  d:= (def,true);
	  (No_def,envs),partial_defs
	| (DEF_fundef(_) as def),false ->
	  d:= (def,true);
	  ((Finished def), envs),partial_defs
	| _, true -> 
	  typ_error l "Scattered definition ended multiple times" (Some id) None None
	| _ -> raise (Reporting_basic.err_unreachable l "Something in partial_defs other than fundef and type"))))
    
let rec to_ast_defs_helper envs partial_defs = function
  | [] -> ([],envs,partial_defs)
  | d::ds  -> let ((d', envs), partial_defs) = to_ast_def envs partial_defs d in
              let (defs,envs,partial_defs) = to_ast_defs_helper envs partial_defs ds in
              (match d' with
              | Finished def -> (def::defs,envs, partial_defs)
              | No_def -> defs,envs,partial_defs
              | Def_place_holder(id,l) -> 
                (match (def_in_progress id partial_defs) with
                 | None ->
                   raise
                     (Reporting_basic.err_unreachable l "Id stored in place holder not retrievable from partial defs")
                 | Some(d,k) -> 
                   if (snd !d) 
                   then (fst !d) :: defs, envs, partial_defs
                   else typ_error l "Scattered type definition never ended" (Some id) None None))                

let to_ast (default_names : Nameset.t) (kind_env : kind Envmap.t) (def_ord : order) (Parse_ast.Defs(defs)) =
  let defs,(_,k_env,def_ord),partial_defs = to_ast_defs_helper (default_names,kind_env,def_ord) [] defs in
  List.iter 
    (fun (id,(d,k)) -> 
      (match !d with
      | (d,false) -> typ_error Parse_ast.Unknown "Scattered definition never ended" (Some id) None None
      | (_, true) -> ()))
    partial_defs;
  (Defs defs),k_env,def_ord

let initial_kind_env = 
  Envmap.from_list [ 
    ("bool", {k = K_Typ});
    ("nat", {k = K_Typ});
    ("int", {k = K_Typ});
    ("uint8", {k = K_Typ});
    ("uint16", {k= K_Typ});
    ("uint32", {k=K_Typ});
    ("uint64", {k=K_Typ});
    ("unit", {k = K_Typ});
    ("bit", {k = K_Typ});
    ("string", {k = K_Typ});
    ("real", {k = K_Typ});
    ("list", {k = K_Lam( [{k = K_Typ}], {k = K_Typ})});
    ("reg", {k = K_Lam( [{k = K_Typ}], {k= K_Typ})});
    ("register", {k = K_Lam( [{k = K_Typ}], {k= K_Typ})});
    ("range", {k = K_Lam( [ {k = K_Nat}; {k= K_Nat}], {k = K_Typ}) });
    ("vector", {k = K_Lam( [ {k = K_Nat}; {k = K_Nat}; {k= K_Ord} ; {k=K_Typ}], {k=K_Typ}) } );
    ("atom", {k = K_Lam( [ {k=K_Nat} ], {k=K_Typ})});
    ("option", { k = K_Lam( [{k=K_Typ}], {k=K_Typ}) });
    ("implicit", {k = K_Lam( [{k = K_Nat}], {k=K_Typ})} );
  ]

let typschm_of_string order str =
  let typschm = Parser2.typschm_eof Lexer2.token (Lexing.from_string str) in
  let (typschm, _, _) = to_ast_typschm initial_kind_env order typschm in
  typschm

let val_spec_of_string order id str = mk_val_spec (VS_val_spec (typschm_of_string order str, id, Some str, false))

let val_spec_ids (Defs defs) =
  let val_spec_id (VS_aux (vs_aux, _)) =
    match vs_aux with
    | VS_val_spec (_, id, _, _) -> id
  in
  let rec vs_ids = function
    | DEF_spec vs :: defs -> val_spec_id vs :: vs_ids defs
    | def :: defs -> vs_ids defs
    | [] -> []
  in
  IdSet.of_list (vs_ids defs)

let quant_item_param = function
  | QI_aux (QI_id kopt, _) when is_nat_kopt kopt -> [prepend_id "atom_" (id_of_kid (kopt_kid kopt))]
  | QI_aux (QI_id kopt, _) when is_typ_kopt kopt -> [prepend_id "typ_" (id_of_kid (kopt_kid kopt))]
  | _ -> []
let quant_item_typ = function
  | QI_aux (QI_id kopt, _) when is_nat_kopt kopt -> [atom_typ (nvar (kopt_kid kopt))]
  | QI_aux (QI_id kopt, _) when is_typ_kopt kopt -> [mk_typ (Typ_var (kopt_kid kopt))]
  | _ -> []
let quant_item_arg = function
  | QI_aux (QI_id kopt, _) when is_nat_kopt kopt -> [mk_typ_arg (Typ_arg_nexp (nvar (kopt_kid kopt)))]
  | QI_aux (QI_id kopt, _) when is_typ_kopt kopt -> [mk_typ_arg (Typ_arg_typ (mk_typ (Typ_var (kopt_kid kopt))))]
  | _ -> []
let undefined_typschm id typq =
  let qis = quant_items typq in
  if qis = [] then
    mk_typschm typq (mk_typ (Typ_fn (unit_typ, mk_typ (Typ_id id), mk_effect [BE_undef])))
  else
    let arg_typ = mk_typ (Typ_tup (List.concat (List.map quant_item_typ qis))) in
    let ret_typ = app_typ id (List.concat (List.map quant_item_arg qis)) in
    mk_typschm typq (mk_typ (Typ_fn (arg_typ, ret_typ, mk_effect [BE_undef])))

let generate_undefineds vs_ids (Defs defs) =
  let gen_vs id str =
    if (IdSet.mem id vs_ids) then [] else [val_spec_of_string dec_ord id str]
  in
  let undefined_builtins = List.concat
    [gen_vs (mk_id "internal_pick") "forall ('a:Type). list('a) -> 'a effect {undef}";
     gen_vs (mk_id "undefined_bool") "unit -> bool effect {undef}";
     gen_vs (mk_id "undefined_bit") "unit -> bit effect {undef}";
     gen_vs (mk_id "undefined_int") "unit -> int effect {undef}";
     gen_vs (mk_id "undefined_string") "unit -> string effect {undef}";
     gen_vs (mk_id "undefined_range") "forall 'n 'm. (atom('n), atom('m)) -> range('n,'m) effect {undef}";
     (* FIXME: How to handle inc/dec order correctly? *)
     gen_vs (mk_id "undefined_vector") "forall 'n 'm ('a:Type). (atom('n), atom('m), 'a) -> vector('n, 'm, dec,'a) effect {undef}";
     gen_vs (mk_id "undefined_unit") "unit -> unit effect {undef}"]
  in
  let undefined_td = function
    | TD_enum (id, _, ids, _) when not (IdSet.mem (prepend_id "undefined_" id) vs_ids) ->
       let typschm = typschm_of_string dec_ord ("unit -> " ^ string_of_id id ^ " effect {undef}") in
       [mk_val_spec (VS_val_spec (typschm, prepend_id "undefined_" id, None, false));
        mk_fundef [mk_funcl (prepend_id "undefined_" id)
                            (mk_pat (P_lit (mk_lit L_unit)))
                            (mk_exp (E_app (mk_id "internal_pick",
                                            [mk_exp (E_list (List.map (fun id -> mk_exp (E_id id)) ids))])))]]
    | TD_record (id, _, typq, fields, _) when not (IdSet.mem (prepend_id "undefined_" id) vs_ids) ->
       let pat = mk_pat (P_tup (quant_items typq |> List.map quant_item_param |> List.concat |> List.map (fun id -> mk_pat (P_id id)))) in
       [mk_val_spec (VS_val_spec (undefined_typschm id typq, prepend_id "undefined_" id, None, false));
        mk_fundef [mk_funcl (prepend_id "undefined_" id)
                            pat
                            (mk_exp (E_record (mk_fexps (List.map (fun (_, id) -> mk_fexp id (mk_lit_exp L_undef)) fields))))]]
    | TD_variant (id, _, typq, tus, _) when not (IdSet.mem (prepend_id "undefined_" id) vs_ids) ->
       [mk_val_spec (VS_val_spec (undefined_typschm id typq, prepend_id "undefined_" id, None, false));
        mk_fundef [mk_funcl (prepend_id "undefined_" id)
                            (mk_pat (P_lit (mk_lit L_unit)))
                            (mk_exp (E_app (mk_id "internal_pick",
                                            [])))]]
    | _ -> []
  in
  let rec undefined_defs = function
    | DEF_type (TD_aux (td_aux, _)) as def :: defs ->
       def :: undefined_td td_aux @ undefined_defs defs
    | def :: defs ->
       def :: undefined_defs defs
    | [] -> []
  in
  Defs (undefined_builtins @ undefined_defs defs)

let rec get_registers = function
  | DEF_reg_dec (DEC_aux (DEC_reg (typ, id), _)) :: defs -> (typ, id) :: get_registers defs
  | def :: defs -> get_registers defs
  | [] -> []

let generate_initialize_registers vs_ids (Defs defs) =
  let regs = get_registers defs in
  let initialize_registers =
    if IdSet.mem (mk_id "initialize_registers") vs_ids || regs = [] then []
    else
      [val_spec_of_string dec_ord (mk_id "initialize_registers") "unit -> unit effect {undef, wreg}";
       mk_fundef [mk_funcl (mk_id "initialize_registers")
                           (mk_pat (P_lit (mk_lit L_unit)))
                           (mk_exp (E_block (List.map (fun (typ, id) -> mk_exp (E_assign (mk_lexp (LEXP_cast (typ, id)), mk_lit_exp L_undef))) regs)))]]
  in
  Defs (defs @ initialize_registers)


let process_ast order defs =
  let (ast, _, _) = to_ast Nameset.empty initial_kind_env order defs in
  if not !opt_undefined_gen
  then ast
  else
    begin
      let vs_ids = val_spec_ids ast in
      let ast = generate_undefineds vs_ids ast in
      generate_initialize_registers vs_ids ast
    end<|MERGE_RESOLUTION|>--- conflicted
+++ resolved
@@ -465,27 +465,10 @@
     | Parse_ast.E_if(e1,e2,e3) -> E_if(to_ast_exp k_env def_ord e1, to_ast_exp k_env def_ord e2, to_ast_exp k_env def_ord e3)
     | Parse_ast.E_for(id,e1,e2,e3,atyp,e4) -> 
       E_for(to_ast_id id,to_ast_exp k_env def_ord e1, to_ast_exp k_env def_ord e2,
-<<<<<<< HEAD
             to_ast_exp k_env def_ord e3,to_ast_order k_env def_ord atyp, to_ast_exp k_env def_ord e4)
-    | Parse_ast.E_loop(Parse_ast.While, e1, e2) -> E_loop (While, to_ast_exp k_env def_ord e1, to_ast_exp k_env def_ord e2)
-    | Parse_ast.E_loop(Parse_ast.Until, e1, e2) -> E_loop (Until, to_ast_exp k_env def_ord e1, to_ast_exp k_env def_ord e2)
-    | Parse_ast.E_vector(exps) -> 
-      (match to_ast_iexps false k_env def_ord exps with
-	| Some([]) -> E_vector([])
-	| Some(iexps) -> E_vector_indexed(iexps, 
-					  Def_val_aux(Def_val_empty,(l,())))
-	| None -> E_vector(List.map (to_ast_exp k_env def_ord) exps))
-    | Parse_ast.E_vector_indexed(iexps,Parse_ast.Def_val_aux(default,dl)) -> 
-      (match to_ast_iexps true k_env def_ord iexps with
-	| Some(iexps) -> E_vector_indexed (iexps, 
-					   Def_val_aux((match default with
-					     | Parse_ast.Def_val_empty -> Def_val_empty
-					     | Parse_ast.Def_val_dec e -> Def_val_dec (to_ast_exp k_env def_ord e)),(dl,())))
-	| _ -> raise (Reporting_basic.err_unreachable l "to_ast_iexps didn't throw error"))
-=======
-	    to_ast_exp k_env def_ord e3,to_ast_order k_env def_ord atyp, to_ast_exp k_env def_ord e4)
+    | Parse_ast.E_loop (Parse_ast.While, e1, e2) -> E_loop (While, to_ast_exp k_env def_ord e1, to_ast_exp k_env def_ord e2)
+    | Parse_ast.E_loop (Parse_ast.Until, e1, e2) -> E_loop (Until, to_ast_exp k_env def_ord e1, to_ast_exp k_env def_ord e2)
     | Parse_ast.E_vector(exps) -> E_vector(List.map (to_ast_exp k_env def_ord) exps)
->>>>>>> ce905a7b
     | Parse_ast.E_vector_access(vexp,exp) -> E_vector_access(to_ast_exp k_env def_ord vexp, to_ast_exp k_env def_ord exp)
     | Parse_ast.E_vector_subrange(vex,exp1,exp2) -> 
       E_vector_subrange(to_ast_exp k_env def_ord vex, to_ast_exp k_env def_ord exp1, to_ast_exp k_env def_ord exp2)
