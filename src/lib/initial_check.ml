--- conflicted
+++ resolved
@@ -322,29 +322,6 @@
      TP_aux (TP_app (to_ast_id ctx f, List.map (to_ast_typ_pat ctx) typs), l)
   | _ -> raise (Reporting.err_typ l "Unexpected type in type pattern")
 
-<<<<<<< HEAD
-let rec to_ast_pat ctx (P.P_aux (pat, l)) =
-  P_aux ((match pat with
-          | P.P_lit lit -> P_lit (to_ast_lit lit)
-          | P.P_wild -> P_wild
-          | P.P_var (pat, P.ATyp_aux (P.ATyp_id id, _)) ->
-             P_as (to_ast_pat ctx pat, to_ast_id ctx id)
-          | P.P_typ (typ, pat) -> P_typ (to_ast_typ ctx typ, to_ast_pat ctx pat)
-          | P.P_id id -> P_id (to_ast_id ctx id)
-          | P.P_var (pat, typ) -> P_var (to_ast_pat ctx pat, to_ast_typ_pat ctx typ)
-          | P.P_app (id, []) -> P_id (to_ast_id ctx id)
-          | P.P_app (id, pats) ->
-             if List.length pats == 1 && string_of_parse_id id = "~"
-             then P_not (to_ast_pat ctx (List.hd pats))
-             else P_app (to_ast_id ctx id, List.map (to_ast_pat ctx) pats)
-          | P.P_vector(pats) -> P_vector (List.map (to_ast_pat ctx) pats)
-          | P.P_vector_concat(pats) -> P_vector_concat (List.map (to_ast_pat ctx) pats)
-          | P.P_tuple(pats) -> P_tuple (List.map (to_ast_pat ctx) pats)
-          | P.P_list(pats) -> P_list(List.map (to_ast_pat ctx) pats)
-          | P.P_cons(pat1, pat2) -> P_cons (to_ast_pat ctx pat1, to_ast_pat ctx pat2)
-          | P.P_string_append pats -> P_string_append (List.map (to_ast_pat ctx) pats)
-         ), (l, empty_uannot))
-=======
 let rec to_ast_pat ctx (P.P_aux (aux, l)) =
   match aux with
   | P.P_attribute (attr, arg, pat) ->
@@ -377,7 +354,6 @@
        | P.P_string_append pats -> P_string_append (List.map (to_ast_pat ctx) pats)
      in
      P_aux (aux, (l, empty_uannot))
->>>>>>> 1adf8ea5
 
 let rec to_ast_letbind ctx (P.LB_aux(lb,l) : P.letbind) : uannot letbind =
   LB_aux(
@@ -390,7 +366,7 @@
   match exp with
   | P.E_attribute (attr, arg, exp) ->
      let E_aux (exp, (exp_l, annot)) = to_ast_exp ctx exp in
-     (* The location of an E_attribute node is just the attribute by itself *)
+     (* The location of an E_attribute node is just the attribute itself *)
      let annot = add_attribute l attr arg annot in
      E_aux (exp, (exp_l, annot))
   | _ ->
