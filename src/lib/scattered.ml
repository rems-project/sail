(****************************************************************************)
(*     Sail                                                                 *)
(*                                                                          *)
(*  Sail and the Sail architecture models here, comprising all files and    *)
(*  directories except the ASL-derived Sail code in the aarch64 directory,  *)
(*  are subject to the BSD two-clause licence below.                        *)
(*                                                                          *)
(*  The ASL derived parts of the ARMv8.3 specification in                   *)
(*  aarch64/no_vector and aarch64/full are copyright ARM Ltd.               *)
(*                                                                          *)
(*  Copyright (c) 2013-2021                                                 *)
(*    Kathyrn Gray                                                          *)
(*    Shaked Flur                                                           *)
(*    Stephen Kell                                                          *)
(*    Gabriel Kerneis                                                       *)
(*    Robert Norton-Wright                                                  *)
(*    Christopher Pulte                                                     *)
(*    Peter Sewell                                                          *)
(*    Alasdair Armstrong                                                    *)
(*    Brian Campbell                                                        *)
(*    Thomas Bauereiss                                                      *)
(*    Anthony Fox                                                           *)
(*    Jon French                                                            *)
(*    Dominic Mulligan                                                      *)
(*    Stephen Kell                                                          *)
(*    Mark Wassell                                                          *)
(*    Alastair Reid (Arm Ltd)                                               *)
(*                                                                          *)
(*  All rights reserved.                                                    *)
(*                                                                          *)
(*  This work was partially supported by EPSRC grant EP/K008528/1 <a        *)
(*  href="http://www.cl.cam.ac.uk/users/pes20/rems">REMS: Rigorous          *)
(*  Engineering for Mainstream Systems</a>, an ARM iCASE award, EPSRC IAA   *)
(*  KTF funding, and donations from Arm.  This project has received         *)
(*  funding from the European Research Council (ERC) under the European     *)
(*  Union’s Horizon 2020 research and innovation programme (grant           *)
(*  agreement No 789108, ELVER).                                            *)
(*                                                                          *)
(*  This software was developed by SRI International and the University of  *)
(*  Cambridge Computer Laboratory (Department of Computer Science and       *)
(*  Technology) under DARPA/AFRL contracts FA8650-18-C-7809 ("CIFV")        *)
(*  and FA8750-10-C-0237 ("CTSRD").                                         *)
(*                                                                          *)
(*  Redistribution and use in source and binary forms, with or without      *)
(*  modification, are permitted provided that the following conditions      *)
(*  are met:                                                                *)
(*  1. Redistributions of source code must retain the above copyright       *)
(*     notice, this list of conditions and the following disclaimer.        *)
(*  2. Redistributions in binary form must reproduce the above copyright    *)
(*     notice, this list of conditions and the following disclaimer in      *)
(*     the documentation and/or other materials provided with the           *)
(*     distribution.                                                        *)
(*                                                                          *)
(*  THIS SOFTWARE IS PROVIDED BY THE AUTHOR AND CONTRIBUTORS ``AS IS''      *)
(*  AND ANY EXPRESS OR IMPLIED WARRANTIES, INCLUDING, BUT NOT LIMITED       *)
(*  TO, THE IMPLIED WARRANTIES OF MERCHANTABILITY AND FITNESS FOR A         *)
(*  PARTICULAR PURPOSE ARE DISCLAIMED.  IN NO EVENT SHALL THE AUTHOR OR     *)
(*  CONTRIBUTORS BE LIABLE FOR ANY DIRECT, INDIRECT, INCIDENTAL,            *)
(*  SPECIAL, EXEMPLARY, OR CONSEQUENTIAL DAMAGES (INCLUDING, BUT NOT        *)
(*  LIMITED TO, PROCUREMENT OF SUBSTITUTE GOODS OR SERVICES; LOSS OF        *)
(*  USE, DATA, OR PROFITS; OR BUSINESS INTERRUPTION) HOWEVER CAUSED AND     *)
(*  ON ANY THEORY OF LIABILITY, WHETHER IN CONTRACT, STRICT LIABILITY,      *)
(*  OR TORT (INCLUDING NEGLIGENCE OR OTHERWISE) ARISING IN ANY WAY OUT      *)
(*  OF THE USE OF THIS SOFTWARE, EVEN IF ADVISED OF THE POSSIBILITY OF      *)
(*  SUCH DAMAGE.                                                            *)
(****************************************************************************)

open Ast
open Ast_defs
open Ast_util

let funcl_id (FCL_aux (FCL_funcl (id, _), _)) = id

let rec last_scattered_funcl id = function
  | DEF_aux (DEF_scattered (SD_aux (SD_funcl funcl, _)), _) :: _
       when Id.compare (funcl_id funcl) id = 0 -> false
  | _ :: defs -> last_scattered_funcl id defs
  | [] -> true

let rec last_scattered_mapcl id = function
  | DEF_aux (DEF_scattered (SD_aux (SD_mapcl (mid, _), _)), _) :: _
       when Id.compare mid id = 0 -> false
  | _ :: defs -> last_scattered_mapcl id defs
  | [] -> true

(* Nothing cares about these and the AST should be changed *)
let fake_rec_opt l = Rec_aux (Rec_nonrec, gen_loc l)

let no_tannot_opt l = Typ_annot_opt_aux (Typ_annot_opt_none, gen_loc l)

let rec get_union_clauses id = function
  | DEF_aux (DEF_scattered (SD_aux (SD_unioncl (uid, tu), _)), _) :: defs when Id.compare id uid = 0 ->
     tu :: get_union_clauses id defs
  | _ :: defs ->
     get_union_clauses id defs
  | [] -> []

let rec filter_union_clauses id = function
  | DEF_aux (DEF_scattered (SD_aux (SD_unioncl (uid, tu), _)), _) :: defs when Id.compare id uid = 0 ->
     filter_union_clauses id defs
  | def :: defs ->
     def :: filter_union_clauses id defs
  | [] -> []

let patch_funcl_loc l (FCL_aux (aux, (lold, tannot))) =
  FCL_aux (aux, (l, tannot))

let rec descatter' funcls mapcls = function
  (* For scattered functions we collect all the seperate function
     clauses until we find the last one, then we turn that function
     clause into a DEF_fundef containing all the clauses. *)
  | DEF_aux (DEF_scattered (SD_aux (SD_funcl funcl, (l, _))), _) :: defs
       when last_scattered_funcl (funcl_id funcl) defs ->
     let funcl = patch_funcl_loc l funcl in
     let clauses = match Bindings.find_opt (funcl_id funcl) funcls with
       | Some clauses -> List.rev (funcl :: clauses)
       | None -> [funcl]
     in
     DEF_aux (DEF_fundef (FD_aux (FD_function (fake_rec_opt l, no_tannot_opt l, clauses),
                                  (gen_loc l, Type_check.empty_tannot))),
              mk_def_annot (gen_loc l))
     :: descatter' funcls mapcls defs

<<<<<<< HEAD
  | DEF_scattered (SD_aux (SD_funcl funcl, (l, _))) :: defs ->
=======
  | DEF_aux (DEF_scattered (SD_aux (SD_funcl funcl, _)), _) :: defs ->
>>>>>>> 7b591ad7
     let id = funcl_id funcl in
     let funcl = patch_funcl_loc l funcl in
     begin match Bindings.find_opt id funcls with
     | Some clauses -> descatter' (Bindings.add id (funcl :: clauses) funcls) mapcls defs
     | None -> descatter' (Bindings.add id [funcl] funcls) mapcls defs
     end

  (* Scattered mappings are handled the same way as scattered functions *)
  | DEF_aux (DEF_scattered (SD_aux (SD_mapcl (id, mapcl), (l, tannot))), _) :: defs
       when last_scattered_mapcl id defs ->
     let clauses = match Bindings.find_opt id mapcls with
       | Some clauses -> List.rev (mapcl :: clauses)
       | None -> [mapcl]
     in
     DEF_aux (DEF_mapdef (MD_aux (MD_mapping (id, no_tannot_opt l, clauses),
                                  (gen_loc l, tannot))),
              mk_def_annot (gen_loc l))
     :: descatter' funcls mapcls defs

  | DEF_aux (DEF_scattered (SD_aux (SD_mapcl (id, mapcl), _)), _) :: defs ->
     begin match Bindings.find_opt id mapcls with
     | Some clauses -> descatter' funcls (Bindings.add id (mapcl :: clauses) mapcls) defs
     | None -> descatter' funcls (Bindings.add id [mapcl] mapcls) defs
     end

  (* For scattered unions, when we find a union declaration we
     immediately grab all the future clauses and turn it into a
     regular union declaration. *)
  | DEF_aux (DEF_scattered (SD_aux (SD_variant (id, typq), (l, _))), def_annot) :: defs ->
     let tus = get_union_clauses id defs in
     begin match tus with
     | [] -> raise (Reporting.err_general l "No clauses found for scattered union type")
     | _ ->
        DEF_aux (DEF_type (TD_aux (TD_variant (id, typq, tus, false), (gen_loc l, Type_check.empty_tannot))), def_annot)
        :: descatter' funcls mapcls (filter_union_clauses id defs)
     end
       
  (* Therefore we should never see SD_unioncl... *)
  | DEF_aux (DEF_scattered (SD_aux (SD_unioncl _, (l, _))), _) :: _ ->
     raise (Reporting.err_unreachable l __POS__ "Found union clause during de-scattering")

  | def :: defs -> def :: descatter' funcls mapcls defs
  | [] -> []

let descatter ast = { ast with defs = descatter' Bindings.empty Bindings.empty ast.defs }<|MERGE_RESOLUTION|>--- conflicted
+++ resolved
@@ -121,11 +121,7 @@
               mk_def_annot (gen_loc l))
      :: descatter' funcls mapcls defs
 
-<<<<<<< HEAD
-  | DEF_scattered (SD_aux (SD_funcl funcl, (l, _))) :: defs ->
-=======
-  | DEF_aux (DEF_scattered (SD_aux (SD_funcl funcl, _)), _) :: defs ->
->>>>>>> 7b591ad7
+  | DEF_aux (DEF_scattered (SD_aux (SD_funcl funcl, (l, _))), _) :: defs ->
      let id = funcl_id funcl in
      let funcl = patch_funcl_loc l funcl in
      begin match Bindings.find_opt id funcls with
