--- conflicted
+++ resolved
@@ -584,13 +584,8 @@
      for nested variants... *)
   | CT_struct (id, ctors) -> CT_struct (id, ctors)
   | CT_variant (id, ctors) -> CT_variant (id, ctors)
-<<<<<<< HEAD
-  | CT_vector (d, ctyp) -> CT_vector (d, ctyp_suprema ctyp)
-  | CT_fvector (_, d, ctyp) -> CT_vector (d, ctyp_suprema ctyp)
-=======
   | CT_vector ctyp -> CT_vector (ctyp_suprema ctyp)
-  | CT_fvector (n, ctyp) -> CT_fvector (n, ctyp_suprema ctyp)
->>>>>>> dd395150
+  | CT_fvector (_, ctyp) -> CT_vector (ctyp_suprema ctyp)
   | CT_list ctyp -> CT_list (ctyp_suprema ctyp)
   | CT_ref ctyp -> CT_ref (ctyp_suprema ctyp)
   | CT_poly kid -> CT_poly kid
