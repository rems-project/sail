(****************************************************************************)
(*     Sail                                                                 *)
(*                                                                          *)
(*  Sail and the Sail architecture models here, comprising all files and    *)
(*  directories except the ASL-derived Sail code in the aarch64 directory,  *)
(*  are subject to the BSD two-clause licence below.                        *)
(*                                                                          *)
(*  The ASL derived parts of the ARMv8.3 specification in                   *)
(*  aarch64/no_vector and aarch64/full are copyright ARM Ltd.               *)
(*                                                                          *)
(*  Copyright (c) 2013-2021                                                 *)
(*    Kathyrn Gray                                                          *)
(*    Shaked Flur                                                           *)
(*    Stephen Kell                                                          *)
(*    Gabriel Kerneis                                                       *)
(*    Robert Norton-Wright                                                  *)
(*    Christopher Pulte                                                     *)
(*    Peter Sewell                                                          *)
(*    Alasdair Armstrong                                                    *)
(*    Brian Campbell                                                        *)
(*    Thomas Bauereiss                                                      *)
(*    Anthony Fox                                                           *)
(*    Jon French                                                            *)
(*    Dominic Mulligan                                                      *)
(*    Stephen Kell                                                          *)
(*    Mark Wassell                                                          *)
(*    Alastair Reid (Arm Ltd)                                               *)
(*                                                                          *)
(*  All rights reserved.                                                    *)
(*                                                                          *)
(*  This work was partially supported by EPSRC grant EP/K008528/1 <a        *)
(*  href="http://www.cl.cam.ac.uk/users/pes20/rems">REMS: Rigorous          *)
(*  Engineering for Mainstream Systems</a>, an ARM iCASE award, EPSRC IAA   *)
(*  KTF funding, and donations from Arm.  This project has received         *)
(*  funding from the European Research Council (ERC) under the European     *)
(*  Union’s Horizon 2020 research and innovation programme (grant           *)
(*  agreement No 789108, ELVER).                                            *)
(*                                                                          *)
(*  This software was developed by SRI International and the University of  *)
(*  Cambridge Computer Laboratory (Department of Computer Science and       *)
(*  Technology) under DARPA/AFRL contracts FA8650-18-C-7809 ("CIFV")        *)
(*  and FA8750-10-C-0237 ("CTSRD").                                         *)
(*                                                                          *)
(*  Redistribution and use in source and binary forms, with or without      *)
(*  modification, are permitted provided that the following conditions      *)
(*  are met:                                                                *)
(*  1. Redistributions of source code must retain the above copyright       *)
(*     notice, this list of conditions and the following disclaimer.        *)
(*  2. Redistributions in binary form must reproduce the above copyright    *)
(*     notice, this list of conditions and the following disclaimer in      *)
(*     the documentation and/or other materials provided with the           *)
(*     distribution.                                                        *)
(*                                                                          *)
(*  THIS SOFTWARE IS PROVIDED BY THE AUTHOR AND CONTRIBUTORS ``AS IS''      *)
(*  AND ANY EXPRESS OR IMPLIED WARRANTIES, INCLUDING, BUT NOT LIMITED       *)
(*  TO, THE IMPLIED WARRANTIES OF MERCHANTABILITY AND FITNESS FOR A         *)
(*  PARTICULAR PURPOSE ARE DISCLAIMED.  IN NO EVENT SHALL THE AUTHOR OR     *)
(*  CONTRIBUTORS BE LIABLE FOR ANY DIRECT, INDIRECT, INCIDENTAL,            *)
(*  SPECIAL, EXEMPLARY, OR CONSEQUENTIAL DAMAGES (INCLUDING, BUT NOT        *)
(*  LIMITED TO, PROCUREMENT OF SUBSTITUTE GOODS OR SERVICES; LOSS OF        *)
(*  USE, DATA, OR PROFITS; OR BUSINESS INTERRUPTION) HOWEVER CAUSED AND     *)
(*  ON ANY THEORY OF LIABILITY, WHETHER IN CONTRACT, STRICT LIABILITY,      *)
(*  OR TORT (INCLUDING NEGLIGENCE OR OTHERWISE) ARISING IN ANY WAY OUT      *)
(*  OF THE USE OF THIS SOFTWARE, EVEN IF ADVISED OF THE POSSIBILITY OF      *)
(*  SUCH DAMAGE.                                                            *)
(****************************************************************************)

(** Utilities and helper functions for operating on Sail ASTs *)

open Ast
open Ast_defs
module Big_int = Nat_big_num

(** {1 Untyped AST annotations and locations} *)

(** The type of annotations for untyped AST nodes. When expressions
   are type-checked the untyped annotations are replaced with typed
   annotations {!Type_check.tannot}. *)
type uannot

val empty_uannot : uannot

(** Add an attribute to an annotation. Attributes are attached to expressions in Sail  via:
    {@sail[
    $[attribute argument] expression
    ]}
    The location argument should be a span that corresponds to the attribute itself, and not
    include the expression.
*)
val add_attribute : l -> string -> string -> uannot -> uannot

<<<<<<< HEAD
val add_def_attribute : l -> string -> string -> def_annot -> def_annot

val get_attribute : string -> (string * string * l) list -> string option
  
=======
val get_attribute : string -> uannot -> (l * string) option

val get_attributes : uannot -> (l * string * string) list

>>>>>>> a0cd3b74
val mk_def_annot : l -> def_annot

val def_annot_map_loc : (l -> l) -> def_annot -> def_annot
  
(** The empty annotation (as a location + uannot pair). Should be used
   carefully because it can result in unhelpful error messgaes. However
   a common pattern is generating code with [no_annot], then adding location
   information with the various [locate_] functions in this module. *)
val no_annot : l * uannot

(** [gen_loc l] takes a location l and generates a location which
   means 'generated/derived from location l'. This is useful for debugging
   errors that occur in generated code. *)
val gen_loc : Parse_ast.l -> Parse_ast.l

val is_gen_loc : Parse_ast.l -> bool

(** {1 Variable information} *)
  
type mut = Immutable | Mutable

(** [lvar] is the type of variables - they can either be registers,
   local mutable or immutable variables constructors or unbound
   identifiers. *)
type 'a lvar = Register of 'a | Enum of 'a | Local of mut * 'a | Unbound of id

val is_unbound : 'a lvar -> bool
                                                                          
(** Note: Partial function -- fails for {!Unbound} lvars *)
val lvar_typ : ?loc:l -> 'a lvar -> 'a
  
(** {1 Functions for building and destructuring untyped AST elements} *)

(** {2 Functions for building untyped AST elements} *)
  
val mk_id : string -> id
val mk_kid : string -> kid
val mk_ord : order_aux -> order
val mk_nc : n_constraint_aux -> n_constraint
val mk_nexp : nexp_aux -> nexp
val mk_exp : ?loc:l -> uannot exp_aux -> uannot exp
val mk_pat : uannot pat_aux -> uannot pat
val mk_mpat : uannot mpat_aux -> uannot mpat
val mk_pexp : ?loc:l -> uannot pexp_aux -> uannot pexp
val mk_mpexp : uannot mpexp_aux -> uannot mpexp
val mk_lexp : uannot lexp_aux -> uannot lexp
val mk_lit : lit_aux -> lit
val mk_lit_exp : lit_aux -> uannot exp
val mk_typ_pat : typ_pat_aux -> typ_pat
val mk_funcl : ?loc:l -> id -> uannot pat -> uannot exp -> uannot funcl
val mk_fundef : (uannot funcl) list -> uannot def
val mk_val_spec : val_spec_aux -> uannot def
val mk_typschm : typquant -> typ -> typschm
val mk_typquant : quant_item list -> typquant
val mk_qi_id : kind_aux -> kid -> quant_item
val mk_qi_nc : n_constraint -> quant_item
val mk_qi_kopt : kinded_id -> quant_item
val mk_fexp : id -> uannot exp -> uannot fexp
val mk_letbind : uannot pat -> uannot exp -> uannot letbind
val mk_kopt : ?loc:l -> kind_aux -> kid -> kinded_id
val mk_def : ?loc:l -> 'a def_aux -> 'a def
  
val inc_ord : order
val dec_ord : order

(** {2 Unwrap aux constructors} *)

val unaux_exp : 'a exp -> 'a exp_aux
val unaux_pat : 'a pat -> 'a pat_aux
val unaux_nexp : nexp -> nexp_aux
val unaux_order : order -> order_aux
val unaux_typ : typ -> typ_aux
val unaux_kind : kind -> kind_aux
val unaux_constraint : n_constraint -> n_constraint_aux

(** {2 Destruct type annotated patterns and expressions} *)

(** [untyp_pat (P_aux (P_typ (typ, pat)), _)] returns [Some (pat,
   typ)] or [None] if the pattern does not match. *)
val untyp_pat : 'a pat -> 'a pat * typ option

(** Same as [untyp_pat], but for [E_typ] nodes *)
val uncast_exp : 'a exp -> 'a exp * typ option

(** {2 Utilites for working with kinded_ids} *)

val kopt_kid : kinded_id -> kid
val kopt_kind : kinded_id -> kind

val is_int_kopt : kinded_id -> bool
val is_order_kopt : kinded_id -> bool
val is_typ_kopt : kinded_id -> bool
val is_bool_kopt : kinded_id -> bool

(** {2 Utility functions for constructing types} *)

val mk_typ : typ_aux -> typ
val mk_typ_arg : typ_arg_aux -> typ_arg
val mk_id_typ : id -> typ

val is_typ_arg_nexp : typ_arg -> bool
val is_typ_arg_typ : typ_arg -> bool
val is_typ_arg_order : typ_arg -> bool
val is_typ_arg_bool : typ_arg -> bool
  
(** {2 Sail built-in types} *)

val unknown_typ : typ
val int_typ : typ
val nat_typ : typ
val atom_typ : nexp -> typ
val implicit_typ : nexp -> typ
val range_typ : nexp -> nexp -> typ
val bit_typ : typ
val bool_typ : typ
val atom_bool_typ : n_constraint -> typ
val app_typ : id -> typ_arg list -> typ
val register_typ : typ -> typ
val unit_typ : typ
val string_typ : typ
val real_typ : typ
val vector_typ : nexp -> order -> typ -> typ
val bitvector_typ : nexp -> order -> typ
val list_typ : typ -> typ
val exc_typ : typ
val tuple_typ : typ list -> typ
val function_typ : typ list -> typ -> typ

val is_unit_typ : typ -> bool
val is_number : typ -> bool
val is_ref_typ : typ -> bool
val is_vector_typ : typ -> bool
val is_bit_typ : typ -> bool
val is_bitvector_typ : typ -> bool

(** {1 Simplifcation of numeric expressions and constraints}

   These functions simplify nexps and n_constraints using various
   basic rules. In general they will guarantee to reduce constant
   numeric expressions like 2 + 5 into 7, although they will not
   simplify 2^constant, as that often leads to unreadable error
   messages containing huge numbers. *)

val nexp_simp : nexp -> nexp
val constraint_simp : n_constraint -> n_constraint

(** If a constraint is a conjunction, return a list of all the top-level conjuncts *)
val constraint_conj : n_constraint -> n_constraint list

(** Same as constraint_conj but for disjunctions *)
val constraint_disj : n_constraint -> n_constraint list

type effect
 
val no_effect : effect
val monadic_effect : effect

val effectful : effect -> bool

val equal_effects : effect -> effect -> bool
val subseteq_effects : effect -> effect -> bool
val union_effects : effect -> effect -> effect
     
(** {2 Functions for building numeric expressions} *)

val nconstant : Big_int.num -> nexp
val nint : int -> nexp
val nminus : nexp -> nexp -> nexp
val nsum : nexp -> nexp -> nexp
val ntimes : nexp -> nexp -> nexp
val npow2 : nexp -> nexp
val nvar : kid -> nexp
val napp : id -> nexp list -> nexp
val nid : id -> nexp

(** {2 Functions for building numeric constraints} *)

val nc_eq : nexp -> nexp -> n_constraint
val nc_neq : nexp -> nexp -> n_constraint
val nc_lteq : nexp -> nexp -> n_constraint
val nc_gteq : nexp -> nexp -> n_constraint
val nc_lt : nexp -> nexp -> n_constraint
val nc_gt : nexp -> nexp -> n_constraint
val nc_and : n_constraint -> n_constraint -> n_constraint
val nc_or : n_constraint -> n_constraint -> n_constraint
val nc_not : n_constraint -> n_constraint
val nc_true : n_constraint
val nc_false : n_constraint
val nc_set : kid -> Big_int.num list -> n_constraint
val nc_int_set : kid -> int list -> n_constraint
val nc_var : kid -> n_constraint

(** {2 Functions for building type arguments}*)

val arg_nexp : ?loc:l -> nexp -> typ_arg
val arg_order : ?loc:l -> order -> typ_arg
val arg_typ : ?loc:l -> typ -> typ_arg
val arg_bool : ?loc:l -> n_constraint -> typ_arg
val arg_kopt : kinded_id -> typ_arg

(** {1 Set and Map modules for various AST elements} *)

module Id : sig
  type t = id
  val compare : id -> id -> int
end

module Kid : sig
  type t = kid
  val compare : kid -> kid -> int
end

module Kind : sig
  type t = kind
  val compare : kind -> kind -> int
end

module KOpt : sig
  type t = kinded_id
  val compare : kinded_id -> kinded_id -> int
end

module Nexp : sig
  type t = nexp
  val compare : nexp -> nexp -> int
end

module NC : sig
  type t = n_constraint
  val compare : n_constraint -> n_constraint -> int
end
     
(* NB: the comparison function does not expand synonyms *)
module Typ : sig
  type t = typ
  val compare : typ -> typ -> int
end
     
module IdSet : sig
  include Set.S with type elt = id
end

module NexpSet : sig
  include Set.S with type elt = nexp
end

module NexpMap : sig
  include Map.S with type key = nexp
end

module KOptSet : sig
  include Set.S with type elt = kinded_id
end

module KOptMap : sig
  include Map.S with type key = kinded_id
end

module KidSet : sig
  include Set.S with type elt = kid
end

module KBindings : sig
  include Map.S with type key = kid
end

module Bindings : sig
  include Map.S with type key = id
end

module NCMap : sig
  include Map.S with type key = n_constraint
end

module TypMap : sig
  include Map.S with type key = typ
end
 
(** {1 Functions for working with type quantifiers} *)

val quant_add : quant_item -> typquant -> typquant
val quant_items : typquant -> quant_item list
val quant_kopts : typquant -> kinded_id list
val quant_split : typquant -> kinded_id list * n_constraint list
val quant_map_items : (quant_item -> quant_item) -> typquant -> typquant

val is_quant_kopt : quant_item -> bool
val is_quant_constraint : quant_item -> bool

(** {1 Functions to map over annotations in sub-expressions} *)

val map_exp_annot : ('a annot -> 'b annot) -> 'a exp -> 'b exp
val map_pat_annot : ('a annot -> 'b annot) -> 'a pat -> 'b pat
val map_pexp_annot : ('a annot -> 'b annot) -> 'a pexp -> 'b pexp
val map_lexp_annot : ('a annot -> 'b annot) -> 'a lexp -> 'b lexp
val map_letbind_annot : ('a annot -> 'b annot) -> 'a letbind -> 'b letbind
val map_mpat_annot : ('a annot -> 'b annot) -> 'a mpat -> 'b mpat
val map_mpexp_annot : ('a annot -> 'b annot) -> 'a mpexp -> 'b mpexp
val map_mapcl_annot : ('a annot -> 'b annot) -> 'a mapcl -> 'b mapcl

val map_typedef_annot : ('a annot -> 'b annot) -> 'a type_def -> 'b type_def
val map_fundef_annot : ('a annot -> 'b annot) -> 'a fundef -> 'b fundef
val map_funcl_annot : ('a annot -> 'b annot) -> 'a funcl -> 'b funcl
val map_mapdef_annot : ('a annot -> 'b annot) -> 'a mapdef -> 'b mapdef
val map_valspec_annot : ('a annot -> 'b annot) -> 'a val_spec -> 'b val_spec
val map_scattered_annot : ('a annot -> 'b annot) -> 'a scattered_def -> 'b scattered_def

val map_def_annot : ('a annot -> 'b annot) -> 'a def -> 'b def
val map_ast_annot : ('a annot -> 'b annot) -> 'a ast -> 'b ast

(** {1 Extract locations from terms} *)
val id_loc : id -> Parse_ast.l
val kid_loc : kid -> Parse_ast.l
val kopt_loc : kinded_id -> Parse_ast.l
val typ_loc : typ -> Parse_ast.l
val pat_loc : 'a pat -> Parse_ast.l
val exp_loc : 'a exp -> Parse_ast.l
val def_loc : 'a def -> Parse_ast.l

(** {1 Printing utilities}

   Note: For debugging and error messages only - not guaranteed to
   produce parseable Sail, or even print all language constructs! *)

val string_of_id : id -> string
val string_of_kid : kid -> string
val string_of_kind_aux : kind_aux -> string
val string_of_kind : kind -> string
val string_of_order : order -> string
val string_of_nexp : nexp -> string
val string_of_typ : typ -> string
val string_of_typ_arg : typ_arg -> string
val string_of_typ_pat : typ_pat -> string
val string_of_n_constraint : n_constraint -> string
val string_of_kinded_id : kinded_id -> string
val string_of_quant_item : quant_item -> string
val string_of_typquant : typquant -> string
val string_of_typschm : typschm -> string
val string_of_lit : lit -> string
val string_of_exp : 'a exp -> string
val string_of_pexp : 'a pexp -> string
val string_of_lexp : 'a lexp -> string
val string_of_pat : 'a pat -> string
val string_of_mpat : 'a mpat -> string
val string_of_letbind : 'a letbind -> string
val string_of_index_range : index_range -> string

(** {1 Functions for getting identifiers from toplevel definitions} *)

val id_of_fundef : 'a fundef -> id
val id_of_mapdef : 'a mapdef -> id
val id_of_type_def : 'a type_def -> id
val id_of_val_spec : 'a val_spec -> id
val id_of_dec_spec : 'a dec_spec -> id
  
(** {2 Functions for manipulating identifiers} *)

val id_of_kid : kid -> id
val kid_of_id : id -> kid

val prepend_id : string -> id -> id
val append_id : id -> string -> id
val prepend_kid : string -> kid -> kid

(** {1 Misc functions} *)

val nexp_frees : nexp -> KidSet.t
val nexp_identical : nexp -> nexp -> bool
val is_nexp_constant : nexp -> bool
val int_of_nexp_opt : nexp -> Big_int.num option

val lexp_to_exp : 'a lexp -> 'a exp

val typ_app_args_of : typ -> string * typ_arg_aux list * Ast.l
val vector_typ_args_of : typ -> nexp * order * typ
val vector_start_index : typ -> nexp

val is_order_inc : order -> bool

val kopts_of_order : order -> KOptSet.t
val kopts_of_nexp : nexp -> KOptSet.t
val kopts_of_typ : typ -> KOptSet.t
val kopts_of_typ_arg : typ_arg -> KOptSet.t
val kopts_of_constraint : n_constraint -> KOptSet.t
val kopts_of_quant_item : quant_item -> KOptSet.t

val tyvars_of_nexp : nexp -> KidSet.t
val tyvars_of_typ : typ -> KidSet.t
val tyvars_of_constraint : n_constraint -> KidSet.t
val tyvars_of_quant_item : quant_item -> KidSet.t
val is_kid_generated : kid -> bool

val undefined_of_typ : bool -> Ast.l -> (typ -> 'annot) -> typ -> 'annot exp

val pattern_vector_subranges : 'a pat -> (Big_int.num * Big_int.num) list Bindings.t

val destruct_pexp : 'a pexp -> 'a pat * ('a exp) option * 'a exp * (Ast.l * 'a)
val construct_pexp : 'a pat * ('a exp) option * 'a exp * (Ast.l * 'a) ->  'a pexp

val destruct_mpexp : 'a mpexp -> 'a mpat * ('a exp) option * (Ast.l * 'a)
val construct_mpexp : 'a mpat * ('a exp) option * (Ast.l * 'a) ->  'a mpexp

val is_valspec : id -> 'a def -> bool
val is_fundef : id -> 'a def -> bool

val rename_valspec : id -> 'a val_spec -> 'a val_spec

val rename_fundef : id -> 'a fundef -> 'a fundef

val split_defs : ('a def -> bool) -> 'a def list -> ('a def list * 'a def * 'a def list) option

val append_ast : 'a ast -> 'a ast -> 'a ast
val append_ast_defs : 'a ast -> 'a def list -> 'a ast
val concat_ast : 'a ast list -> 'a ast

val type_union_id : type_union -> id

val ids_of_def : 'a def -> IdSet.t
val ids_of_defs : 'a def list -> IdSet.t
val ids_of_ast : 'a ast -> IdSet.t

val val_spec_ids : 'a def list -> IdSet.t

val record_ids : 'a def list -> IdSet.t
  
val pat_ids : 'a pat -> IdSet.t

val subst : id -> 'a exp -> 'a exp -> 'a exp

val hex_to_bin : string -> string

val vector_string_to_bit_list : lit -> lit list

(** {1 Manipulating locations} *)

(** locate takes an expression and recursively sets the location in
   every subexpression using a function that takes the orginal
   location as an argument. Expressions build using mk_exp and similar
   do not have locations, so they can then be annotated as e.g. locate
   (gen_loc l) (mk_exp ...) where l is the location from which the
   code is being generated. *)
val locate : (l -> l) -> 'a exp -> 'a exp

val locate_pat : (l -> l) -> 'a pat -> 'a pat

val locate_lexp : (l -> l) -> 'a lexp -> 'a lexp

val locate_typ : (l -> l) -> typ -> typ

(** Make a unique location by giving it a Parse_ast.Unique wrapper with
   a generated number. *)
val unique : l -> l

val extern_assoc : string -> extern option -> string option

(** Try to find the annotation closest to the provided (simplified)
   location. Note that this function makes no guarantees about finding
   the closest annotation or even finding an annotation at all. This
   is used by the Emacs mode to provide type-at-cursor functionality
   and we don't mind if it's a bit fuzzy in that context. *)
val find_annot_ast : (Lexing.position * Lexing.position) option -> 'a ast -> (Ast.l * 'a) option

(** {1 Substitutions}

   The function X_subst substitutes a type argument into something of
   type X. The type of the type argument determines which kind of type
   variables will be replaced *)

val nexp_subst : kid -> typ_arg -> nexp -> nexp
val constraint_subst : kid -> typ_arg -> n_constraint -> n_constraint
val order_subst : kid -> typ_arg -> order -> order
val typ_subst : kid -> typ_arg -> typ -> typ
val typ_arg_subst : kid -> typ_arg -> typ_arg -> typ_arg

val subst_kid : (kid -> typ_arg -> 'a -> 'a) -> kid -> kid -> 'a -> 'a

(* Multiple type-level substitutions *)
val subst_kids_nexp : nexp KBindings.t -> nexp -> nexp
val subst_kids_nc : nexp KBindings.t -> n_constraint -> n_constraint
val subst_kids_typ : nexp KBindings.t -> typ -> typ
val subst_kids_typ_arg : nexp KBindings.t -> typ_arg -> typ_arg

val quant_item_subst_kid : kid -> kid -> quant_item -> quant_item
val typquant_subst_kid : kid -> kid -> typquant -> typquant

val simple_string_of_loc : Parse_ast.l -> string<|MERGE_RESOLUTION|>--- conflicted
+++ resolved
@@ -89,17 +89,14 @@
 *)
 val add_attribute : l -> string -> string -> uannot -> uannot
 
-<<<<<<< HEAD
+val get_attribute : string -> uannot -> (l * string) option
+
+val get_attributes : uannot -> (l * string * string) list
+
+val find_attribute_opt : string -> (l * string * string) list -> string option
+
 val add_def_attribute : l -> string -> string -> def_annot -> def_annot
 
-val get_attribute : string -> (string * string * l) list -> string option
-  
-=======
-val get_attribute : string -> uannot -> (l * string) option
-
-val get_attributes : uannot -> (l * string * string) list
-
->>>>>>> a0cd3b74
 val mk_def_annot : l -> def_annot
 
 val def_annot_map_loc : (l -> l) -> def_annot -> def_annot
@@ -405,6 +402,7 @@
 val map_funcl_annot : ('a annot -> 'b annot) -> 'a funcl -> 'b funcl
 val map_mapdef_annot : ('a annot -> 'b annot) -> 'a mapdef -> 'b mapdef
 val map_valspec_annot : ('a annot -> 'b annot) -> 'a val_spec -> 'b val_spec
+val map_register_annot : ('a annot -> 'b annot) -> 'a dec_spec -> 'b dec_spec
 val map_scattered_annot : ('a annot -> 'b annot) -> 'a scattered_def -> 'b scattered_def
 
 val map_def_annot : ('a annot -> 'b annot) -> 'a def -> 'b def
