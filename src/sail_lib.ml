module Big_int = Nat_big_num

type 'a return = { return : 'b . 'a -> 'b }
type 'za zoption = | ZNone of unit | ZSome of 'za;;

let zint_forwards i = string_of_int (Big_int.to_int i)

let opt_trace = ref false

let trace_depth = ref 0
let random = ref false

let sail_call (type t) (f : _ -> t) =
  let module M =
    struct exception Return of t end
  in
  let return = { return = (fun x -> raise (M.Return x)) } in
  try
    f return
  with M.Return x -> x

let trace str =
  if !opt_trace
  then
    begin
      if !trace_depth < 0 then trace_depth := 0 else ();
      prerr_endline (String.make (!trace_depth * 2) ' ' ^ str)
    end
  else ()

let trace_write name str =
  trace ("Write: " ^ name ^ " " ^ str)

let trace_read name str =
  trace ("Read: " ^ name ^ " " ^ str)

let sail_trace_call (type t) (name : string) (in_string : string) (string_of_out : t -> string) (f : _ -> t) =
  let module M =
    struct exception Return of t end
  in
  let return = { return = (fun x -> raise (M.Return x)) } in
  trace ("Call: " ^ name ^ " " ^ in_string);
  incr trace_depth;
  let result = try f return with M.Return x -> x in
  decr trace_depth;
  trace ("Return: " ^ string_of_out result);
  result

let trace_call str =
  trace str; incr trace_depth

type bit = B0 | B1

let eq_bit (a, b) = a = b

let and_bit = function
  | B1, B1 -> B1
  | _, _ -> B0

let or_bit = function
  | B0, B0 -> B0
  | _, _ -> B1

let xor_bit = function
  | B1, B0 -> B1
  | B0, B1 -> B1
  | _, _ -> B0

let and_vec (xs, ys) =
  assert (List.length xs = List.length ys);
  List.map2 (fun x y -> and_bit (x, y)) xs ys

let and_bool (b1, b2) = b1 && b2

let or_vec (xs, ys) =
  assert (List.length xs = List.length ys);
  List.map2 (fun x y -> or_bit (x, y)) xs ys

let or_bool (b1, b2) = b1 || b2

let xor_vec (xs, ys) =
  assert (List.length xs = List.length ys);
  List.map2 (fun x y -> xor_bit (x, y)) xs ys

let xor_bool (b1, b2) = (b1 || b2) && (b1 != b2)

let undefined_bit () =
  if !random
  then (if Random.bool () then B0 else B1)
  else B0

let undefined_bool () =
  if !random then Random.bool () else false

let rec undefined_vector (len, item) =
  if Big_int.equal len Big_int.zero
  then []
  else item :: undefined_vector (Big_int.sub len (Big_int.of_int 1), item)

let undefined_string () = ""

let undefined_unit () = ()

let undefined_int () =
  if !random then Big_int.of_int (Random.int 0xFFFF) else Big_int.zero

let undefined_nat () = Big_int.zero

let undefined_range (lo, hi) = lo

let internal_pick list =
  if !random
  then List.nth list (Random.int (List.length list))
  else List.nth list 0

let eq_int (n, m) = Big_int.equal n m

let eq_bool ((x : bool), (y : bool)) : bool = x = y

let rec drop n xs =
  match n, xs with
  | 0, xs -> xs
  | n, [] -> []
  | n, (x :: xs) -> drop (n -1) xs

let rec take n xs =
  match n, xs with
  | 0, xs -> []
  | n, (x :: xs) -> x :: take (n - 1) xs
  | n, [] -> []

let subrange (list, n, m) =
  let n = Big_int.to_int n in
  let m = Big_int.to_int m in
  List.rev (take (n - (m - 1)) (drop m (List.rev list)))

let slice (list, n, m) =
  let n = Big_int.to_int n in
  let m = Big_int.to_int m in
  List.rev (take m (drop n (List.rev list)))

let eq_list (xs, ys) = List.for_all2 (fun x y -> x = y) xs ys

let access (xs, n) = List.nth (List.rev xs) (Big_int.to_int n)

let append (xs, ys) = xs @ ys

let update (xs, n, x) =
  let n = (List.length xs - Big_int.to_int n) - 1 in
  take n xs @ [x] @ drop (n + 1) xs

let update_subrange (xs, n, m, ys) =
  let rec aux xs o = function
    | [] -> xs
    | (y :: ys) -> aux (update (xs, o, y)) (Big_int.sub o (Big_int.of_int 1)) ys
  in
  aux xs n ys

let vector_truncate (xs, n) = List.rev (take (Big_int.to_int n) (List.rev xs))

let length xs = Big_int.of_int (List.length xs)

let big_int_of_bit = function
  | B0 -> Big_int.zero
  | B1 -> (Big_int.of_int 1)

let uint xs =
  let uint_bit x (n, pos) =
    Big_int.add n (Big_int.mul (Big_int.pow_int_positive 2 pos) (big_int_of_bit x)), pos + 1
  in
  fst (List.fold_right uint_bit xs (Big_int.zero, 0))

let sint = function
  | [] -> Big_int.zero
  | [msb] -> Big_int.negate (big_int_of_bit msb)
  | msb :: xs ->
     let msb_pos = List.length xs in
     let complement =
       Big_int.negate (Big_int.mul (Big_int.pow_int_positive 2 msb_pos) (big_int_of_bit msb))
     in
     Big_int.add complement (uint xs)

let add_int (x, y) = Big_int.add x y
let sub_int (x, y) = Big_int.sub x y
let mult (x, y) = Big_int.mul x y
let quotient (x, y) = Big_int.div x y

(* Big_int does not provide divide with rounding towards zero so roll
   our own, assuming that division of positive integers rounds down *)
let quot_round_zero (x, y) = 
  let posX = Big_int.greater_equal x Big_int.zero in
  let posY = Big_int.greater_equal y Big_int.zero in
  let absX = Big_int.abs x in
  let absY = Big_int.abs y in
  let q = Big_int.div absX absY in
  if posX != posY then
    Big_int.negate q
  else
    q

(* The corresponding remainder function for above just respects the sign of x *)
let rem_round_zero (x, y) = 
  let posX = Big_int.greater_equal x Big_int.zero in
  let absX = Big_int.abs x in
  let absY = Big_int.abs y in
  let r = Big_int.modulus absX absY in
  if posX then
    r
  else
    Big_int.negate r

let modulus (x, y) = Big_int.modulus x y

let negate x = Big_int.negate x

let add_bit_with_carry (x, y, carry) =
  match x, y, carry with
  | B0, B0, B0 -> B0, B0
  | B0, B1, B0 -> B1, B0
  | B1, B0, B0 -> B1, B0
  | B1, B1, B0 -> B0, B1
  | B0, B0, B1 -> B1, B0
  | B0, B1, B1 -> B0, B1
  | B1, B0, B1 -> B0, B1
  | B1, B1, B1 -> B1, B1

let sub_bit_with_carry (x, y, carry) =
  match x, y, carry with
  | B0, B0, B0 -> B0, B0
  | B0, B1, B0 -> B0, B1
  | B1, B0, B0 -> B1, B0
  | B1, B1, B0 -> B0, B0
  | B0, B0, B1 -> B1, B0
  | B0, B1, B1 -> B0, B0
  | B1, B0, B1 -> B1, B1
  | B1, B1, B1 -> B1, B0

let not_bit = function
  | B0 -> B1
  | B1 -> B0

let not_vec xs = List.map not_bit xs

let add_vec_carry (xs, ys) =
  assert (List.length xs = List.length ys);
  let (carry, result) =
    List.fold_right2 (fun x y (c, result) -> let (z, c) = add_bit_with_carry (x, y, c) in (c, z :: result)) xs ys (B0, [])
  in
  carry, result

let add_vec (xs, ys) = snd (add_vec_carry (xs, ys))

let rec replicate_bits (bits, n) =
  if Big_int.less_equal n Big_int.zero
  then []
  else bits @ replicate_bits (bits, Big_int.sub n (Big_int.of_int 1))

let identity x = x



(* 
Returns list of n bits of integer m starting from offset o >= 0 (bits numbered from least significant). 
Uses twos-complement representation for m<0 and pads most significant bits in sign-extended way. 
Most significant bit is head of returned list.
 *)
let rec get_slice_int' (n, m, o) =
  if n <= 0 then
    []
  else
    let bit = if (Big_int.extract_num m (n + o - 1) 1) == Big_int.zero then B0 else B1 in
    bit :: get_slice_int' (n-1, m, o)

(* as above but taking Big_int for all arguments *)
let get_slice_int (n, m, o) = get_slice_int' (Big_int.to_int n, m, Big_int.to_int o)

(* as above but omitting offset, len is ocaml int *)
let to_bits' (len, n) = get_slice_int' (len, n, 0)

(* as above but taking big_int for length *)
let to_bits (len, n) = get_slice_int' (Big_int.to_int len, n, 0)

(* unsigned multiplication of two n bit lists producing a list of 2n bits *)
let mult_vec (x, y) =
  let xi = uint(x) in
  let yi = uint(y) in
  let len = List.length x in
  let prod = Big_int.mul xi yi in
  to_bits' (2*len, prod)

(* signed multiplication of two n bit lists producing a list of 2n bits. *)
let mults_vec (x, y) =
  let xi = sint(x) in
  let yi = sint(y) in
  let len = List.length x in
  let prod = Big_int.mul xi yi in
  to_bits' (2*len, prod)

let add_vec_int (v, n) =
  let n_bits = to_bits'(List.length v, n) in
  add_vec(v, n_bits)

let sub_vec (xs, ys) = add_vec (xs, add_vec_int (not_vec ys, (Big_int.of_int 1)))

let sub_vec_int (v, n) =
  let n_bits = to_bits'(List.length v, n) in
  sub_vec(v, n_bits)

let bin_char = function
  | '0' -> B0
  | '1' -> B1
  | _ -> failwith "Invalid binary character"

let hex_char = function
  | '0' -> [B0; B0; B0; B0]
  | '1' -> [B0; B0; B0; B1]
  | '2' -> [B0; B0; B1; B0]
  | '3' -> [B0; B0; B1; B1]
  | '4' -> [B0; B1; B0; B0]
  | '5' -> [B0; B1; B0; B1]
  | '6' -> [B0; B1; B1; B0]
  | '7' -> [B0; B1; B1; B1]
  | '8' -> [B1; B0; B0; B0]
  | '9' -> [B1; B0; B0; B1]
  | 'A' | 'a' -> [B1; B0; B1; B0]
  | 'B' | 'b' -> [B1; B0; B1; B1]
  | 'C' | 'c' -> [B1; B1; B0; B0]
  | 'D' | 'd' -> [B1; B1; B0; B1]
  | 'E' | 'e' -> [B1; B1; B1; B0]
  | 'F' | 'f' -> [B1; B1; B1; B1]
  | _ -> failwith "Invalid hex character"

let list_of_string s =
  let rec aux i acc =
    if i < 0 then acc
    else aux (i-1) (s.[i] :: acc)
  in aux (String.length s - 1) []

let bits_of_string str =
  List.concat (List.map hex_char (list_of_string str))

let concat_str (str1, str2) = str1 ^ str2

let rec break n = function
  | [] -> []
  | (_ :: _ as xs) -> [take n xs] @ break n (drop n xs)

let string_of_bit = function
  | B0 -> "0"
  | B1 -> "1"

let char_of_bit = function
  | B0 -> '0'
  | B1 -> '1'

let string_of_hex = function
  | [B0; B0; B0; B0] -> "0"
  | [B0; B0; B0; B1] -> "1"
  | [B0; B0; B1; B0] -> "2"
  | [B0; B0; B1; B1] -> "3"
  | [B0; B1; B0; B0] -> "4"
  | [B0; B1; B0; B1] -> "5"
  | [B0; B1; B1; B0] -> "6"
  | [B0; B1; B1; B1] -> "7"
  | [B1; B0; B0; B0] -> "8"
  | [B1; B0; B0; B1] -> "9"
  | [B1; B0; B1; B0] -> "A"
  | [B1; B0; B1; B1] -> "B"
  | [B1; B1; B0; B0] -> "C"
  | [B1; B1; B0; B1] -> "D"
  | [B1; B1; B1; B0] -> "E"
  | [B1; B1; B1; B1] -> "F"
  | _ -> failwith "Cannot convert binary sequence to hex"

let string_of_bits bits =
  if List.length bits mod 4 == 0
  then "0x" ^ String.concat "" (List.map string_of_hex (break 4 bits))
  else "0b" ^ String.concat "" (List.map string_of_bit bits)

let hex_slice (str, n, m) =
  let bits = List.concat (List.map hex_char (list_of_string (String.sub str 2 (String.length str - 2)))) in
  let padding = replicate_bits([B0], n) in
  let bits = padding @ bits in
  let slice = List.rev (take (Big_int.to_int n) (drop (Big_int.to_int m) (List.rev bits))) in
  slice

let putchar n =
  print_char (char_of_int (Big_int.to_int n));
  flush stdout

let rec bits_of_int bit n =
  if bit <> 0
  then
    begin
      if n / bit > 0
      then B1 :: bits_of_int (bit / 2) (n - bit)
      else B0 :: bits_of_int (bit / 2) n
    end
  else []

let byte_of_int n = bits_of_int 128 n

module Mem = struct
  include Map.Make(struct
      type t = Big_int.num
      let compare = Big_int.compare
    end)
end

let mem_pages = (ref Mem.empty : (Bytes.t Mem.t) ref);;

let page_shift_bits = 20 (* 1M page *)
let page_size_bytes = 1 lsl page_shift_bits;; 

let page_no_of_addr a = Big_int.shift_right a page_shift_bits
let bottom_addr_of_page p = Big_int.shift_left p page_shift_bits
let top_addr_of_page p = Big_int.shift_left (Big_int.succ p) page_shift_bits
let get_mem_page p =
  try
    Mem.find p !mem_pages
  with Not_found -> 
    let new_page = Bytes.create page_size_bytes in
    mem_pages := Mem.add p new_page !mem_pages;
    new_page

let rec add_mem_bytes addr buf off len =
  let page_no = page_no_of_addr addr in
  let page_bot = bottom_addr_of_page page_no in
  let page_top = top_addr_of_page page_no in
  let page_off = Big_int.to_int (Big_int.sub addr page_bot) in
  let page = get_mem_page page_no in
  let bytes_left_in_page = Big_int.sub page_top addr in
  let to_copy = min (Big_int.to_int bytes_left_in_page) len in
  Bytes.blit buf off page page_off to_copy;
  if (to_copy < len) then
    add_mem_bytes page_top buf (off + to_copy) (len - to_copy)

let rec read_mem_bytes addr len = 
  let page_no = page_no_of_addr addr in
  let page_bot = bottom_addr_of_page page_no in
  let page_top = top_addr_of_page page_no in
  let page_off = Big_int.to_int (Big_int.sub addr page_bot) in
  let page = get_mem_page page_no in
  let bytes_left_in_page = Big_int.sub page_top addr in
  let to_get = min (Big_int.to_int bytes_left_in_page) len in
  let bytes = Bytes.sub page page_off to_get in
  if to_get >= len then
    bytes
  else
    Bytes.cat bytes (read_mem_bytes page_top (len - to_get))

let write_ram' (data_size, addr, data) =
  let len   = Big_int.to_int data_size in
  let bytes = Bytes.create len in begin
    List.iteri (fun i byte -> Bytes.set bytes (len - i - 1) (char_of_int (Big_int.to_int (uint byte)))) (break 8 data);
    add_mem_bytes addr bytes 0 len
  end

let write_ram (addr_size, data_size, hex_ram, addr, data) =
  write_ram' (data_size, uint addr, data)

let wram addr byte =
  let bytes = Bytes.make 1 (char_of_int byte) in
  add_mem_bytes addr bytes 0 1

let read_ram (addr_size, data_size, hex_ram, addr) =
  let addr = uint addr in
  let bytes = read_mem_bytes addr (Big_int.to_int data_size) in
  let vector = ref [] in
  Bytes.iter (fun byte -> vector := (byte_of_int (int_of_char byte)) @ !vector) bytes;
  !vector

let tag_ram = (ref Mem.empty : (bool Mem.t) ref);;
  
let write_tag_bool (addr, tag) =
  let addri = uint addr in
  tag_ram := Mem.add addri tag !tag_ram

let read_tag_bool addr =
  let addri = uint addr in
  try Mem.find addri !tag_ram with Not_found -> false

let rec reverse_endianness bits =
  if List.length bits <= 8 then bits else
  reverse_endianness (drop 8 bits) @ (take 8 bits)

(* FIXME: Casts can't be externed *)
let zcast_unit_vec x = [x]

let shl_int (n, m) = Big_int.shift_left n (Big_int.to_int m)
let shr_int (n, m) = Big_int.shift_right n (Big_int.to_int m)

let debug (str1, n, str2, v) = prerr_endline (str1 ^ Big_int.to_string n ^ str2 ^ string_of_bits v)

let eq_string (str1, str2) = String.compare str1 str2 == 0

let string_startswith (str1, str2) = String.compare (String.sub str1 0 (String.length str2)) str2 == 0

let string_drop (str, n) = let n = Big_int.to_int n in String.sub str n (String.length str - n)

let string_length str = Big_int.of_int (String.length str)

let string_append (s1, s2) = s1 ^ s2

(* highly inefficient recursive implementation *)
let rec maybe_int_of_prefix = function
  | "" -> ZNone ()
  | str ->
     let len = String.length str in
     match int_of_string_opt str with
     | Some n -> ZSome (Big_int.of_int n, Big_int.of_int len)
     | None -> maybe_int_of_prefix (String.sub str 0 (len - 1))

let maybe_int_of_string str =
  match int_of_string_opt str with
  | None -> ZNone ()
  | Some n -> ZSome (Big_int.of_int n)

let lt_int (x, y) = Big_int.less x y

let set_slice (out_len, slice_len, out, n, slice) =
  let out = update_subrange(out, Big_int.add n (Big_int.of_int (List.length slice - 1)), n, slice) in
  assert (List.length out = Big_int.to_int out_len);
  out

let set_slice_int (_, _, _, _) = assert false

let eq_real (x, y) = Rational.equal x y
let lt_real (x, y) = Rational.lt x y
let gt_real (x, y) = Rational.gt x y
let lteq_real (x, y) = Rational.leq x y
let gteq_real (x, y) = Rational.geq x y
let to_real x = Rational.of_int (Big_int.to_int x) (* FIXME *)
let negate_real x = Rational.neg x

let round_down x = Rational.floor x (* Num.big_int_of_num (Num.floor_num x) *)
let round_up x = Rational.ceiling x (* Num.big_int_of_num (Num.ceiling_num x) *)
let quotient_real (x, y) = Rational.div x y
let mult_real (x, y) = Rational.mul x y (* Num.mult_num x y *)
let real_power (x, y) = failwith "real_power" (* Num.power_num x (Num.num_of_big_int y) *)
let int_power (x, y) = Big_int.pow_int x (Big_int.to_int y)
let add_real (x, y) = Rational.add x y
let sub_real (x, y) = Rational.sub x y

let abs_real x = Rational.abs x

let lt (x, y) = Big_int.less x y
let gt (x, y) = Big_int.greater x y
let lteq (x, y) = Big_int.less_equal x y
let gteq (x, y) = Big_int.greater_equal x y

let pow2 x = Big_int.pow_int (Big_int.of_int 2) (Big_int.to_int x)

let max_int (x, y) = Big_int.max x y
let min_int (x, y) = Big_int.min x y
let abs_int x = Big_int.abs x

let string_of_int x = Big_int.to_string x

let undefined_real () = Rational.of_int 0

let rec pow x = function
  | 0 -> 1
  | n -> x * pow x (n - 1)

let real_of_string str =
  match Util.split_on_char '.' str with
  | [whole; frac] ->
     let whole = Rational.of_int (int_of_string whole) in
     let frac = Rational.div (Rational.of_int (int_of_string frac)) (Rational.of_int (pow 10 (String.length frac)))  in
     Rational.add whole frac
  | [whole] -> Rational.of_int (int_of_string str)
  | _ -> failwith "invalid real literal"

(* Not a very good sqrt implementation *)
let sqrt_real x = failwith "sqrt_real" (* real_of_string (string_of_float (sqrt (Num.float_of_num x))) *)

let print_int (str, x) =
  print_endline (str ^ Big_int.to_string x)

let prerr_int (str, x) =
  prerr_endline (str ^ Big_int.to_string x)

let print_bits (str, xs) =
  print_endline (str ^ string_of_bits xs)

let prerr_bits (str, xs) =
  prerr_endline (str ^ string_of_bits xs)

let print_string(str, msg) =
  print_endline (str ^ msg)

let prerr_string(str, msg) =
  prerr_endline (str ^ msg)

let reg_deref r = !r

let string_of_zbit = function
  | B0 -> "0"
  | B1 -> "1"
let string_of_znat n = Big_int.to_string n
let string_of_zint n = Big_int.to_string n
let string_of_zunit () = "()"
let string_of_zbool = function
  | true -> "true"
  | false -> "false"
let string_of_zreal r = "REAL"
let string_of_zstring str = "\"" ^ String.escaped str ^ "\""

let rec string_of_list sep string_of = function
  | [] -> ""
  | [x] -> string_of x
  | x::ls -> (string_of x) ^ sep ^ (string_of_list sep string_of ls)

let skip () = ()

let memea (_, _) = ()

let zero_extend (vec, n) =
  let m = Big_int.to_int n in
  if m <= List.length vec
  then take m vec
  else replicate_bits ([B0], Big_int.of_int (m - List.length vec)) @ vec

let sign_extend (vec, n) =
  let m = Big_int.to_int n in
  match vec with
  | B0 :: _ as vec -> replicate_bits ([B0], Big_int.of_int (m - List.length vec)) @ vec
  | [] -> replicate_bits ([B0], Big_int.of_int (m - List.length vec)) @ vec
  | B1 :: _ as vec -> replicate_bits ([B1], Big_int.of_int (m - List.length vec)) @ vec

let zeros n = replicate_bits ([B0], n)

let shift_bits_right_arith (x, y) =
  let ybi = uint(y) in
  let msbs = replicate_bits (take 1 x, ybi) in
  let rbits = msbs @ x in
  take (List.length x) rbits

let shiftr (x, y) =
  let zeros = zeros y in
  let rbits = zeros @ x in
  take (List.length x) rbits

let shift_bits_right (x, y) =
  shiftr (x, uint(y))

let shiftl (x, y) =
  let yi  = Big_int.to_int y in
  let zeros = zeros y in
  let rbits = x @ zeros in
  drop yi rbits

let shift_bits_left (x, y) =
  shiftl (x, uint(y))

let speculate_conditional_success () = true

(* Return nanoseconds since epoch. Truncates to ocaml int but will be OK for next 100 years or so... *)
let get_time_ns () = Big_int.of_int (int_of_float (1e9 *. Unix.gettimeofday ()))

<<<<<<< HEAD
let rec n_leading_spaces s =
  match String.length s with
  | 0 -> 0
  | 1 -> begin match s with
         | " " -> 1
         | _ -> 0
         end
  | len -> begin match String.get s 0 with
           | ' ' -> 1 + (n_leading_spaces (String.sub s 1 (len - 1)))
           | _ -> 0
           end


let opt_spc_matches_prefix s =
  ZSome ((), n_leading_spaces s |> Big_int.of_int)

let spc_matches_prefix s =
  let n = n_leading_spaces s in
  match n with
  | 0 -> ZNone ()
  | n -> ZSome ((), Big_int.of_int n)

let hex_bits_5_matches_prefix s =
  match maybe_int_of_prefix s with
  | ZNone () -> ZNone ()
  | ZSome (n, len) ->
     let n = Big_int.to_int n in
     if 0 <= n && n < 32 then
       ZSome ((bits_of_int 16 n, len))
     else
       ZNone ()

let hex_bits_6_matches_prefix s =
  match maybe_int_of_prefix s with
  | ZNone () -> ZNone ()
  | ZSome (n, len) ->
     let n = Big_int.to_int n in
     if 0 <= n && n < 64 then
       ZSome ((bits_of_int 32 n, len))
     else
       ZNone ()

let hex_bits_12_matches_prefix s =
  match maybe_int_of_prefix s with
  | ZNone () -> ZNone ()
  | ZSome (n, len) ->
     let n = Big_int.to_int n in
     if 0 <= n && n < 4096 then
       ZSome ((bits_of_int 2048 n, len))
     else
       ZNone ()

let hex_bits_13_matches_prefix s =
  match maybe_int_of_prefix s with
  | ZNone () -> ZNone ()
  | ZSome (n, len) ->
     let n = Big_int.to_int n in
     if 0 <= n && n < 8192 then
       ZSome ((bits_of_int 4096 n, len))
     else
       ZNone ()

let hex_bits_20_matches_prefix s =
  match maybe_int_of_prefix s with
  | ZNone () -> ZNone ()
  | ZSome (n, len) ->
     let n = Big_int.to_int n in
     if 0 <= n && n < 1048576 then
       ZSome ((bits_of_int 524288 n, len))
     else
       ZNone ()

let hex_bits_21_matches_prefix s =
  match maybe_int_of_prefix s with
  | ZNone () -> ZNone ()
  | ZSome (n, len) ->
     let n = Big_int.to_int n in
     if 0 <= n && n < 2097152 then
       ZSome ((bits_of_int 1048576 n, len))
     else
       ZNone ()

let hex_bits_32_matches_prefix s =
  match maybe_int_of_prefix s with
  | ZNone () -> ZNone ()
  | ZSome (n, len) ->
     let n = Big_int.to_int n in
     if 0 <= n && n < 4294967296 then
       ZSome ((bits_of_int 2147483648 n, len))
     else
       ZNone ()
=======
let string_of_bool = function
  | true -> "true"
  | false -> "false"

let dec_str x = Big_int.to_string x

let hex_str x = Big_int.to_string x

let trace_memory_write (_, _, _) = ()
let trace_memory_read (_, _, _) = ()

let sleep_request () = ()

let load_raw (paddr, file) =
  let i = ref 0 in
  let paddr = uint paddr in
  let in_chan = open_in file in
  try
    while true do
      let byte = input_char in_chan |> Char.code in
      wram (Big_int.add paddr (Big_int.of_int !i)) byte;
      incr i
    done
  with
  | End_of_file -> ()
>>>>>>> 4336409f
<|MERGE_RESOLUTION|>--- conflicted
+++ resolved
@@ -659,7 +659,6 @@
 (* Return nanoseconds since epoch. Truncates to ocaml int but will be OK for next 100 years or so... *)
 let get_time_ns () = Big_int.of_int (int_of_float (1e9 *. Unix.gettimeofday ()))
 
-<<<<<<< HEAD
 let rec n_leading_spaces s =
   match String.length s with
   | 0 -> 0
@@ -751,7 +750,7 @@
        ZSome ((bits_of_int 2147483648 n, len))
      else
        ZNone ()
-=======
+
 let string_of_bool = function
   | true -> "true"
   | false -> "false"
@@ -777,4 +776,3 @@
     done
   with
   | End_of_file -> ()
->>>>>>> 4336409f
