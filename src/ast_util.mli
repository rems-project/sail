--- conflicted
+++ resolved
@@ -492,14 +492,8 @@
    a generated number. *)
 val unique : l -> l
 
-<<<<<<< HEAD
 val extern_assoc : string -> (string * string) list -> string option
 
-(** Reduce a location to a pair of positions if possible *)
-val simp_loc : Ast.l -> (Lexing.position * Lexing.position) option
-
-=======
->>>>>>> 57443173
 (** Try to find the annotation closest to the provided (simplified)
    location. Note that this function makes no guarantees about finding
    the closest annotation or even finding an annotation at all. This
