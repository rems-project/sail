(**************************************************************************)
(*     Sail                                                               *)
(*                                                                        *)
(*  Copyright (c) 2013-2017                                               *)
(*    Kathyrn Gray                                                        *)
(*    Shaked Flur                                                         *)
(*    Stephen Kell                                                        *)
(*    Gabriel Kerneis                                                     *)
(*    Robert Norton-Wright                                                *)
(*    Christopher Pulte                                                   *)
(*    Peter Sewell                                                        *)
(*    Alasdair Armstrong                                                  *)
(*    Brian Campbell                                                      *)
(*    Thomas Bauereiss                                                    *)
(*    Anthony Fox                                                         *)
(*    Jon French                                                          *)
(*    Dominic Mulligan                                                    *)
(*    Stephen Kell                                                        *)
(*    Mark Wassell                                                        *)
(*                                                                        *)
(*  All rights reserved.                                                  *)
(*                                                                        *)
(*  This software was developed by the University of Cambridge Computer   *)
(*  Laboratory as part of the Rigorous Engineering of Mainstream Systems  *)
(*  (REMS) project, funded by EPSRC grant EP/K008528/1.                   *)
(*                                                                        *)
(*  Redistribution and use in source and binary forms, with or without    *)
(*  modification, are permitted provided that the following conditions    *)
(*  are met:                                                              *)
(*  1. Redistributions of source code must retain the above copyright     *)
(*     notice, this list of conditions and the following disclaimer.      *)
(*  2. Redistributions in binary form must reproduce the above copyright  *)
(*     notice, this list of conditions and the following disclaimer in    *)
(*     the documentation and/or other materials provided with the         *)
(*     distribution.                                                      *)
(*                                                                        *)
(*  THIS SOFTWARE IS PROVIDED BY THE AUTHOR AND CONTRIBUTORS ``AS IS''    *)
(*  AND ANY EXPRESS OR IMPLIED WARRANTIES, INCLUDING, BUT NOT LIMITED     *)
(*  TO, THE IMPLIED WARRANTIES OF MERCHANTABILITY AND FITNESS FOR A       *)
(*  PARTICULAR PURPOSE ARE DISCLAIMED.  IN NO EVENT SHALL THE AUTHOR OR   *)
(*  CONTRIBUTORS BE LIABLE FOR ANY DIRECT, INDIRECT, INCIDENTAL,          *)
(*  SPECIAL, EXEMPLARY, OR CONSEQUENTIAL DAMAGES (INCLUDING, BUT NOT      *)
(*  LIMITED TO, PROCUREMENT OF SUBSTITUTE GOODS OR SERVICES; LOSS OF      *)
(*  USE, DATA, OR PROFITS; OR BUSINESS INTERRUPTION) HOWEVER CAUSED AND   *)
(*  ON ANY THEORY OF LIABILITY, WHETHER IN CONTRACT, STRICT LIABILITY,    *)
(*  OR TORT (INCLUDING NEGLIGENCE OR OTHERWISE) ARISING IN ANY WAY OUT    *)
(*  OF THE USE OF THIS SOFTWARE, EVEN IF ADVISED OF THE POSSIBILITY OF    *)
(*  SUCH DAMAGE.                                                          *)
(**************************************************************************)

(** Utilities and helper functions for operating on Sail ASTs *)

open Ast
module Big_int = Nat_big_num

type mut = Immutable | Mutable

(** [lvar] is the type of variables - they can either be registers,
   local mutable or immutable variables constructors or unbound
   identifiers. *)
type 'a lvar = Register of effect * effect * 'a | Enum of 'a | Local of mut * 'a | Unbound

(** Note: Partial function -- fails for Unknown lvars *)
val lvar_typ : 'a lvar -> 'a

(** The empty annotation. Should be used carefully because it can
   result in unhelpful error messgaes. However a common pattern is
   generating code with [no_annot], then adding location information
   with the various [locate_] functions in this module. *)
val no_annot : unit annot

(** [gen_loc l] takes a location l and generates a location which
   means 'generated from location l'. This is useful for debugging
   errors that occur in generated code. *)
val gen_loc : Parse_ast.l -> Parse_ast.l

(** {2 Functions for building (untyped) AST elements} *)

val mk_id : string -> id
val mk_kid : string -> kid
val mk_ord : order_aux -> order
val mk_nc : n_constraint_aux -> n_constraint
val mk_nexp : nexp_aux -> nexp
val mk_exp : ?loc:l -> unit exp_aux -> unit exp
val mk_pat : unit pat_aux -> unit pat
val mk_mpat : unit mpat_aux -> unit mpat
val mk_pexp : unit pexp_aux -> unit pexp
val mk_mpexp : unit mpexp_aux -> unit mpexp
val mk_lexp : unit lexp_aux -> unit lexp
val mk_lit : lit_aux -> lit
val mk_lit_exp : lit_aux -> unit exp
val mk_typ_pat : typ_pat_aux -> typ_pat
val mk_funcl : id -> unit pat -> unit exp -> unit funcl
val mk_fundef : (unit funcl) list -> unit def
val mk_val_spec : val_spec_aux -> unit def
val mk_typschm : typquant -> typ -> typschm
val mk_typquant : quant_item list -> typquant
val mk_qi_id : kind_aux -> kid -> quant_item
val mk_qi_nc : n_constraint -> quant_item
val mk_qi_kopt : kinded_id -> quant_item
val mk_fexp : id -> unit exp -> unit fexp
val mk_letbind : unit pat -> unit exp -> unit letbind
val mk_kopt : kind_aux -> kid -> kinded_id

val inc_ord : order
val dec_ord : order

(** {2 Unwrap aux constructors} *)

val unaux_exp : 'a exp -> 'a exp_aux
val unaux_pat : 'a pat -> 'a pat_aux
val unaux_nexp : nexp -> nexp_aux
val unaux_order : order -> order_aux
val unaux_typ : typ -> typ_aux
val unaux_kind : kind -> kind_aux
val unaux_constraint : n_constraint -> n_constraint_aux

(** {2 Destruct type annotated patterns and expressions} *)

(** [untyp_pat (P_aux (P_typ (typ, pat)), _)] returns [Some (pat,
   typ)] or [None] if the pattern does not match. *)
val untyp_pat : 'a pat -> 'a pat * typ option

(** Same as [untyp_pat], but for [E_cast] nodes *)
val uncast_exp : 'a exp -> 'a exp * typ option

(** {2 Utilites for working with kinded_ids} *)

val kopt_kid : kinded_id -> kid
val kopt_kind : kinded_id -> kind

val is_int_kopt : kinded_id -> bool
val is_order_kopt : kinded_id -> bool
val is_typ_kopt : kinded_id -> bool
val is_bool_kopt : kinded_id -> bool

(** {2 Utility functions for constructing types} *)

val mk_typ : typ_aux -> typ
val mk_typ_arg : typ_arg_aux -> typ_arg
val mk_id_typ : id -> typ

(** {2 Sail builtin types} *)

val unknown_typ : typ
val int_typ : typ
val nat_typ : typ
val atom_typ : nexp -> typ
val implicit_typ : nexp -> typ
val range_typ : nexp -> nexp -> typ
val bit_typ : typ
val bool_typ : typ
val atom_bool_typ : n_constraint -> typ
val app_typ : id -> typ_arg list -> typ
val register_typ : typ -> typ
val unit_typ : typ
val string_typ : typ
val real_typ : typ
val vector_typ : nexp -> order -> typ -> typ
val list_typ : typ -> typ
val exc_typ : typ
val tuple_typ : typ list -> typ
val function_typ : typ list -> typ -> effect -> typ

val is_unit_typ : typ -> bool
val is_number : typ -> bool
val is_ref_typ : typ -> bool
val is_vector_typ : typ -> bool
val is_bit_typ : typ -> bool
val is_bitvector_typ : typ -> bool

(** {2 Simplifcation of numeric expressions and constraints}

   These functions simplify nexps and n_constraints using various
   basic rules. In general they will guarantee to reduce constant
   numeric expressions like 2 + 5 into 7, although they will not
   simplify 2^constant, as that often leads to unreadable error
   messages containing huge numbers. *)

val nexp_simp : nexp -> nexp
val constraint_simp : n_constraint -> n_constraint

(** If a constraint is a conjunction, return a list of all the top-level conjuncts *)
val constraint_conj : n_constraint -> n_constraint list

(** Same as constraint_conj but for disjunctions *)
val constraint_disj : n_constraint -> n_constraint list

(** {2 Set and Map modules for various AST elements} *)

module Id : sig
  type t = id
  val compare : id -> id -> int
end

module Kid : sig
  type t = kid
  val compare : kid -> kid -> int
end

module Kind : sig
  type t = kind
  val compare : kind -> kind -> int
end

module KOpt : sig
  type t = kinded_id
  val compare : kinded_id -> kinded_id -> int
end

module Nexp : sig
  type t = nexp
  val compare : nexp -> nexp -> int
end

module BE : sig
  type t = base_effect
  val compare : base_effect -> base_effect -> int
end

module NC : sig
  type t = n_constraint
  val compare : n_constraint -> n_constraint -> int
end

(* NB: the comparison function does not expand synonyms *)
module Typ : sig
  type t = typ
  val compare : typ -> typ -> int
end

module IdSet : sig
  include Set.S with type elt = id
end

module NexpSet : sig
  include Set.S with type elt = nexp
end

module NexpMap : sig
  include Map.S with type key = nexp
end

module KOptSet : sig
  include Set.S with type elt = kinded_id
end

module KOptMap : sig
  include Map.S with type key = kinded_id
end

module BESet : sig
  include Set.S with type elt = base_effect
end

module KidSet : sig
  include Set.S with type elt = kid
end

module KBindings : sig
  include Map.S with type key = kid
end

module Bindings : sig
  include Map.S with type key = id
end

module TypMap : sig
  include Map.S with type key = typ
end


(** {2 Functions for building and manipulating effects} *)

val no_effect : effect
val mk_effect : base_effect_aux list -> effect

val has_effect : effect -> base_effect_aux -> bool
val effect_set : effect -> BESet.t

val equal_effects : effect -> effect -> bool
val subseteq_effects : effect -> effect -> bool
val union_effects : effect -> effect -> effect

(** {2 Functions for building numeric expressions} *)

val nconstant : Big_int.num -> nexp
val nint : int -> nexp
val nminus : nexp -> nexp -> nexp
val nsum : nexp -> nexp -> nexp
val ntimes : nexp -> nexp -> nexp
val npow2 : nexp -> nexp
val nvar : kid -> nexp
val napp : id -> nexp list -> nexp
val nid : id -> nexp

(** {2 Functions for building numeric constraints} *)

val nc_eq : nexp -> nexp -> n_constraint
val nc_neq : nexp -> nexp -> n_constraint
val nc_lteq : nexp -> nexp -> n_constraint
val nc_gteq : nexp -> nexp -> n_constraint
val nc_lt : nexp -> nexp -> n_constraint
val nc_gt : nexp -> nexp -> n_constraint
val nc_and : n_constraint -> n_constraint -> n_constraint
val nc_or : n_constraint -> n_constraint -> n_constraint
val nc_not : n_constraint -> n_constraint
val nc_true : n_constraint
val nc_false : n_constraint
val nc_set : kid -> Big_int.num list -> n_constraint
val nc_int_set : kid -> int list -> n_constraint
val nc_var : kid -> n_constraint

(** {2 Functions for building type arguments}*)

val arg_nexp : ?loc:l -> nexp -> typ_arg
val arg_order : ?loc:l -> order -> typ_arg
val arg_typ : ?loc:l -> typ -> typ_arg
val arg_bool : ?loc:l -> n_constraint -> typ_arg
val arg_kopt : kinded_id -> typ_arg

(** {2 Functions for working with type quantifiers} *)

val quant_add : quant_item -> typquant -> typquant
val quant_items : typquant -> quant_item list
val quant_kopts : typquant -> kinded_id list
val quant_split : typquant -> kinded_id list * n_constraint list
val quant_map_items : (quant_item -> quant_item) -> typquant -> typquant

val is_quant_kopt : quant_item -> bool
val is_quant_constraint : quant_item -> bool

(** {2 Functions to map over annotations in sub-expressions} *)

val map_exp_annot : ('a annot -> 'b annot) -> 'a exp -> 'b exp
val map_pat_annot : ('a annot -> 'b annot) -> 'a pat -> 'b pat
val map_pexp_annot : ('a annot -> 'b annot) -> 'a pexp -> 'b pexp
val map_lexp_annot : ('a annot -> 'b annot) -> 'a lexp -> 'b lexp
val map_letbind_annot : ('a annot -> 'b annot) -> 'a letbind -> 'b letbind
val map_mpat_annot : ('a annot -> 'b annot) -> 'a mpat -> 'b mpat
val map_mfpat_annot : ('a annot -> 'b annot) -> 'a mfpat -> 'b mfpat
val map_mpexp_annot : ('a annot -> 'b annot) -> 'a mpexp -> 'b mpexp
val map_mapcl_annot : ('a annot -> 'b annot) -> 'a mapcl -> 'b mapcl

<<<<<<< HEAD
val map_typedef_annot : ('a annot -> 'b annot) -> 'a type_def -> 'b type_def
val map_fundef_annot : ('a annot -> 'b annot) -> 'a fundef -> 'b fundef
val map_funcl_annot : ('a annot -> 'b annot) -> 'a funcl -> 'b funcl
val map_mapdef_annot : ('a annot -> 'b annot) -> 'a mapdef -> 'b mapdef
val map_valspec_annot : ('a annot -> 'b annot) -> 'a val_spec -> 'b val_spec
val map_scattered_annot : ('a annot -> 'b annot) -> 'a scattered_def -> 'b scattered_def

val map_def_annot : ('a annot -> 'b annot) -> 'a def -> 'b def
val map_defs_annot : ('a annot -> 'b annot) -> 'a defs -> 'b defs

(* Extract locations from identifiers *)
=======
(** {2 Extract locations from terms} *)

>>>>>>> ec8cad1d
val id_loc : id -> Parse_ast.l
val kid_loc : kid -> Parse_ast.l
val typ_loc : typ -> Parse_ast.l
val pat_loc : 'a pat -> Parse_ast.l
val exp_loc : 'a exp -> Parse_ast.l
val def_loc : 'a def -> Parse_ast.l

(** {2 Printing utilities}

   Note: For debugging and error messages only - not guaranteed to
   produce parseable Sail, or even print all language constructs! *)

val string_of_id : id -> string
val string_of_kid : kid -> string
val string_of_base_effect_aux : base_effect_aux -> string
val string_of_kind_aux : kind_aux -> string
val string_of_kind : kind -> string
val string_of_base_effect : base_effect -> string
val string_of_effect : effect -> string
val string_of_order : order -> string
val string_of_nexp : nexp -> string
val string_of_typ : typ -> string
val string_of_typ_arg : typ_arg -> string
val string_of_typ_pat : typ_pat -> string
val string_of_n_constraint : n_constraint -> string
val string_of_kinded_id : kinded_id -> string
val string_of_quant_item : quant_item -> string
val string_of_typquant : typquant -> string
val string_of_typschm : typschm -> string
val string_of_lit : lit -> string
val string_of_exp : 'a exp -> string
val string_of_pexp : 'a pexp -> string
val string_of_lexp : 'a lexp -> string
val string_of_pat : 'a pat -> string
val string_of_mpat : 'a mpat -> string
val string_of_letbind : 'a letbind -> string
val string_of_index_range : index_range -> string

(** {2 Functions for getting identifiers from toplevel definitions} *)

val id_of_fundef : 'a fundef -> id
val id_of_type_def : 'a type_def -> id
val id_of_val_spec : 'a val_spec -> id
val id_of_dec_spec : 'a dec_spec -> id

(** {2 Functions for manipulating identifiers} *)

val id_of_kid : kid -> id
val kid_of_id : id -> kid

val prepend_id : string -> id -> id
val append_id : id -> string -> id
val prepend_kid : string -> kid -> kid

(** {2 Misc functions} *)

val nexp_frees : nexp -> KidSet.t
val nexp_identical : nexp -> nexp -> bool
val is_nexp_constant : nexp -> bool
val int_of_nexp_opt : nexp -> Big_int.num option

val lexp_to_exp : 'a lexp -> 'a exp

val typ_app_args_of : typ -> string * typ_arg_aux list * Ast.l
val vector_typ_args_of : typ -> nexp * order * typ
val vector_start_index : typ -> nexp

val is_order_inc : order -> bool

val kopts_of_order : order -> KOptSet.t
val kopts_of_nexp : nexp -> KOptSet.t
val kopts_of_typ : typ -> KOptSet.t
val kopts_of_typ_arg : typ_arg -> KOptSet.t
val kopts_of_constraint : n_constraint -> KOptSet.t
val kopts_of_quant_item : quant_item -> KOptSet.t

val tyvars_of_nexp : nexp -> KidSet.t
val tyvars_of_typ : typ -> KidSet.t
val tyvars_of_constraint : n_constraint -> KidSet.t
val tyvars_of_quant_item : quant_item -> KidSet.t
val is_kid_generated : kid -> bool

val undefined_of_typ : bool -> Ast.l -> (typ -> 'annot) -> typ -> 'annot exp

val destruct_pexp : 'a pexp -> 'a pat * ('a exp) option * 'a exp * (Ast.l * 'a)
val construct_pexp : 'a pat * ('a exp) option * 'a exp * (Ast.l * 'a) ->  'a pexp

val destruct_mpexp : 'a mpexp -> 'a mpat * ('a exp) option * (Ast.l * 'a)
val construct_mpexp : 'a mpat * ('a exp) option * (Ast.l * 'a) ->  'a mpexp

val is_valspec : id -> 'a def -> bool
val is_fundef : id -> 'a def -> bool

val rename_valspec : id -> 'a val_spec -> 'a val_spec

val rename_fundef : id -> 'a fundef -> 'a fundef

val split_defs : ('a def -> bool) -> 'a defs -> ('a defs * 'a def * 'a defs) option

val append_ast : 'a defs -> 'a defs -> 'a defs
val concat_ast : 'a defs list -> 'a defs

val type_union_id : type_union -> id

val ids_of_def : 'a def -> IdSet.t
val ids_of_defs : 'a defs -> IdSet.t

val val_spec_ids : 'a defs -> IdSet.t

val pat_ids : 'a pat -> IdSet.t

val subst : id -> 'a exp -> 'a exp -> 'a exp

val hex_to_bin : string -> string

(** {2 Manipulating locations} *)

(** locate takes an expression and recursively sets the location in
   every subexpression using a function that takes the orginal
   location as an argument. Expressions build using mk_exp and similar
   do not have locations, so they can then be annotated as e.g. locate
   (gen_loc l) (mk_exp ...) where l is the location from which the
   code is being generated. *)
val locate : (l -> l) -> 'a exp -> 'a exp

val locate_pat : (l -> l) -> 'a pat -> 'a pat

val locate_lexp : (l -> l) -> 'a lexp -> 'a lexp

val locate_typ : (l -> l) -> typ -> typ

(** Make a unique location by giving it a Parse_ast.Unique wrapper with
   a generated number. *)
val unique : l -> l

<<<<<<< HEAD

val extern_assoc : string -> (string * string) list -> string option

(** Substitutions *)
=======
(** Reduce a location to a pair of positions if possible *)
val simp_loc : Ast.l -> (Lexing.position * Lexing.position) option

(** Try to find the annotation closest to the provided (simplified)
   location. Note that this function makes no guarantees about finding
   the closest annotation or even finding an annotation at all. This
   is used by the Emacs mode to provide type-at-cursor functionality
   and we don't mind if it's a bit fuzzy in that context. *)
val find_annot_ast : (Lexing.position * Lexing.position) option -> 'a defs -> (Ast.l * 'a) option

(** {2 Substitutions}
>>>>>>> ec8cad1d

   The function X_subst substitutes a type argument into something of
   type X. The type of the type argument determines which kind of type
   variables will be replaced *)

val nexp_subst : kid -> typ_arg -> nexp -> nexp
val constraint_subst : kid -> typ_arg -> n_constraint -> n_constraint
val order_subst : kid -> typ_arg -> order -> order
val typ_subst : kid -> typ_arg -> typ -> typ
val typ_arg_subst : kid -> typ_arg -> typ_arg -> typ_arg

val subst_kid : (kid -> typ_arg -> 'a -> 'a) -> kid -> kid -> 'a -> 'a

(* Multiple type-level substitutions *)
val subst_kids_nexp : nexp KBindings.t -> nexp -> nexp
val subst_kids_nc : nexp KBindings.t -> n_constraint -> n_constraint
val subst_kids_typ : nexp KBindings.t -> typ -> typ
val subst_kids_typ_arg : nexp KBindings.t -> typ_arg -> typ_arg

val quant_item_subst_kid : kid -> kid -> quant_item -> quant_item
val typquant_subst_kid : kid -> kid -> typquant -> typquant<|MERGE_RESOLUTION|>--- conflicted
+++ resolved
@@ -342,7 +342,6 @@
 val map_mpexp_annot : ('a annot -> 'b annot) -> 'a mpexp -> 'b mpexp
 val map_mapcl_annot : ('a annot -> 'b annot) -> 'a mapcl -> 'b mapcl
 
-<<<<<<< HEAD
 val map_typedef_annot : ('a annot -> 'b annot) -> 'a type_def -> 'b type_def
 val map_fundef_annot : ('a annot -> 'b annot) -> 'a fundef -> 'b fundef
 val map_funcl_annot : ('a annot -> 'b annot) -> 'a funcl -> 'b funcl
@@ -353,11 +352,7 @@
 val map_def_annot : ('a annot -> 'b annot) -> 'a def -> 'b def
 val map_defs_annot : ('a annot -> 'b annot) -> 'a defs -> 'b defs
 
-(* Extract locations from identifiers *)
-=======
 (** {2 Extract locations from terms} *)
-
->>>>>>> ec8cad1d
 val id_loc : id -> Parse_ast.l
 val kid_loc : kid -> Parse_ast.l
 val typ_loc : typ -> Parse_ast.l
@@ -493,12 +488,8 @@
    a generated number. *)
 val unique : l -> l
 
-<<<<<<< HEAD
-
 val extern_assoc : string -> (string * string) list -> string option
 
-(** Substitutions *)
-=======
 (** Reduce a location to a pair of positions if possible *)
 val simp_loc : Ast.l -> (Lexing.position * Lexing.position) option
 
@@ -510,7 +501,6 @@
 val find_annot_ast : (Lexing.position * Lexing.position) option -> 'a defs -> (Ast.l * 'a) option
 
 (** {2 Substitutions}
->>>>>>> ec8cad1d
 
    The function X_subst substitutes a type argument into something of
    type X. The type of the type argument determines which kind of type
