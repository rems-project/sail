(**************************************************************************)
(*     Sail                                                               *)
(*                                                                        *)
(*  Copyright (c) 2013-2017                                               *)
(*    Kathyrn Gray                                                        *)
(*    Shaked Flur                                                         *)
(*    Stephen Kell                                                        *)
(*    Gabriel Kerneis                                                     *)
(*    Robert Norton-Wright                                                *)
(*    Christopher Pulte                                                   *)
(*    Peter Sewell                                                        *)
(*    Alasdair Armstrong                                                  *)
(*    Brian Campbell                                                      *)
(*    Thomas Bauereiss                                                    *)
(*    Anthony Fox                                                         *)
(*    Jon French                                                          *)
(*    Dominic Mulligan                                                    *)
(*    Stephen Kell                                                        *)
(*    Mark Wassell                                                        *)
(*                                                                        *)
(*  All rights reserved.                                                  *)
(*                                                                        *)
(*  This software was developed by the University of Cambridge Computer   *)
(*  Laboratory as part of the Rigorous Engineering of Mainstream Systems  *)
(*  (REMS) project, funded by EPSRC grant EP/K008528/1.                   *)
(*                                                                        *)
(*  Redistribution and use in source and binary forms, with or without    *)
(*  modification, are permitted provided that the following conditions    *)
(*  are met:                                                              *)
(*  1. Redistributions of source code must retain the above copyright     *)
(*     notice, this list of conditions and the following disclaimer.      *)
(*  2. Redistributions in binary form must reproduce the above copyright  *)
(*     notice, this list of conditions and the following disclaimer in    *)
(*     the documentation and/or other materials provided with the         *)
(*     distribution.                                                      *)
(*                                                                        *)
(*  THIS SOFTWARE IS PROVIDED BY THE AUTHOR AND CONTRIBUTORS ``AS IS''    *)
(*  AND ANY EXPRESS OR IMPLIED WARRANTIES, INCLUDING, BUT NOT LIMITED     *)
(*  TO, THE IMPLIED WARRANTIES OF MERCHANTABILITY AND FITNESS FOR A       *)
(*  PARTICULAR PURPOSE ARE DISCLAIMED.  IN NO EVENT SHALL THE AUTHOR OR   *)
(*  CONTRIBUTORS BE LIABLE FOR ANY DIRECT, INDIRECT, INCIDENTAL,          *)
(*  SPECIAL, EXEMPLARY, OR CONSEQUENTIAL DAMAGES (INCLUDING, BUT NOT      *)
(*  LIMITED TO, PROCUREMENT OF SUBSTITUTE GOODS OR SERVICES; LOSS OF      *)
(*  USE, DATA, OR PROFITS; OR BUSINESS INTERRUPTION) HOWEVER CAUSED AND   *)
(*  ON ANY THEORY OF LIABILITY, WHETHER IN CONTRACT, STRICT LIABILITY,    *)
(*  OR TORT (INCLUDING NEGLIGENCE OR OTHERWISE) ARISING IN ANY WAY OUT    *)
(*  OF THE USE OF THIS SOFTWARE, EVEN IF ADVISED OF THE POSSIBILITY OF    *)
(*  SUCH DAMAGE.                                                          *)
(**************************************************************************)

open Anf
open Ast
open Ast_util
open Jib
open Jib_util
open Smtlib
open Property

module IntSet = Set.Make(struct type t = int let compare = compare end)
module IntMap = Map.Make(struct type t = int let compare = compare end)

let zencode_upper_id id = Util.zencode_upper_string (string_of_id id)
let zencode_id id = Util.zencode_string (string_of_id id)
let zencode_name id = string_of_name ~deref_current_exception:false ~zencode:true id
let zencode_uid (id, ctyps) =
  Util.zencode_string (string_of_id id ^ "#" ^ Util.string_of_list "_" string_of_ctyp ctyps)

let opt_ignore_overflow = ref false

let opt_auto = ref false

let opt_debug_graphs = ref false

let opt_propagate_vars = ref false

let opt_unroll_limit = ref 10

module EventMap = Map.Make(Event)

(* Note that we have to use x : ty ref rather than mutable x : ty, to
   make sure { ctx with x = ... } doesn't break the mutable state. *)

(* See mli file for a description of each field *)
type ctx = {
    lbits_index : int;
    lint_size : int;
    vector_index : int;
    register_map : id list CTMap.t;
    tuple_sizes : IntSet.t ref;
    tc_env : Type_check.Env.t;
    pragma_l : Ast.l;
    arg_stack : (int * string) Stack.t;
    ast : Type_check.tannot defs;
    shared : ctyp Bindings.t;
    preserved : IdSet.t;
    events : smt_exp Stack.t EventMap.t ref;
    node : int;
    pathcond : smt_exp Lazy.t;
    use_string : bool ref;
    use_real : bool ref
  }

(* These give the default bounds for various SMT types, stored in the
   initial_ctx. They shouldn't be read or written by anything else! If
   they are changed the output of sail -help needs to be updated to
   reflect this. *)
let opt_default_lint_size = ref 128
let opt_default_lbits_index = ref 8
let opt_default_vector_index = ref 5

let initial_ctx () = {
    lbits_index = !opt_default_lbits_index;
    lint_size = !opt_default_lint_size;
    vector_index = !opt_default_vector_index;
    register_map = CTMap.empty;
    tuple_sizes = ref IntSet.empty;
    tc_env = Type_check.initial_env;
    pragma_l = Parse_ast.Unknown;
    arg_stack = Stack.create ();
    ast = Defs [];
    shared = Bindings.empty;
    preserved = IdSet.empty;
    events = ref EventMap.empty;
    node = -1;
    pathcond = lazy (Bool_lit true);
    use_string = ref false;
    use_real = ref false;
  }

let event_stack ctx ev =
  match EventMap.find_opt ev !(ctx.events) with
  | Some stack -> stack
  | None ->
     let stack = Stack.create () in
     ctx.events := EventMap.add ev stack !(ctx.events);
     stack

let add_event ctx ev smt =
  let stack = event_stack ctx ev in
  Stack.push (Fn ("and", [Lazy.force ctx.pathcond; smt])) stack

let add_pathcond_event ctx ev =
  Stack.push (Lazy.force ctx.pathcond) (event_stack ctx ev)

let overflow_check ctx smt =
  if not !opt_ignore_overflow then (
    Reporting.warn "Overflow check in generated SMT for" ctx.pragma_l "";
    add_event ctx Overflow smt
  )

let lbits_size ctx = Util.power 2 ctx.lbits_index

let vector_index = ref 5

let smt_unit = mk_enum "Unit" ["Unit"]
let smt_lbits ctx = mk_record "Bits" [("size", Bitvec ctx.lbits_index); ("bits", Bitvec (lbits_size ctx))]

(* [required_width n] is the required number of bits to losslessly
   represent an integer n *)
let required_width n =
  let rec required_width' n =
    if Big_int.equal n Big_int.zero then
      1
    else
      1 + required_width' (Big_int.shift_right n 1)
  in
  required_width' (Big_int.abs n)

let rec smt_ctyp ctx = function
  | CT_constant n -> Bitvec (required_width n)
  | CT_fint n -> Bitvec n
  | CT_lint -> Bitvec ctx.lint_size
  | CT_unit -> smt_unit
  | CT_bit -> Bitvec 1
  | CT_fbits (n, _) -> Bitvec n
  | CT_sbits (n, _) -> smt_lbits ctx
  | CT_lbits _ -> smt_lbits ctx
  | CT_bool -> Bool
  | CT_enum (id, elems) ->
     mk_enum (zencode_upper_id id) (List.map zencode_id elems)
  | CT_struct (id, fields) ->
     mk_record (zencode_upper_id id) (List.map (fun (uid, ctyp) -> (zencode_uid uid, smt_ctyp ctx ctyp)) fields)
  | CT_variant (id, ctors) ->
     mk_variant (zencode_upper_id id) (List.map (fun (uid, ctyp) -> (zencode_uid uid, smt_ctyp ctx ctyp)) ctors)
  | CT_tup ctyps ->
     ctx.tuple_sizes := IntSet.add (List.length ctyps) !(ctx.tuple_sizes);
     Tuple (List.map (smt_ctyp ctx) ctyps)
  | CT_vector (_, ctyp) -> Array (Bitvec !vector_index, smt_ctyp ctx ctyp)
  | CT_string ->
     ctx.use_string := true;
     String
  | CT_real ->
     ctx.use_real := true;
     Real
  | CT_ref ctyp ->
     begin match CTMap.find_opt ctyp ctx.register_map with
     | Some regs -> Bitvec (required_width (Big_int.of_int (List.length regs)))
     | _ -> failwith ("No registers with ctyp: " ^ string_of_ctyp ctyp)
     end
  | CT_list _ -> raise (Reporting.err_todo ctx.pragma_l "Lists not yet supported in SMT generation")
  | CT_fvector _ ->
     Reporting.unreachable ctx.pragma_l __POS__ "Found CT_fvector in SMT property"
  | CT_poly ->
     Reporting.unreachable ctx.pragma_l __POS__ "Found polymorphic type in SMT property"

(* We often need to create a SMT bitvector of a length sz with integer
   value x. [bvpint sz x] does this for positive integers, and [bvint sz x]
   does this for all integers. It's quite awkward because we
   don't have a very good way to get the binary representation of
   either an ocaml integer or a big integer. *)
let bvpint sz x =
  let open Sail2_values in
  if Big_int.less_equal Big_int.zero x && Big_int.less_equal x (Big_int.of_int max_int) then (
    let x = Big_int.to_int x in
    match Printf.sprintf "%X" x |> Util.string_to_list |> List.map nibble_of_char |> Util.option_all with
    | Some nibbles ->
       let bin = List.map (fun (a, b, c, d) -> [a; b; c; d]) nibbles |> List.concat in
       let _, bin = Util.take_drop (function B0 -> true | _ -> false) bin in
       let padding = List.init (sz - List.length bin) (fun _ -> B0) in
       Bitvec_lit (padding @ bin)
    | None -> assert false
  ) else if Big_int.greater x (Big_int.of_int max_int) then (
    let y = ref x in
    let bin = ref [] in
    while (not (Big_int.equal !y Big_int.zero)) do
      let (q, m) = Big_int.quomod !y (Big_int.of_int 2) in
      bin := (if Big_int.equal m Big_int.zero then B0 else B1) :: !bin;
      y := q
    done;
    let padding_size = sz - List.length !bin in
    if padding_size < 0 then
      raise (Reporting.err_general Parse_ast.Unknown
               (Printf.sprintf "Could not create a %d-bit integer with value %s.\nTry increasing the maximum integer size"
                  sz (Big_int.to_string x)));
    let padding = List.init padding_size (fun _ -> B0) in
    Bitvec_lit (padding @ !bin)
  ) else failwith "Invalid bvpint"

let bvint sz x =
  if Big_int.less x Big_int.zero then
    Fn ("bvadd", [Fn ("bvnot", [bvpint sz (Big_int.abs x)]); bvpint sz (Big_int.of_int 1)])
  else
    bvpint sz x

(** [force_size ctx n m exp] takes a smt expression assumed to be a
   integer (signed bitvector) of length m and forces it to be length n
   by either sign extending it or truncating it as required *)
let force_size ?checked:(checked=true) ctx n m smt =
  if n = m then
    smt
  else if n > m then
    SignExtend (n - m, smt)
  else
    let check =
      (* If the top bit of the truncated number is one *)
      Ite (Fn ("=", [Extract (n - 1, n - 1, smt); Bitvec_lit [Sail2_values.B1]]),
           (* Then we have an overflow, unless all bits we truncated were also one *)
           Fn ("not", [Fn ("=", [Extract (m - 1, n, smt); bvones (m - n)])]),
           (* Otherwise, all the top bits must be zero *)
           Fn ("not", [Fn ("=", [Extract (m - 1, n, smt); bvzero (m - n)])]))
    in
    if checked then overflow_check ctx check else ();
    Extract (n - 1, 0, smt)

(** [unsigned_size ctx n m exp] is much like force_size, but it
   assumes that the bitvector is unsigned *)
let unsigned_size ?checked:(checked=true) ctx n m smt =
  if n = m then
    smt
  else if n > m then
    Fn ("concat", [bvzero (n - m); smt])
  else
    Extract (n - 1, 0, smt)

let smt_conversion ctx from_ctyp to_ctyp x =
  match from_ctyp, to_ctyp with
  | _, _ when ctyp_equal from_ctyp to_ctyp -> x
  | CT_constant c, CT_fint sz ->
     bvint sz c
  | CT_constant c, CT_lint ->
     bvint ctx.lint_size c
  | CT_fint sz, CT_lint ->
     force_size ctx ctx.lint_size sz x
  | CT_lint, CT_fint sz ->
     force_size ctx sz ctx.lint_size x
  | CT_lint, CT_fbits (n, _) ->
     force_size ctx n ctx.lint_size x
  | CT_lint, CT_lbits _ ->
     Fn ("Bits", [bvint ctx.lbits_index (Big_int.of_int ctx.lint_size); force_size ctx (lbits_size ctx) ctx.lint_size x])
  | CT_fint n, CT_lbits _ ->
     Fn ("Bits", [bvint ctx.lbits_index (Big_int.of_int n); force_size ctx (lbits_size ctx) n x])
  | CT_lbits _, CT_fbits (n, _) ->
     unsigned_size ctx n (lbits_size ctx) (Fn ("contents", [x]))
  | CT_fbits (n, _), CT_fbits (m, _) ->
     unsigned_size ctx m n x
  | CT_fbits (n, _), CT_lbits _ ->
     Fn ("Bits", [bvint ctx.lbits_index (Big_int.of_int n); unsigned_size ctx (lbits_size ctx) n x])

  | _, _ -> failwith (Printf.sprintf "Cannot perform conversion from %s to %s" (string_of_ctyp from_ctyp) (string_of_ctyp to_ctyp))

(* Translate Jib literals into SMT *)
let rec smt_value ctx vl ctyp =
  let open Value2 in
  match vl, ctyp with
  | VL_bits (bv, true), CT_fbits (n, _) ->
     unsigned_size ctx n (List.length bv) (Bitvec_lit bv)
  | VL_bits (bv, true), CT_lbits _ ->
     let sz = List.length bv in
     Fn ("Bits", [bvint ctx.lbits_index (Big_int.of_int sz); unsigned_size ctx (lbits_size ctx) sz (Bitvec_lit bv)])
  | VL_bool b, _ -> Bool_lit b
  | VL_int n, CT_constant m -> bvint (required_width n) n
  | VL_int n, CT_fint sz -> bvint sz n
  | VL_int n, CT_lint -> bvint ctx.lint_size n
  | VL_bit b, CT_bit -> Bitvec_lit [b]
  | VL_unit, _ -> Enum "unit"
  | VL_string str, _ ->
     ctx.use_string := true;
     String_lit (String.escaped str)
  | VL_real str, _ ->
     ctx.use_real := true;
     if str.[0] = '-' then
       Fn ("-", [Real_lit (String.sub str 1 (String.length str - 1))])
     else
       Real_lit str
  | VL_enum str, _ -> Enum (Util.zencode_string str)
  | VL_ref reg_name, _ ->
     let id = mk_id reg_name in
     let rmap = CTMap.filter (fun ctyp regs -> List.exists (fun reg -> Id.compare reg id = 0) regs) ctx.register_map in
     assert (CTMap.cardinal rmap = 1);
     begin match CTMap.min_binding_opt rmap with
     | Some (ctyp, regs) ->
        begin match Util.list_index (fun reg -> Id.compare reg id = 0) regs with
        | Some i ->
           bvint (required_width (Big_int.of_int (List.length regs))) (Big_int.of_int i)
        | None -> assert false
        end
     | _ -> assert false
     end
  | _ -> failwith ("Cannot translate literal to SMT: " ^ string_of_value vl ^ " : " ^ string_of_ctyp ctyp)

let rec smt_cval ctx cval =
  match cval_ctyp cval with
  | CT_constant n ->
     bvint (required_width n) n
  | _ ->
     match cval with
     | V_lit (vl, ctyp) -> smt_value ctx vl ctyp
     | V_id ((Name (id, _) | Global (id, _)) as ssa_id, _) ->
        begin match Type_check.Env.lookup_id id ctx.tc_env with
        | Enum _ -> Enum (zencode_id id)
        | _ when Bindings.mem id ctx.shared -> Shared (zencode_id id)
        | _ -> Var (zencode_name ssa_id)
        end
     | V_id (ssa_id, _) -> Var (zencode_name ssa_id)
     | V_call (Neq, [cval1; cval2]) ->
        Fn ("not", [Fn ("=", [smt_cval ctx cval1; smt_cval ctx cval2])])
     | V_call (Bvor, [cval1; cval2]) ->
        Fn ("bvor", [smt_cval ctx cval1; smt_cval ctx cval2])
     | V_call (Eq, [cval1; cval2]) ->
        Fn ("=", [smt_cval ctx cval1; smt_cval ctx cval2])
     | V_call (Bnot, [cval]) ->
        Fn ("not", [smt_cval ctx cval])
     | V_call (Band, cvals) ->
        smt_conj (List.map (smt_cval ctx) cvals)
     | V_call (Bor, cvals) ->
        smt_disj (List.map (smt_cval ctx) cvals)
     | V_call (Igt, [cval1; cval2]) ->
        Fn ("bvsgt", [smt_cval ctx cval1; smt_cval ctx cval2])
     | V_call (Iadd, [cval1; cval2]) ->
        Fn ("bvadd", [smt_cval ctx cval1; smt_cval ctx cval2])
     | V_ctor_kind (union, ctor_id, unifiers, _) ->
        Fn ("not", [Tester (zencode_uid (ctor_id, unifiers), smt_cval ctx union)])
     | V_ctor_unwrap (ctor_id, union, unifiers, _) ->
        Fn ("un" ^ zencode_uid (ctor_id, unifiers), [smt_cval ctx union])
     | V_field (record, field) ->
        begin match cval_ctyp record with
        | CT_struct (struct_id, _) ->
           Field (zencode_upper_id struct_id ^ "_" ^ zencode_uid field, smt_cval ctx record)
        | _ -> failwith "Field for non-struct type"
        end
     | V_struct (fields, ctyp) ->
        begin match ctyp with
        | CT_struct (struct_id, field_ctyps) ->
           let set_field (field, cval) =
             match Util.assoc_compare_opt UId.compare field field_ctyps with
             | None -> failwith "Field type not found"
             | Some ctyp ->
                zencode_upper_id struct_id ^ "_" ^ zencode_uid field,
                smt_conversion ctx (cval_ctyp cval) ctyp (smt_cval ctx cval)
           in
           Struct (zencode_upper_id struct_id, List.map set_field fields)
        | _ -> failwith "Struct does not have struct type"
        end
     | V_tuple_member (frag, len, n) ->
        ctx.tuple_sizes := IntSet.add len !(ctx.tuple_sizes);
        Fn (Printf.sprintf "tup_%d_%d" len n, [smt_cval ctx frag])
     | cval -> failwith ("Unrecognised cval " ^ string_of_cval cval)

(**************************************************************************)
(* 1. Generating SMT for Sail builtins                                    *)
(**************************************************************************)

let builtin_type_error ctx fn cvals =
  let args = Util.string_of_list ", " (fun cval -> string_of_ctyp (cval_ctyp cval)) cvals in
  function
  | Some ret_ctyp ->
     let message = Printf.sprintf "%s : (%s) -> %s" fn args (string_of_ctyp ret_ctyp) in
     raise (Reporting.err_todo ctx.pragma_l message)
  | None ->
     raise (Reporting.err_todo ctx.pragma_l (Printf.sprintf "%s : (%s)" fn args))

(* ***** Basic comparisons: lib/flow.sail ***** *)

let builtin_int_comparison fn big_int_fn ctx v1 v2 =
  match cval_ctyp v1, cval_ctyp v2 with
  | CT_lint, CT_lint ->
     Fn (fn, [smt_cval ctx v1; smt_cval ctx v2])
  | CT_fint sz1, CT_fint sz2 ->
     if sz1 == sz2 then
       Fn (fn, [smt_cval ctx v1; smt_cval ctx v2])
     else if sz1 > sz2 then
       Fn (fn, [smt_cval ctx v1; SignExtend (sz1 - sz2, smt_cval ctx v2)])
     else
       Fn (fn, [SignExtend (sz2 - sz1, smt_cval ctx v1); smt_cval ctx v2])
  | CT_constant c, CT_fint sz ->
     Fn (fn, [bvint sz c; smt_cval ctx v2])
  | CT_constant c, CT_lint ->
     Fn (fn, [bvint ctx.lint_size c; smt_cval ctx v2])
  | CT_fint sz, CT_constant c ->
     Fn (fn, [smt_cval ctx v1; bvint sz c])
  | CT_fint sz, CT_lint when sz < ctx.lint_size ->
     Fn (fn, [SignExtend (ctx.lint_size - sz, smt_cval ctx v1); smt_cval ctx v2])
  | CT_lint, CT_fint sz when sz < ctx.lint_size ->
     Fn (fn, [smt_cval ctx v1; SignExtend (ctx.lint_size - sz, smt_cval ctx v2)])
  | CT_lint, CT_constant c ->
     Fn (fn, [smt_cval ctx v1; bvint ctx.lint_size c])
  | CT_constant c1, CT_constant c2 ->
     Bool_lit (big_int_fn c1 c2)
  | _, _ -> builtin_type_error ctx fn [v1; v2] None

let builtin_eq_int = builtin_int_comparison "=" Big_int.equal

let builtin_lt = builtin_int_comparison "bvslt" Big_int.less
let builtin_lteq = builtin_int_comparison "bvsle" Big_int.less_equal
let builtin_gt = builtin_int_comparison "bvsgt" Big_int.greater
let builtin_gteq = builtin_int_comparison "bvsge" Big_int.greater_equal

(* ***** Arithmetic operations: lib/arith.sail ***** *)

let int_size ctx = function
  | CT_constant n -> required_width n
  | CT_fint sz -> sz
  | CT_lint -> ctx.lint_size
  | _ -> Reporting.unreachable ctx.pragma_l __POS__ "Argument to int_size must be an integer type"

let builtin_arith fn big_int_fn padding ctx v1 v2 ret_ctyp =
  (* To detect arithmetic overflow we can expand the input bitvectors
     to some size determined by a padding function, then check we
     don't lose precision when going back after performing the
     operation. *)
  let padding = if !opt_ignore_overflow then (fun x -> x) else padding in
  match cval_ctyp v1, cval_ctyp v2, ret_ctyp with
  | _, _, CT_constant c ->
     bvint (required_width c) c
  | CT_constant c1, CT_constant c2, _ ->
     bvint (int_size ctx ret_ctyp) (big_int_fn c1 c2)

  | ctyp1, ctyp2, _ ->
     let ret_sz = int_size ctx ret_ctyp in
     let smt1 = smt_cval ctx v1 in
     let smt2 = smt_cval ctx v2 in
     force_size ctx ret_sz (padding ret_sz) (Fn (fn, [force_size ctx (padding ret_sz) (int_size ctx ctyp1) smt1;
                                                      force_size ctx (padding ret_sz) (int_size ctx ctyp2) smt2]))

let builtin_add_int = builtin_arith "bvadd" Big_int.add (fun x -> x + 1)
let builtin_sub_int = builtin_arith "bvsub" Big_int.sub (fun x -> x + 1)
let builtin_mult_int = builtin_arith "bvmul" Big_int.mul (fun x -> x * 2)

let builtin_sub_nat ctx v1 v2 ret_ctyp =
  let result = builtin_arith "bvsub" Big_int.sub (fun x -> x + 1) ctx v1 v2 ret_ctyp in
  Ite (Fn ("bvslt", [result; bvint (int_size ctx ret_ctyp) Big_int.zero]),
       bvint (int_size ctx ret_ctyp) Big_int.zero,
       result)

let builtin_negate_int ctx v ret_ctyp =
  match cval_ctyp v, ret_ctyp with
  | _, CT_constant c ->
     bvint (required_width c) c
  | CT_constant c, _ ->
     bvint (int_size ctx ret_ctyp) (Big_int.negate c)
  | ctyp, _ ->
     let open Sail2_values in
     let smt = force_size ctx (int_size ctx ret_ctyp) (int_size ctx ctyp) (smt_cval ctx v) in
     overflow_check ctx (Fn ("=", [smt; Bitvec_lit (B1 :: List.init (int_size ctx ret_ctyp - 1) (fun _ -> B0))]));
     Fn ("bvneg", [smt])

let builtin_shift_int fn big_int_fn ctx v1 v2 ret_ctyp =
  match cval_ctyp v1, cval_ctyp v2, ret_ctyp with
  | _, _, CT_constant c ->
     bvint (required_width c) c
  | CT_constant c1, CT_constant c2, _ ->
     bvint (int_size ctx ret_ctyp) (big_int_fn c1 (Big_int.to_int c2))

  | ctyp, CT_constant c, _ ->
     let n = int_size ctx ctyp in
     force_size ctx (int_size ctx ret_ctyp) n (Fn (fn, [smt_cval ctx v1; bvint n c]))
  | CT_constant c, ctyp, _ ->
     let n = int_size ctx ctyp in
     force_size ctx (int_size ctx ret_ctyp) n (Fn (fn, [bvint n c; smt_cval ctx v2]))

  | ctyp1, ctyp2, _ ->
     let ret_sz = int_size ctx ret_ctyp in
     let smt1 = smt_cval ctx v1 in
     let smt2 = smt_cval ctx v2 in
     (Fn (fn, [force_size ctx ret_sz (int_size ctx ctyp1) smt1;
               force_size ctx ret_sz (int_size ctx ctyp2) smt2]))

let builtin_shl_int = builtin_shift_int "bvshl" Big_int.shift_left
let builtin_shr_int = builtin_shift_int "bvashr" Big_int.shift_right

let builtin_abs_int ctx v ret_ctyp =
  match cval_ctyp v, ret_ctyp with
  | _, CT_constant c ->
     bvint (required_width c) c
  | CT_constant c, _ ->
     bvint (int_size ctx ret_ctyp) (Big_int.abs c)
  | ctyp, _ ->
     let sz = int_size ctx ctyp in
     let smt = smt_cval ctx v in
     Ite (Fn ("=", [Extract (sz - 1, sz -1, smt); Bitvec_lit [Sail2_values.B1]]),
          force_size ctx (int_size ctx ret_ctyp) sz (Fn ("bvneg", [smt])),
          force_size ctx (int_size ctx ret_ctyp) sz smt)

let builtin_pow2 ctx v ret_ctyp =
  match cval_ctyp v, ret_ctyp with
  | CT_constant n, _ when Big_int.greater_equal n Big_int.zero ->
     bvint (int_size ctx ret_ctyp) (Big_int.pow_int_positive 2 (Big_int.to_int n))

  | _ -> builtin_type_error ctx "pow2" [v] (Some ret_ctyp)

let builtin_max_int ctx v1 v2 ret_ctyp =
  match cval_ctyp v1, cval_ctyp v2 with
  | CT_constant n, CT_constant m ->
     bvint (int_size ctx ret_ctyp) (max n m)

  | ctyp1, ctyp2 ->
     let ret_sz = int_size ctx ret_ctyp in
     let smt1 = force_size ctx ret_sz (int_size ctx ctyp1) (smt_cval ctx v1) in
     let smt2 = force_size ctx ret_sz (int_size ctx ctyp2) (smt_cval ctx v2) in
     Ite (Fn ("bvslt", [smt1; smt2]),
          smt2,
          smt1)

let builtin_min_int ctx v1 v2 ret_ctyp =
  match cval_ctyp v1, cval_ctyp v2 with
  | CT_constant n, CT_constant m ->
     bvint (int_size ctx ret_ctyp) (min n m)

  | ctyp1, ctyp2 ->
     let ret_sz = int_size ctx ret_ctyp in
     let smt1 = force_size ctx ret_sz (int_size ctx ctyp1) (smt_cval ctx v1) in
     let smt2 = force_size ctx ret_sz (int_size ctx ctyp2) (smt_cval ctx v2) in
     Ite (Fn ("bvslt", [smt1; smt2]),
          smt1,
          smt2)

let builtin_min_int ctx v1 v2 ret_ctyp =
  match cval_ctyp v1, cval_ctyp v2 with
  | CT_constant n, CT_constant m ->
     bvint (int_size ctx ret_ctyp) (min n m)

  | ctyp1, ctyp2 ->
     let ret_sz = int_size ctx ret_ctyp in
     let smt1 = force_size ctx ret_sz (int_size ctx ctyp1) (smt_cval ctx v1) in
     let smt2 = force_size ctx ret_sz (int_size ctx ctyp2) (smt_cval ctx v2) in
     Ite (Fn ("bvslt", [smt1; smt2]),
          smt1,
          smt2)

let builtin_tdiv_int =
  builtin_arith "bvudiv" (Sail2_values.tdiv_int) (fun x -> x)

let builtin_tmod_int =
  builtin_arith "bvurem" (Sail2_values.tmod_int) (fun x -> x)
  
let bvmask ctx len =
  let all_ones = bvones (lbits_size ctx) in
  let shift = Fn ("concat", [bvzero (lbits_size ctx - ctx.lbits_index); len]) in
  bvnot (bvshl all_ones shift)

let fbits_mask ctx n len = bvnot (bvshl (bvones n) len)

let builtin_eq_bits ctx v1 v2 =
  match cval_ctyp v1, cval_ctyp v2 with
  | CT_fbits (n, _), CT_fbits (m, _) ->
     let o = max n m in
     let smt1 = unsigned_size ctx o n (smt_cval ctx v1) in
     let smt2 = unsigned_size ctx o n (smt_cval ctx v2) in
     Fn ("=", [smt1; smt2])

  | CT_lbits _, CT_lbits _ ->
     let len1 = Fn ("len", [smt_cval ctx v1]) in
     let contents1 = Fn ("contents", [smt_cval ctx v1]) in
     let len2 = Fn ("len", [smt_cval ctx v1]) in
     let contents2 = Fn ("contents", [smt_cval ctx v1]) in
     Fn ("and", [Fn ("=", [len1; len2]);
                 Fn ("=", [Fn ("bvand", [bvmask ctx len1; contents1]); Fn ("bvand", [bvmask ctx len2; contents2])])])

  | CT_lbits _, CT_fbits (n, _) ->
     let smt1 = unsigned_size ctx n (lbits_size ctx) (Fn ("contents", [smt_cval ctx v1])) in
     Fn ("=", [smt1; smt_cval ctx v2])

  | CT_fbits (n, _), CT_lbits _ ->
     let smt2 = unsigned_size ctx n (lbits_size ctx) (Fn ("contents", [smt_cval ctx v2])) in
     Fn ("=", [smt_cval ctx v1; smt2])

  | _ -> builtin_type_error ctx "eq_bits" [v1; v2] None

let builtin_zeros ctx v ret_ctyp =
  match cval_ctyp v, ret_ctyp with
  | _, CT_fbits (n, _) -> bvzero n
  | CT_constant c, CT_lbits _ ->
     Fn ("Bits", [bvint ctx.lbits_index c; bvzero (lbits_size ctx)])
  | ctyp, CT_lbits _ when int_size ctx ctyp >= ctx.lbits_index ->
     Fn ("Bits", [extract (ctx.lbits_index - 1) 0 (smt_cval ctx v); bvzero (lbits_size ctx)])
  | _ -> builtin_type_error ctx "zeros" [v] (Some ret_ctyp)

let builtin_ones ctx cval = function
  | CT_fbits (n, _) -> bvones n
  | CT_lbits _ ->
     let len = extract (ctx.lbits_index - 1) 0 (smt_cval ctx cval) in
     Fn ("Bits", [len; Fn ("bvand", [bvmask ctx len; bvones (lbits_size ctx)])]);
  | ret_ctyp -> builtin_type_error ctx "ones" [cval] (Some ret_ctyp)

(* [bvzeint ctx esz cval] (BitVector Zero Extend INTeger), takes a cval
   which must be an integer type (either CT_fint, or CT_lint), and
   produces a bitvector which is either zero extended or truncated to
   exactly esz bits. *)
let bvzeint ctx esz cval =
  let sz = int_size ctx (cval_ctyp cval) in
  match cval with
  | V_lit (VL_int n, _) ->
     bvint esz n
  | _ ->
     let smt = smt_cval ctx cval in
     if esz = sz then
       smt
     else if esz > sz then
       Fn ("concat", [bvzero (esz - sz); smt])
     else
       Extract (esz - 1, 0, smt)

let builtin_zero_extend ctx vbits vlen ret_ctyp =
  match cval_ctyp vbits, ret_ctyp with
  | CT_fbits (n, _), CT_fbits (m, _) when n = m ->
     smt_cval ctx vbits
  | CT_fbits (n, _), CT_fbits (m, _) ->
     let bv = smt_cval ctx vbits in
     Fn ("concat", [bvzero (m - n); bv])
  | CT_lbits _, CT_fbits (m, _) ->
     assert (lbits_size ctx >= m);
     Extract (m - 1, 0, Fn ("contents", [smt_cval ctx vbits]))
  | CT_fbits (n, _), CT_lbits _ ->
     assert (lbits_size ctx >= n);
     let vbits =
       if lbits_size ctx = n then smt_cval ctx vbits else
       if lbits_size ctx > n then Fn ("concat", [bvzero (lbits_size ctx - n); smt_cval ctx vbits]) else
       assert false
     in
     Fn ("Bits", [bvzeint ctx ctx.lbits_index vlen; vbits])

  | _ -> builtin_type_error ctx "zero_extend" [vbits; vlen] (Some ret_ctyp)

let builtin_sign_extend ctx vbits vlen ret_ctyp =
  match cval_ctyp vbits, ret_ctyp with
  | CT_fbits (n, _), CT_fbits (m, _) when n = m ->
     smt_cval ctx vbits
  | CT_fbits (n, _), CT_fbits (m, _) ->
     let bv = smt_cval ctx vbits in
     let top_bit_one = Fn ("=", [Extract (n - 1, n - 1, bv); Bitvec_lit [Sail2_values.B1]]) in
     Ite (top_bit_one, Fn ("concat", [bvones (m - n); bv]), Fn ("concat", [bvzero (m - n); bv]))

  | _ -> builtin_type_error ctx "sign_extend" [vbits; vlen] (Some ret_ctyp)

let builtin_shift shiftop ctx vbits vshift ret_ctyp =
  match cval_ctyp vbits with
  | CT_fbits (n, _) ->
     let bv = smt_cval ctx vbits in
     let len = bvzeint ctx n vshift in
     Fn (shiftop, [bv; len])

  | CT_lbits _ ->
     let bv = smt_cval ctx vbits in
     let shift = bvzeint ctx (lbits_size ctx) vshift in
     Fn ("Bits", [Fn ("len", [bv]); Fn (shiftop, [Fn ("contents", [bv]); shift])])

  | _ -> builtin_type_error ctx shiftop [vbits; vshift] (Some ret_ctyp)

let builtin_not_bits ctx v ret_ctyp =
  match cval_ctyp v, ret_ctyp with
  | CT_lbits _, CT_fbits (n, _) ->
     bvnot (Extract (n - 1, 0, Fn ("contents", [smt_cval ctx v])))

  | CT_lbits _, CT_lbits _ ->
     let bv = smt_cval ctx v in
     let len = Fn ("len", [bv]) in
     Fn ("Bits", [len; Fn ("bvand", [bvmask ctx len; bvnot (Fn ("contents", [bv]))])])

  | CT_fbits (n, _), CT_fbits (m, _) when n = m ->
     bvnot (smt_cval ctx v)

  | _, _ -> builtin_type_error ctx "not_bits" [v] (Some ret_ctyp)

let builtin_bitwise fn ctx v1 v2 ret_ctyp =
  match cval_ctyp v1, cval_ctyp v2, ret_ctyp with
  | CT_fbits (n, _), CT_fbits (m, _), CT_fbits (o, _) ->
     assert (n = m && m = o);
     let smt1 = smt_cval ctx v1 in
     let smt2 = smt_cval ctx v2 in
     Fn (fn, [smt1; smt2])

  | CT_lbits _, CT_lbits _, CT_lbits _ ->
     let smt1 = smt_cval ctx v1 in
     let smt2 = smt_cval ctx v2 in
     Fn ("Bits", [Fn ("len", [smt1]); Fn (fn, [Fn ("contents", [smt1]); Fn ("contents", [smt2])])])

  | _ -> builtin_type_error ctx fn [v1; v2] (Some ret_ctyp)

let builtin_and_bits = builtin_bitwise "bvand"
let builtin_or_bits = builtin_bitwise "bvor"
let builtin_xor_bits = builtin_bitwise "bvxor"

let builtin_append ctx v1 v2 ret_ctyp =
  match cval_ctyp v1, cval_ctyp v2, ret_ctyp with
  | CT_fbits (n, _), CT_fbits (m, _), CT_fbits (o, _) ->
     assert (n + m = o);
     let smt1 = smt_cval ctx v1 in
     let smt2 = smt_cval ctx v2 in
     Fn ("concat", [smt1; smt2])

  | CT_fbits (n, _), CT_lbits _, CT_lbits _ ->
     let smt1 = smt_cval ctx v1 in
     let smt2 = smt_cval ctx v2 in
     let x = Fn ("concat", [bvzero (lbits_size ctx - n); smt1]) in
     let shift = Fn ("concat", [bvzero (lbits_size ctx - ctx.lbits_index); Fn ("len", [smt2])]) in
     Fn ("Bits", [bvadd (bvint ctx.lbits_index (Big_int.of_int n)) (Fn ("len", [smt2]));
                  bvor (bvshl x shift) (Fn ("contents", [smt2]))])

  | CT_lbits _, CT_fbits (n, _), CT_fbits (m, _) ->
     let smt1 = smt_cval ctx v1 in
     let smt2 = smt_cval ctx v2 in
     Extract (m - 1, 0, Fn ("concat", [Fn ("contents", [smt1]); smt2]))

  | CT_lbits _, CT_fbits (n, _), CT_lbits _ ->
     let smt1 = smt_cval ctx v1 in
     let smt2 = smt_cval ctx v2 in
     Fn ("Bits", [bvadd (bvint ctx.lbits_index (Big_int.of_int n)) (Fn ("len", [smt1]));
                  Extract (lbits_size ctx - 1, 0, Fn ("concat", [Fn ("contents", [smt1]); smt2]))])

  | CT_fbits (n, _), CT_fbits (m, _), CT_lbits _ ->
     let smt1 = smt_cval ctx v1 in
     let smt2 = smt_cval ctx v2 in
     Fn ("Bits", [bvint ctx.lbits_index (Big_int.of_int (n + m));
                  unsigned_size ctx (lbits_size ctx) (n + m) (Fn ("concat", [smt1; smt2]))])

  | CT_lbits _, CT_lbits _, CT_lbits _ ->
     let smt1 = smt_cval ctx v1 in
     let smt2 = smt_cval ctx v2 in
     let x = Fn ("contents", [smt1]) in
     let shift = Fn ("concat", [bvzero (lbits_size ctx - ctx.lbits_index); Fn ("len", [smt2])]) in
     Fn ("Bits", [bvadd (Fn ("len", [smt1])) (Fn ("len", [smt2])); bvor (bvshl x shift) (Fn ("contents", [smt2]))])

  | CT_lbits _, CT_lbits _, CT_fbits (n, _) ->
     let smt1 = smt_cval ctx v1 in
     let smt2 = smt_cval ctx v2 in
     let x = Fn ("contents", [smt1]) in
     let shift = Fn ("concat", [bvzero (lbits_size ctx - ctx.lbits_index); Fn ("len", [smt2])]) in
     unsigned_size ctx n (lbits_size ctx) (bvor (bvshl x shift) (Fn ("contents", [smt2])))

  | _ -> builtin_type_error ctx "append" [v1; v2] (Some ret_ctyp)

let builtin_length ctx v ret_ctyp =
  match cval_ctyp v, ret_ctyp with
  | CT_fbits (n, _), (CT_constant _ | CT_fint _ | CT_lint) ->
     bvint (int_size ctx ret_ctyp) (Big_int.of_int n)

  | CT_lbits _, (CT_constant _ | CT_fint _ | CT_lint) ->
     let sz = ctx.lbits_index in
     let m = int_size ctx ret_ctyp in
     let len = Fn ("len", [smt_cval ctx v]) in
     if m = sz then
       len
     else if m > sz then
       Fn ("concat", [bvzero (m - sz); len])
     else
       Extract (m - 1, 0, len)

  | _, _ -> builtin_type_error ctx "length" [v] (Some ret_ctyp)

let builtin_vector_subrange ctx vec i j ret_ctyp =
  match cval_ctyp vec, cval_ctyp i, cval_ctyp j, ret_ctyp with
  | CT_fbits (n, _), CT_constant i, CT_constant j, CT_fbits _ ->
     Extract (Big_int.to_int i, Big_int.to_int j, smt_cval ctx vec)

  | CT_lbits _, CT_constant i, CT_constant j, CT_fbits _ ->
     Extract (Big_int.to_int i, Big_int.to_int j, Fn ("contents", [smt_cval ctx vec]))

  | CT_fbits (n, _), i_ctyp, CT_constant j, CT_lbits _ when Big_int.equal j Big_int.zero ->
     let i' = force_size ~checked:false ctx ctx.lbits_index (int_size ctx i_ctyp) (smt_cval ctx i) in
     let len = bvadd i' (bvint ctx.lbits_index (Big_int.of_int 1)) in
     Fn ("Bits", [len; Fn ("bvand", [bvmask ctx len; unsigned_size ctx (lbits_size ctx) n (smt_cval ctx vec)])])

  | CT_fbits (n, b), i_ctyp, j_ctyp, ret_ctyp ->
     let i' = force_size ctx n (int_size ctx i_ctyp) (smt_cval ctx i) in
     let j' = force_size ctx n (int_size ctx j_ctyp) (smt_cval ctx j) in
     let len = bvadd (bvadd i' (bvneg j')) (bvint n (Big_int.of_int 1)) in
     let vec' = bvand (bvlshr (smt_cval ctx vec) j') (fbits_mask ctx n len) in
     smt_conversion ctx (CT_fbits (n, b)) ret_ctyp vec'

  | _ -> builtin_type_error ctx "vector_subrange" [vec; i; j] (Some ret_ctyp)

let builtin_vector_access ctx vec i ret_ctyp =
  match cval_ctyp vec, cval_ctyp i, ret_ctyp with
  | CT_fbits (n, _), CT_constant i, CT_bit ->
     Extract (Big_int.to_int i, Big_int.to_int i, smt_cval ctx vec)
  | CT_lbits _, CT_constant i, CT_bit ->
     Extract (Big_int.to_int i, Big_int.to_int i, Fn ("contents", [smt_cval ctx vec]))

  | CT_lbits _, i_ctyp, CT_bit ->
     let shift = force_size ~checked:false ctx (lbits_size ctx) (int_size ctx i_ctyp) (smt_cval ctx i) in
     Extract (0, 0, Fn ("bvlshr", [Fn ("contents", [smt_cval ctx vec]); shift]))

  | CT_vector _, CT_constant i, _ ->
     Fn ("select", [smt_cval ctx vec; bvint !vector_index i])
  | CT_vector _, index_ctyp, _ ->
     Fn ("select", [smt_cval ctx vec; force_size ctx !vector_index (int_size ctx index_ctyp) (smt_cval ctx i)])

  | _ -> builtin_type_error ctx "vector_access" [vec; i] (Some ret_ctyp)

let builtin_vector_update ctx vec i x ret_ctyp =
  match cval_ctyp vec, cval_ctyp i, cval_ctyp x, ret_ctyp with
  | CT_fbits (n, _), CT_constant i, CT_bit, CT_fbits (m, _) when n - 1 > Big_int.to_int i && Big_int.to_int i > 0 ->
     assert (n = m);
     let top = Extract (n - 1, Big_int.to_int i + 1, smt_cval ctx vec) in
     let bot = Extract (Big_int.to_int i - 1, 0, smt_cval ctx vec) in
     Fn ("concat", [top; Fn ("concat", [smt_cval ctx x; bot])])

  | CT_fbits (n, _), CT_constant i, CT_bit, CT_fbits (m, _) when n - 1 = Big_int.to_int i && Big_int.to_int i > 0 ->
     let bot = Extract (Big_int.to_int i - 1, 0, smt_cval ctx vec) in
     Fn ("concat", [smt_cval ctx x; bot])

  | CT_fbits (n, _), CT_constant i, CT_bit, CT_fbits (m, _) when n - 1 > Big_int.to_int i && Big_int.to_int i = 0 ->
     let top = Extract (n - 1, 1, smt_cval ctx vec) in
     Fn ("concat", [top; smt_cval ctx x])

  | CT_fbits (n, _), CT_constant i, CT_bit, CT_fbits (m, _) when n - 1 = 0 && Big_int.to_int i = 0 ->
     smt_cval ctx x

  | CT_vector _, CT_constant i, ctyp, CT_vector _ ->
     Fn ("store", [smt_cval ctx vec; bvint !vector_index i; smt_cval ctx x])
  | CT_vector _, index_ctyp, _, CT_vector _ ->
     Fn ("store", [smt_cval ctx vec; force_size ctx !vector_index (int_size ctx index_ctyp) (smt_cval ctx i); smt_cval ctx x])

  | _ -> builtin_type_error ctx "vector_update" [vec; i; x] (Some ret_ctyp)

let builtin_vector_update_subrange ctx vec i j x ret_ctyp =
  match cval_ctyp vec, cval_ctyp i, cval_ctyp j, cval_ctyp x, ret_ctyp with
  | CT_fbits (n, _), CT_constant i, CT_constant j, CT_fbits (sz, _), CT_fbits (m, _) when n - 1 > Big_int.to_int i && Big_int.to_int j > 0 ->
     assert (n = m);
     let top = Extract (n - 1, Big_int.to_int i + 1, smt_cval ctx vec) in
     let bot = Extract (Big_int.to_int j - 1, 0, smt_cval ctx vec) in
     Fn ("concat", [top; Fn ("concat", [smt_cval ctx x; bot])])

  | CT_fbits (n, _), CT_constant i, CT_constant j, CT_fbits (sz, _), CT_fbits (m, _) when n - 1 = Big_int.to_int i && Big_int.to_int j > 0 ->
     assert (n = m);
     let bot = Extract (Big_int.to_int j - 1, 0, smt_cval ctx vec) in
     Fn ("concat", [smt_cval ctx x; bot])

  | CT_fbits (n, _), CT_constant i, CT_constant j, CT_fbits (sz, _), CT_fbits (m, _) when n - 1 > Big_int.to_int i && Big_int.to_int j = 0 ->
     assert (n = m);
     let top = Extract (n - 1, Big_int.to_int i + 1, smt_cval ctx vec) in
     Fn ("concat", [top; smt_cval ctx x])

  | CT_fbits (n, _), CT_constant i, CT_constant j, CT_fbits (sz, _), CT_fbits (m, _) when n - 1 = Big_int.to_int i && Big_int.to_int j = 0 ->
     smt_cval ctx x

  | CT_fbits (n, b), ctyp_i, ctyp_j, ctyp_x, CT_fbits (m, _) ->
     assert (n = m);
     let i' = force_size ctx n (int_size ctx ctyp_i) (smt_cval ctx i) in
     let j' = force_size ctx n (int_size ctx ctyp_j) (smt_cval ctx j) in
     let x' = smt_conversion ctx ctyp_x (CT_fbits (n, b)) (smt_cval ctx x) in
     let len = bvadd (bvadd i' (bvneg j')) (bvint n (Big_int.of_int 1)) in
     let mask = bvshl (fbits_mask ctx n len) j' in
     bvor (bvand (smt_cval ctx vec) (bvnot mask)) (bvand (bvshl x' j') mask)

  | _ -> builtin_type_error ctx "vector_update_subrange" [vec; i; j; x] (Some ret_ctyp)

let builtin_unsigned ctx v ret_ctyp =
  match cval_ctyp v, ret_ctyp with
  | CT_fbits (n, _), CT_fint m when m > n ->
     let smt = smt_cval ctx v in
     Fn ("concat", [bvzero (m - n); smt])

  | CT_fbits (n, _), CT_lint ->
     if n >= ctx.lint_size then
       failwith "Overflow detected"
     else
       let smt = smt_cval ctx v in
       Fn ("concat", [bvzero (ctx.lint_size - n); smt])

  | CT_lbits _, CT_lint ->
     Extract (ctx.lint_size - 1, 0, Fn ("contents", [smt_cval ctx v]))

  | CT_lbits _, CT_fint m ->
     let smt = Fn ("contents", [smt_cval ctx v]) in
     force_size ctx m (lbits_size ctx) smt

  | ctyp, _ -> builtin_type_error ctx "unsigned" [v] (Some ret_ctyp)

let builtin_signed ctx v ret_ctyp =
  match cval_ctyp v, ret_ctyp with
  | CT_fbits (n, _), CT_fint m when m >= n ->
     SignExtend(m - n, smt_cval ctx v)

  | CT_fbits (n, _), CT_lint ->
     SignExtend(ctx.lint_size - n, smt_cval ctx v)

  | CT_lbits _, CT_lint ->
     Extract (ctx.lint_size - 1, 0, Fn ("contents", [smt_cval ctx v]))
    
  | ctyp, _ -> builtin_type_error ctx "signed" [v] (Some ret_ctyp)

let builtin_add_bits ctx v1 v2 ret_ctyp =
  match cval_ctyp v1, cval_ctyp v2, ret_ctyp with
  | CT_fbits (n, _), CT_fbits (m, _), CT_fbits (o, _) ->
     assert (n = m && m = o);
     Fn ("bvadd", [smt_cval ctx v1; smt_cval ctx v2])

  | CT_lbits _, CT_lbits _, CT_lbits _ ->
     let smt1 = smt_cval ctx v1 in
     let smt2 = smt_cval ctx v2 in
     Fn ("Bits", [Fn ("len", [smt1]); Fn ("bvadd", [Fn ("contents", [smt1]); Fn ("contents", [smt2])])])
     
  | _ -> builtin_type_error ctx "add_bits" [v1; v2] (Some ret_ctyp)

let builtin_sub_bits ctx v1 v2 ret_ctyp =
  match cval_ctyp v1, cval_ctyp v2, ret_ctyp with
  | CT_fbits (n, _), CT_fbits (m, _), CT_fbits (o, _) ->
     assert (n = m && m = o);
     Fn ("bvadd", [smt_cval ctx v1; Fn ("bvneg", [smt_cval ctx v2])])

  | _ -> failwith "Cannot compile sub_bits"

let builtin_add_bits_int ctx v1 v2 ret_ctyp =
  match cval_ctyp v1, cval_ctyp v2, ret_ctyp with
  | CT_fbits (n, _), CT_constant c, CT_fbits (o, _) when n = o ->
     Fn ("bvadd", [smt_cval ctx v1; bvint o c])

  | CT_fbits (n, _), CT_fint m, CT_fbits (o, _) when n = o ->
     Fn ("bvadd", [smt_cval ctx v1; force_size ctx o m (smt_cval ctx v2)])

  | CT_fbits (n, _), CT_lint, CT_fbits (o, _) when n = o ->
     Fn ("bvadd", [smt_cval ctx v1; force_size ctx o ctx.lint_size (smt_cval ctx v2)])

  | CT_lbits _, CT_fint n, CT_lbits _ when n < lbits_size ctx ->
     let smt1 = smt_cval ctx v1 in
     let smt2 = force_size ctx (lbits_size ctx) n (smt_cval ctx v2) in
     Fn ("Bits", [Fn ("len", [smt1]); Fn ("bvadd", [Fn ("contents", [smt1]); smt2])])

  | _ -> builtin_type_error ctx "add_bits_int" [v1; v2] (Some ret_ctyp)

let builtin_sub_bits_int ctx v1 v2 ret_ctyp =
  match cval_ctyp v1, cval_ctyp v2, ret_ctyp with
  | CT_fbits (n, _), CT_constant c, CT_fbits (o, _) when n = o ->
     Fn ("bvadd", [smt_cval ctx v1; bvint o (Big_int.negate c)])

  | CT_fbits (n, _), CT_fint m, CT_fbits (o, _) when n = o ->
     Fn ("bvsub", [smt_cval ctx v1; force_size ctx o m (smt_cval ctx v2)])

  | CT_fbits (n, _), CT_lint, CT_fbits (o, _) when n = o ->
     Fn ("bvsub", [smt_cval ctx v1; force_size ctx o ctx.lint_size (smt_cval ctx v2)])

  | _ -> builtin_type_error ctx "sub_bits_int" [v1; v2] (Some ret_ctyp)

let builtin_replicate_bits ctx v1 v2 ret_ctyp =
  match cval_ctyp v1, cval_ctyp v2, ret_ctyp with
  | CT_fbits (n, _), CT_constant c, CT_fbits (m, _) ->
     assert (n * Big_int.to_int c = m);
     let smt = smt_cval ctx v1 in
     Fn ("concat", List.init (Big_int.to_int c) (fun _ -> smt))

  | CT_fbits (n, _), _, CT_fbits (m, _) ->
     let smt = smt_cval ctx v1 in
     let c = m / n in
     Fn ("concat", List.init c (fun _ -> smt))

  | CT_fbits (n, _), v2_ctyp, CT_lbits _ ->
     let times = (lbits_size ctx / n) + 1 in
     let len = force_size ~checked:false ctx ctx.lbits_index (int_size ctx v2_ctyp) (smt_cval ctx v2) in
     let smt1 = smt_cval ctx v1 in
     let contents = Extract (lbits_size ctx - 1, 0, Fn ("concat", List.init times (fun _ -> smt1))) in
     Fn ("Bits", [len; Fn ("bvand", [bvmask ctx len; contents])])

  | _ -> builtin_type_error ctx "replicate_bits" [v1; v2] (Some ret_ctyp)

let builtin_sail_truncate ctx v1 v2 ret_ctyp =
  match cval_ctyp v1, cval_ctyp v2, ret_ctyp with
  | CT_fbits (n, _), CT_constant c, CT_fbits (m, _) ->
     assert (Big_int.to_int c = m);
     Extract (Big_int.to_int c - 1, 0, smt_cval ctx v1)

  | CT_lbits _, CT_constant c, CT_fbits (m, _) ->
     assert (Big_int.to_int c = m && m < lbits_size ctx);
     Extract (Big_int.to_int c - 1, 0, Fn ("contents", [smt_cval ctx v1]))

  | CT_fbits (n, _), _, CT_lbits _ ->
     let smt1 = unsigned_size ctx (lbits_size ctx) n (smt_cval ctx v1) in
     let smt2 = bvzeint ctx ctx.lbits_index v2 in
     Fn ("Bits", [smt2; Fn ("bvand", [bvmask ctx smt2; smt1])])

  | _ -> builtin_type_error ctx "sail_truncate" [v1; v2] (Some ret_ctyp)

let builtin_sail_truncateLSB ctx v1 v2 ret_ctyp =
  match cval_ctyp v1, cval_ctyp v2, ret_ctyp with
  | CT_fbits (n, _), CT_constant c, CT_fbits (m, _) ->
     assert (Big_int.to_int c = m);
     Extract (n - 1, n - Big_int.to_int c, smt_cval ctx v1)

  | _ -> builtin_type_error ctx "sail_truncateLSB" [v1; v2] (Some ret_ctyp)

let builtin_slice ctx v1 v2 v3 ret_ctyp =
  match cval_ctyp v1, cval_ctyp v2, cval_ctyp v3, ret_ctyp with
  | CT_lbits _, CT_constant start, CT_constant len, CT_fbits (_, _) ->
     let top = Big_int.pred (Big_int.add start len) in
     Extract(Big_int.to_int top, Big_int.to_int start, Fn ("contents", [smt_cval ctx v1]))

  | CT_fbits (_, _), CT_constant start, CT_constant len, CT_fbits (_, _) ->
     let top = Big_int.pred (Big_int.add start len) in
     Extract(Big_int.to_int top, Big_int.to_int start, smt_cval ctx v1)

  | CT_fbits (_, ord), CT_fint _, CT_constant len, CT_fbits (_, _) ->
     Extract(Big_int.to_int (Big_int.pred len), 0, builtin_shift "bvlshr" ctx v1 v2 (cval_ctyp v1))

  | CT_fbits(n, ord), ctyp2, _, CT_lbits _ ->
     let smt1 = force_size ctx (lbits_size ctx) n (smt_cval ctx v1) in
     let smt2 = force_size ctx (lbits_size ctx) (int_size ctx ctyp2) (smt_cval ctx v2) in
     let smt3 = bvzeint ctx ctx.lbits_index v3 in
     Fn ("Bits", [smt3; Fn ("bvand", [Fn ("bvlshr", [smt1; smt2]); bvmask ctx smt3])])

  | _ -> builtin_type_error ctx "slice" [v1; v2; v3] (Some ret_ctyp)

let builtin_get_slice_int ctx v1 v2 v3 ret_ctyp =
  match cval_ctyp v1, cval_ctyp v2, cval_ctyp v3, ret_ctyp with
  | CT_constant len, ctyp, CT_constant start, CT_fbits (ret_sz, _) ->
     let len = Big_int.to_int len in
     let start = Big_int.to_int start in
     let in_sz = int_size ctx ctyp in
     let smt =
       if in_sz < len + start then
         force_size ctx (len + start) in_sz (smt_cval ctx v2)
       else
         smt_cval ctx v2
     in
     Extract ((start + len) - 1, start, smt)

  | CT_lint, CT_lint, CT_constant start, CT_lbits _ when Big_int.equal start Big_int.zero ->
     let len = Extract (ctx.lbits_index - 1, 0, smt_cval ctx v1) in
     let contents = unsigned_size ~checked:false ctx (lbits_size ctx) ctx.lint_size (smt_cval ctx v2) in
     Fn ("Bits", [len; Fn ("bvand", [bvmask ctx len; contents])])

  | CT_lint, ctyp2, ctyp3, ret_ctyp ->
     let len = Extract (ctx.lbits_index - 1, 0, smt_cval ctx v1) in
     let smt2 = force_size ctx (lbits_size ctx) (int_size ctx ctyp2) (smt_cval ctx v2) in
     let smt3 = force_size ctx (lbits_size ctx) (int_size ctx ctyp3) (smt_cval ctx v3) in
     let result = bvand (bvmask ctx len) (bvlshr smt2 smt3) in
     smt_conversion ctx CT_lint ret_ctyp result

  | _ -> builtin_type_error ctx "get_slice_int" [v1; v2; v3] (Some ret_ctyp)

let builtin_count_leading_zeros ctx v ret_ctyp =
  let ret_sz = int_size ctx ret_ctyp in
  let rec lzcnt sz smt =
    if sz == 1 then
      Ite (Fn ("=", [Extract (0, 0, smt); Bitvec_lit [Sail2_values.B0]]),
           bvint ret_sz (Big_int.of_int 1),
           bvint ret_sz (Big_int.zero))
    else (
      assert (sz land (sz - 1) = 0);
      let hsz = sz /2 in
      Ite (Fn ("=", [Extract (sz - 1, hsz, smt); bvzero hsz]),
           Fn ("bvadd", [bvint ret_sz (Big_int.of_int hsz); lzcnt hsz (Extract (hsz - 1, 0, smt))]),
           lzcnt hsz (Extract (sz - 1, hsz, smt)))
    )
  in
  let smallest_greater_power_of_two n =
    let m = ref 1 in
    while !m < n do
      m := !m lsl 1
    done;
    assert (!m land (!m - 1) = 0);
    !m
  in
  match cval_ctyp v with
  | CT_fbits (sz, _) when sz land (sz - 1) = 0 ->
     lzcnt sz (smt_cval ctx v)

  | CT_fbits (sz, _) ->
     let padded_sz = smallest_greater_power_of_two sz in
     let padding = bvzero (padded_sz - sz) in
     Fn ("bvsub", [lzcnt padded_sz (Fn ("concat", [padding; smt_cval ctx v]));
                   bvint ret_sz (Big_int.of_int (padded_sz - sz))])

  | CT_lbits _ ->
     let smt = smt_cval ctx v in
     Fn ("bvsub", [lzcnt (lbits_size ctx) (Fn ("contents", [smt]));
                   Fn ("bvsub", [bvint ret_sz (Big_int.of_int (lbits_size ctx));
                                 Fn ("concat", [bvzero (ret_sz - ctx.lbits_index); Fn ("len", [smt])])])])

  | _ -> builtin_type_error ctx "count_leading_zeros" [v] (Some ret_ctyp)

let builtin_set_slice_bits ctx v1 v2 v3 v4 v5 ret_ctyp =
  match cval_ctyp v1, cval_ctyp v2, cval_ctyp v3, cval_ctyp v4, cval_ctyp v5, ret_ctyp with
  | CT_constant n', CT_constant m', CT_fbits (n, _), CT_constant pos, CT_fbits (m, _), CT_fbits(n'', _)
    when Big_int.to_int m' = m && Big_int.to_int n' = n && n'' = n && Big_int.less_equal (Big_int.add pos m') n' ->
     let pos = Big_int.to_int pos in
     if pos = 0 then
       let mask = Fn ("concat", [bvones (n - m); bvzero m]) in
       let smt5 = Fn ("concat", [bvzero (n - m); smt_cval ctx v5]) in
       Fn ("bvor", [Fn ("bvand", [smt_cval ctx v3; mask]); smt5])
     else if n - m - pos = 0 then
       let mask = Fn ("concat", [bvzero m; bvones pos]) in
       let smt5 = Fn ("concat", [smt_cval ctx v5; bvzero pos]) in
       Fn ("bvor", [Fn ("bvand", [smt_cval ctx v3; mask]); smt5])
     else
       let mask = Fn ("concat", [bvones (n - m - pos); Fn ("concat", [bvzero m; bvones pos])]) in
       let smt5 = Fn ("concat", [bvzero (n - m - pos); Fn ("concat", [smt_cval ctx v5; bvzero pos])]) in
       Fn ("bvor", [Fn ("bvand", [smt_cval ctx v3; mask]); smt5])

  (* set_slice_bits(len, slen, x, pos, y) =
       let mask = slice_mask(len, pos, slen) in
       (x AND NOT(mask)) OR ((unsigned_size(len, y) << pos) AND mask) *)
  | CT_constant n', _, CT_fbits (n, _), _, CT_lbits _, CT_fbits (n'', _)
    when Big_int.to_int n' = n && n'' = n ->
      let pos = bvzeint ctx (lbits_size ctx) v4 in
      let slen = bvzeint ctx ctx.lbits_index v2 in
      let mask = Fn ("bvshl", [bvmask ctx slen; pos]) in
      let smt3 = unsigned_size ctx (lbits_size ctx) n (smt_cval ctx v3) in
      let smt3' = Fn ("bvand", [smt3; Fn ("bvnot", [mask])]) in
      let smt5 = Fn ("contents", [smt_cval ctx v5]) in
      let smt5' = Fn ("bvand", [Fn ("bvshl", [smt5; pos]); mask]) in
      Extract (n - 1, 0, Fn ("bvor", [smt3'; smt5']))

  | _ -> builtin_type_error ctx "set_slice" [v1; v2; v3; v4; v5] (Some ret_ctyp)

let builtin_compare_bits fn ctx v1 v2 ret_ctyp =
  match cval_ctyp v1, cval_ctyp v2 with
  | CT_fbits (n, _), CT_fbits (m, _) when n = m ->
     Fn (fn, [smt_cval ctx v1; smt_cval ctx v2])

  | _ -> builtin_type_error ctx fn [v1; v2] (Some ret_ctyp)

(* ***** String operations: lib/real.sail ***** *)

let builtin_decimal_string_of_bits ctx v =
  begin match cval_ctyp v with
  | CT_fbits (n, _) ->
     Fn ("int.to.str", [Fn ("bv2nat", [smt_cval ctx v])])

  | _ -> builtin_type_error ctx "decimal_string_of_bits" [v] None
  end

(* ***** Real number operations: lib/real.sail ***** *)

let builtin_sqrt_real ctx root v =
  ctx.use_real := true;
  let smt = smt_cval ctx v in
  [Declare_const (root, Real);
   Assert (Fn ("and", [Fn ("=", [smt; Fn ("*", [Var root; Var root])]);
                       Fn (">=", [Var root; Real_lit "0.0"])]))]

let smt_builtin ctx name args ret_ctyp =
  match name, args, ret_ctyp with
  | "eq_anything", [v1; v2], CT_bool -> Fn ("=", [smt_cval ctx v1; smt_cval ctx v2])

  (* lib/flow.sail *)
  | "eq_bit",  [v1; v2], CT_bool -> Fn ("=", [smt_cval ctx v1; smt_cval ctx v2])
  | "eq_bool", [v1; v2], CT_bool -> Fn ("=", [smt_cval ctx v1; smt_cval ctx v2])
  | "eq_unit", [v1; v2], CT_bool -> Fn ("=", [smt_cval ctx v1; smt_cval ctx v2])

  | "eq_int",  [v1; v2], CT_bool -> builtin_eq_int ctx v1 v2

  | "not", [v], _ -> Fn ("not", [smt_cval ctx v])
  | "lt",   [v1; v2], _ -> builtin_lt ctx v1 v2
  | "lteq", [v1; v2], _ -> builtin_lteq ctx v1 v2
  | "gt",   [v1; v2], _ -> builtin_gt ctx v1 v2
  | "gteq", [v1; v2], _ -> builtin_gteq ctx v1 v2

  (* lib/arith.sail *)
  | "add_int", [v1; v2], _ -> builtin_add_int ctx v1 v2 ret_ctyp
  | "sub_int", [v1; v2], _ -> builtin_sub_int ctx v1 v2 ret_ctyp
  | "sub_nat", [v1; v2], _ -> builtin_sub_nat ctx v1 v2 ret_ctyp
  | "mult_int", [v1; v2], _ -> builtin_mult_int ctx v1 v2 ret_ctyp
  | "neg_int", [v], _ -> builtin_negate_int ctx v ret_ctyp
  | "shl_int", [v1; v2], _ -> builtin_shl_int ctx v1 v2 ret_ctyp
  | "shr_int", [v1; v2], _ -> builtin_shr_int ctx v1 v2 ret_ctyp
  | "shl_mach_int", [v1; v2], _ -> builtin_shl_int ctx v1 v2 ret_ctyp
  | "shr_mach_int", [v1; v2], _ -> builtin_shr_int ctx v1 v2 ret_ctyp
  | "abs_int", [v], _ -> builtin_abs_int ctx v ret_ctyp
  | "pow2", [v], _ -> builtin_pow2 ctx v ret_ctyp

  | "max_int", [v1; v2], _ -> builtin_max_int ctx v1 v2 ret_ctyp
  | "min_int", [v1; v2], _ -> builtin_min_int ctx v1 v2 ret_ctyp

  | "ediv_int", [v1; v2], _ -> builtin_tdiv_int ctx v1 v2 ret_ctyp

  (* All signed and unsigned bitvector comparisons *)
  | "slt_bits", [v1; v2], CT_bool -> builtin_compare_bits "bvslt" ctx v1 v2 ret_ctyp
  | "ult_bits", [v1; v2], CT_bool -> builtin_compare_bits "bvult" ctx v1 v2 ret_ctyp
  | "sgt_bits", [v1; v2], CT_bool -> builtin_compare_bits "bvsgt" ctx v1 v2 ret_ctyp
  | "ugt_bits", [v1; v2], CT_bool -> builtin_compare_bits "bvugt" ctx v1 v2 ret_ctyp
  | "slteq_bits", [v1; v2], CT_bool -> builtin_compare_bits "bvsle" ctx v1 v2 ret_ctyp
  | "ulteq_bits", [v1; v2], CT_bool -> builtin_compare_bits "bvule" ctx v1 v2 ret_ctyp
  | "sgteq_bits", [v1; v2], CT_bool -> builtin_compare_bits "bvsge" ctx v1 v2 ret_ctyp
  | "ugteq_bits", [v1; v2], CT_bool -> builtin_compare_bits "bvuge" ctx v1 v2 ret_ctyp

  (* lib/vector_dec.sail *)
  | "eq_bits", [v1; v2], CT_bool -> builtin_eq_bits ctx v1 v2
  | "zeros", [v], _ -> builtin_zeros ctx v ret_ctyp
  | "sail_zeros", [v], _ -> builtin_zeros ctx v ret_ctyp
  | "ones", [v], _ -> builtin_ones ctx v ret_ctyp
  | "sail_ones", [v], _ -> builtin_ones ctx v ret_ctyp
  | "zero_extend", [v1; v2], _ -> builtin_zero_extend ctx v1 v2 ret_ctyp
  | "sign_extend", [v1; v2], _ -> builtin_sign_extend ctx v1 v2 ret_ctyp
  | "sail_truncate", [v1; v2], _ -> builtin_sail_truncate ctx v1 v2 ret_ctyp
  | "sail_truncateLSB", [v1; v2], _ -> builtin_sail_truncateLSB ctx v1 v2 ret_ctyp
  | "shiftl", [v1; v2], _ -> builtin_shift "bvshl" ctx v1 v2 ret_ctyp
  | "shiftr", [v1; v2], _ -> builtin_shift "bvlshr" ctx v1 v2 ret_ctyp
  | "arith_shiftr", [v1; v2], _ -> builtin_shift "bvashr" ctx v1 v2 ret_ctyp
  | "and_bits", [v1; v2], _ -> builtin_and_bits ctx v1 v2 ret_ctyp
  | "or_bits", [v1; v2], _ -> builtin_or_bits ctx v1 v2 ret_ctyp
  | "xor_bits", [v1; v2], _ -> builtin_xor_bits ctx v1 v2 ret_ctyp
  | "not_bits", [v], _ -> builtin_not_bits ctx v ret_ctyp
  | "add_bits", [v1; v2], _ -> builtin_add_bits ctx v1 v2 ret_ctyp
  | "add_bits_int", [v1; v2], _ -> builtin_add_bits_int ctx v1 v2 ret_ctyp
  | "sub_bits", [v1; v2], _ -> builtin_sub_bits ctx v1 v2 ret_ctyp
  | "sub_bits_int", [v1; v2], _ -> builtin_sub_bits_int ctx v1 v2 ret_ctyp
  | "append", [v1; v2], _ -> builtin_append ctx v1 v2 ret_ctyp
  | "length", [v], ret_ctyp -> builtin_length ctx v ret_ctyp
  | "vector_access", [v1; v2], ret_ctyp -> builtin_vector_access ctx v1 v2 ret_ctyp
  | "vector_subrange", [v1; v2; v3], ret_ctyp -> builtin_vector_subrange ctx v1 v2 v3 ret_ctyp
  | "vector_update", [v1; v2; v3], ret_ctyp -> builtin_vector_update ctx v1 v2 v3 ret_ctyp
  | "vector_update_subrange", [v1; v2; v3; v4], ret_ctyp -> builtin_vector_update_subrange ctx v1 v2 v3 v4 ret_ctyp
  | "sail_unsigned", [v], ret_ctyp -> builtin_unsigned ctx v ret_ctyp
  | "sail_signed", [v], ret_ctyp -> builtin_signed ctx v ret_ctyp
  | "replicate_bits", [v1; v2], ret_ctyp -> builtin_replicate_bits ctx v1 v2 ret_ctyp
  | "count_leading_zeros", [v], ret_ctyp -> builtin_count_leading_zeros ctx v ret_ctyp
  | "slice", [v1; v2; v3], ret_ctyp -> builtin_slice ctx v1 v2 v3 ret_ctyp
  | "get_slice_int", [v1; v2; v3], ret_ctyp -> builtin_get_slice_int ctx v1 v2 v3 ret_ctyp
  | "set_slice", [v1; v2; v3; v4; v5], ret_ctyp -> builtin_set_slice_bits ctx v1 v2 v3 v4 v5 ret_ctyp

  (* string builtins *)
  | "concat_str", [v1; v2], CT_string -> ctx.use_string := true; Fn ("str.++", [smt_cval ctx v1; smt_cval ctx v2])
  | "eq_string", [v1; v2], CT_bool -> ctx.use_string := true; Fn ("=", [smt_cval ctx v1; smt_cval ctx v2])
  | "decimal_string_of_bits", [v], CT_string -> ctx.use_string := true; builtin_decimal_string_of_bits ctx v

  (* lib/real.sail *)
  (* Note that sqrt_real is special and is handled by smt_instr. *)
  | "eq_real", [v1; v2], CT_bool -> ctx.use_real := true; Fn ("=", [smt_cval ctx v1; smt_cval ctx v2])
  | "neg_real", [v], CT_real -> ctx.use_real := true; Fn ("-", [smt_cval ctx v])
  | "add_real",  [v1; v2], CT_real -> ctx.use_real := true; Fn ("+", [smt_cval ctx v1; smt_cval ctx v2])
  | "sub_real",  [v1; v2], CT_real -> ctx.use_real := true; Fn ("-", [smt_cval ctx v1; smt_cval ctx v2])
  | "mult_real", [v1; v2], CT_real -> ctx.use_real := true; Fn ("*", [smt_cval ctx v1; smt_cval ctx v2])
  | "div_real",  [v1; v2], CT_real -> ctx.use_real := true; Fn ("/", [smt_cval ctx v1; smt_cval ctx v2])
  | "lt_real",   [v1; v2], CT_bool -> ctx.use_real := true; Fn ("<", [smt_cval ctx v1; smt_cval ctx v2])
  | "gt_real",   [v1; v2], CT_bool -> ctx.use_real := true; Fn (">", [smt_cval ctx v1; smt_cval ctx v2])
  | "lteq_real", [v1; v2], CT_bool -> ctx.use_real := true; Fn ("<=", [smt_cval ctx v1; smt_cval ctx v2])
  | "gteq_real", [v1; v2], CT_bool -> ctx.use_real := true; Fn (">=", [smt_cval ctx v1; smt_cval ctx v2])

  | _ ->
     Reporting.unreachable ctx.pragma_l __POS__ ("Unknown builtin " ^ name ^ " " ^ Util.string_of_list ", " string_of_ctyp (List.map cval_ctyp args) ^ " -> " ^ string_of_ctyp ret_ctyp)

let loc_doc = function
  | Parse_ast.Documented (str, l) -> str
  | _ -> "UNKNOWN"

(* Memory reads and writes as defined in lib/regfp.sail *)
let writes = ref (-1)

let builtin_write_mem l ctx wk addr_size addr data_size data =
  incr writes;
  let name = "W" ^ string_of_int !writes in
  [Write_mem {
       name = name;
       node = ctx.node;
       active = Lazy.force ctx.pathcond;
       kind = smt_cval ctx wk;
       addr = smt_cval ctx addr;
       addr_type = smt_ctyp ctx (cval_ctyp addr);
       data = smt_cval ctx data;
       data_type = smt_ctyp ctx (cval_ctyp data);
       doc = loc_doc l
  }],
  Var (name ^ "_ret")

let ea_writes = ref (-1)

let builtin_write_mem_ea ctx wk addr_size addr data_size =
  incr ea_writes;
  let name = "A" ^ string_of_int !ea_writes in
  [Write_mem_ea (name, ctx.node, Lazy.force ctx.pathcond, smt_cval ctx wk,
                 smt_cval ctx addr, smt_ctyp ctx (cval_ctyp addr), smt_cval ctx data_size, smt_ctyp ctx (cval_ctyp data_size))],
  Enum "unit"

let reads = ref (-1)

let builtin_read_mem l ctx rk addr_size addr data_size ret_ctyp =
  incr reads;
  let name = "R" ^ string_of_int !reads in
  [Read_mem {
       name = name;
       node = ctx.node;
       active = Lazy.force ctx.pathcond;
       ret_type = smt_ctyp ctx ret_ctyp;
       kind = smt_cval ctx rk;
       addr = smt_cval ctx addr;
       addr_type = smt_ctyp ctx (cval_ctyp addr);
       doc = loc_doc l
  }],
  Read_res name

let excl_results = ref (-1)

let builtin_excl_res ctx =
  incr excl_results;
  let name = "E" ^ string_of_int !excl_results in
  [Excl_res (name, ctx.node, Lazy.force ctx.pathcond)],
  Var (name ^ "_ret")

let barriers = ref (-1)

let builtin_barrier l ctx bk =
  incr barriers;
  let name = "B" ^ string_of_int !barriers in
  [Barrier {
       name = name;
       node = ctx.node;
       active = Lazy.force ctx.pathcond;
       kind = smt_cval ctx bk;
       doc = loc_doc l
  }],
  Enum "unit"

let cache_maintenances = ref (-1)

let builtin_cache_maintenance l ctx cmk addr_size addr =
  incr cache_maintenances;
  let name = "M" ^ string_of_int !cache_maintenances in
  [Cache_maintenance {
       name = name;
       node = ctx.node;
       active = Lazy.force ctx.pathcond;
       kind = smt_cval ctx cmk;
       addr = smt_cval ctx addr;
       addr_type = smt_ctyp ctx (cval_ctyp addr);
       doc = loc_doc l
  }],
  Enum "unit"

let branch_announces = ref (-1)

let builtin_branch_announce l ctx addr_size addr =
  incr branch_announces;
  let name = "C" ^ string_of_int !branch_announces in
  [Branch_announce {
       name = name;
       node = ctx.node;
       active = Lazy.force ctx.pathcond;
       addr = smt_cval ctx addr;
       addr_type = smt_ctyp ctx (cval_ctyp addr);
       doc = loc_doc l
  }],
  Enum "unit"

let define_const ctx id ctyp exp = Define_const (zencode_name id, smt_ctyp ctx ctyp, exp)
let preserve_const ctx id ctyp exp = Preserve_const (string_of_id id, smt_ctyp ctx ctyp, exp)
let declare_const ctx id ctyp = Declare_const (zencode_name id, smt_ctyp ctx ctyp)

let smt_ctype_def ctx = function
  | CTD_enum (id, elems) ->
     [declare_datatypes (mk_enum (zencode_upper_id id) (List.map zencode_id elems))]

  | CTD_struct (id, fields) ->
     [declare_datatypes
       (mk_record (zencode_upper_id id)
          (List.map (fun (field, ctyp) -> zencode_upper_id id ^ "_" ^ zencode_uid field, smt_ctyp ctx ctyp) fields))]

  | CTD_variant (id, ctors) ->
     [declare_datatypes
       (mk_variant (zencode_upper_id id)
         (List.map (fun (ctor, ctyp) -> zencode_uid ctor, smt_ctyp ctx ctyp) ctors))]

let rec generate_ctype_defs ctx = function
  | CDEF_type ctd :: cdefs -> smt_ctype_def ctx ctd :: generate_ctype_defs ctx cdefs
  | _ :: cdefs -> generate_ctype_defs ctx cdefs
  | [] -> []

let rec generate_reg_decs ctx inits = function
  | CDEF_reg_dec (id, ctyp, _) :: cdefs when not (NameMap.mem (Global (id, 0)) inits)->
     Declare_const (zencode_name (Global (id, 0)), smt_ctyp ctx ctyp)
     :: generate_reg_decs ctx inits cdefs
  | _ :: cdefs -> generate_reg_decs ctx inits cdefs
  | [] -> []

(**************************************************************************)
(* 2. Converting sail types to Jib types for SMT                          *)
(**************************************************************************)

let max_int n = Big_int.pred (Big_int.pow_int_positive 2 (n - 1))
let min_int n = Big_int.negate (Big_int.pow_int_positive 2 (n - 1))

module SMT_config(Opts : sig val unroll_limit : int end) : Jib_compile.Config = struct
  open Jib_compile

  (** Convert a sail type into a C-type. This function can be quite
     slow, because it uses ctx.local_env and SMT to analyse the Sail
     types and attempts to fit them into the smallest possible C
     types, provided ctx.optimize_smt is true (default) **)
  let rec convert_typ ctx typ =
    let open Ast in
    let open Type_check in
    let Typ_aux (typ_aux, l) as typ = Env.expand_synonyms ctx.tc_env typ in
    match typ_aux with
    | Typ_id id when string_of_id id = "bit"    -> CT_bit
    | Typ_id id when string_of_id id = "bool"   -> CT_bool
    | Typ_id id when string_of_id id = "int"    -> CT_lint
    | Typ_id id when string_of_id id = "nat"    -> CT_lint
    | Typ_id id when string_of_id id = "unit"   -> CT_unit
    | Typ_id id when string_of_id id = "string" -> CT_string
    | Typ_id id when string_of_id id = "real"   -> CT_real

    | Typ_app (id, _) when string_of_id id = "atom_bool" -> CT_bool

    | Typ_app (id, args) when string_of_id id = "itself" ->
       convert_typ ctx (Typ_aux (Typ_app (mk_id "atom", args), l))
    | Typ_app (id, _) when string_of_id id = "range" || string_of_id id = "atom" || string_of_id id = "implicit" ->
       begin match destruct_range Env.empty typ with
       | None -> assert false (* Checked if range type in guard *)
       | Some (kids, constr, n, m) ->
          let ctx = { ctx with local_env = add_existential Parse_ast.Unknown (List.map (mk_kopt K_int) kids) constr ctx.local_env } in
          match nexp_simp n, nexp_simp m with
          | Nexp_aux (Nexp_constant n, _), Nexp_aux (Nexp_constant m, _)
               when n = m ->
             CT_constant n
          | Nexp_aux (Nexp_constant n, _), Nexp_aux (Nexp_constant m, _)
               when Big_int.less_equal (min_int 64) n && Big_int.less_equal m (max_int 64) ->
             CT_fint 64
          | n, m ->
             if prove __POS__ ctx.local_env (nc_lteq (nconstant (min_int 64)) n) && prove __POS__ ctx.local_env (nc_lteq m (nconstant (max_int 64))) then
               CT_fint 64
             else
               CT_lint
       end

    | Typ_app (id, [A_aux (A_typ typ, _)]) when string_of_id id = "list" ->
       CT_list (convert_typ ctx typ)

    (* Note that we have to use lbits for zero-length bitvectors because they are not allowed by SMTLIB *)
    | Typ_app (id, [A_aux (A_nexp n, _); A_aux (A_order ord, _)])
         when string_of_id id = "bitvector"  ->
       let direction = match ord with Ord_aux (Ord_dec, _) -> true | Ord_aux (Ord_inc, _) -> false | _ -> assert false in
       begin match nexp_simp n with
       | Nexp_aux (Nexp_constant n, _) when Big_int.equal n Big_int.zero -> CT_lbits direction
       | Nexp_aux (Nexp_constant n, _) -> CT_fbits (Big_int.to_int n, direction)
       | _ -> CT_lbits direction
       end

    | Typ_app (id, [A_aux (A_nexp n, _);
                    A_aux (A_order ord, _);
                    A_aux (A_typ typ, _)])
         when string_of_id id = "vector" ->
       let direction = match ord with Ord_aux (Ord_dec, _) -> true | Ord_aux (Ord_inc, _) -> false | _ -> assert false in
       CT_vector (direction, convert_typ ctx typ)

    | Typ_app (id, [A_aux (A_typ typ, _)]) when string_of_id id = "register" ->
       CT_ref (convert_typ ctx typ)

    | Typ_id id | Typ_app (id, _) when Bindings.mem id ctx.records  -> CT_struct (id, Bindings.find id ctx.records |> UBindings.bindings)
    | Typ_id id | Typ_app (id, _) when Bindings.mem id ctx.variants -> CT_variant (id, Bindings.find id ctx.variants |> UBindings.bindings)
    | Typ_id id when Bindings.mem id ctx.enums -> CT_enum (id, Bindings.find id ctx.enums |> IdSet.elements)

    | Typ_tup typs -> CT_tup (List.map (convert_typ ctx) typs)

    | Typ_exist _ ->
       (* Use Type_check.destruct_exist when optimising with SMT, to
          ensure that we don't cause any type variable clashes in
          local_env, and that we can optimize the existential based
          upon it's constraints. *)
       begin match destruct_exist (Env.expand_synonyms ctx.local_env typ) with
       | Some (kids, nc, typ) ->
          let env = add_existential l kids nc ctx.local_env in
          convert_typ { ctx with local_env = env } typ
       | None -> raise (Reporting.err_unreachable l __POS__ "Existential cannot be destructured!")
       end

    | Typ_var kid -> CT_poly

    | _ -> raise (Reporting.err_unreachable l __POS__ ("No SMT type for type " ^ string_of_typ typ))

  let hex_char =
    let open Sail2_values in
    function
    | '0' -> [B0; B0; B0; B0]
    | '1' -> [B0; B0; B0; B1]
    | '2' -> [B0; B0; B1; B0]
    | '3' -> [B0; B0; B1; B1]
    | '4' -> [B0; B1; B0; B0]
    | '5' -> [B0; B1; B0; B1]
    | '6' -> [B0; B1; B1; B0]
    | '7' -> [B0; B1; B1; B1]
    | '8' -> [B1; B0; B0; B0]
    | '9' -> [B1; B0; B0; B1]
    | 'A' | 'a' -> [B1; B0; B1; B0]
    | 'B' | 'b' -> [B1; B0; B1; B1]
    | 'C' | 'c' -> [B1; B1; B0; B0]
    | 'D' | 'd' -> [B1; B1; B0; B1]
    | 'E' | 'e' -> [B1; B1; B1; B0]
    | 'F' | 'f' -> [B1; B1; B1; B1]
    | _ -> failwith "Invalid hex character"

  let literal_to_cval (L_aux (l_aux, _) as lit) =
    match l_aux with
    | L_num n -> Some (V_lit (VL_int n, CT_constant n))
    | L_hex str when String.length str <= 16 ->
       let content = Util.string_to_list str |> List.map hex_char |> List.concat in
       Some (V_lit (VL_bits (content, true), CT_fbits (String.length str * 4, true)))
    | L_unit -> Some (V_lit (VL_unit, CT_unit))
    | L_true -> Some (V_lit (VL_bool true, CT_bool))
    | L_false -> Some (V_lit (VL_bool false, CT_bool))
    | _ -> None

  let c_literals ctx =
    let rec c_literal env l = function
      | AV_lit (lit, typ) as v ->
         begin match literal_to_cval lit with
         | Some cval -> AV_cval (cval, typ)
         | None -> v
         end
      | AV_tuple avals -> AV_tuple (List.map (c_literal env l) avals)
      | v -> v
    in
    map_aval c_literal

(* If we know the loop variables exactly (especially after
   specialization), we can unroll the exact number of times required,
   and omit any comparisons. *)
let unroll_static_foreach ctx = function
  | AE_aux (AE_for (id, from_aexp, to_aexp, by_aexp, order, body), env, l) as aexp ->
     begin match convert_typ ctx (aexp_typ from_aexp), convert_typ ctx (aexp_typ to_aexp), convert_typ ctx (aexp_typ by_aexp), order with
     | CT_constant f, CT_constant t, CT_constant b, Ord_aux (Ord_inc, _) ->
        let i = ref f in
        let unrolled = ref [] in
        while Big_int.less_equal !i t do
          let current_index = AE_aux (AE_val (AV_lit (L_aux (L_num !i, gen_loc l), atom_typ (nconstant !i))), env, gen_loc l) in
          let iteration = AE_aux (AE_let (Immutable, id, atom_typ (nconstant !i), current_index, body, unit_typ), env, gen_loc l) in
          unrolled := iteration :: !unrolled;
          i := Big_int.add !i b
        done;
        begin match !unrolled with
        | last :: iterations ->
           AE_aux (AE_block (List.rev iterations, last, unit_typ), env, gen_loc l)
        | [] -> AE_aux (AE_val (AV_lit (L_aux (L_unit, gen_loc l), unit_typ)), env, gen_loc l)
        end
     | _ -> aexp
     end
  | aexp -> aexp

  let optimize_anf ctx aexp =
    aexp
    |> c_literals ctx
    |> fold_aexp (unroll_static_foreach ctx)

  let specialize_calls = true
  let ignore_64 = true
  let unroll_loops = Some Opts.unroll_limit
  let struct_value = true
  let use_real = true
  let branch_coverage = false
  let track_throw = false
end


(**************************************************************************)
(* 3. Generating SMT                                                      *)
(**************************************************************************)

let push_smt_defs stack smt_defs =
  List.iter (fun def -> Stack.push def stack) smt_defs

(* When generating SMT when we encounter joins between two or more
   blocks such as in the example below, we have to generate a muxer
   that chooses the correct value of v_n or v_m to assign to v_o. We
   use the pi nodes that contain the path condition for each
   block to generate an if-then-else for each phi function. The order
   of the arguments to each phi function is based on the graph node
   index for the predecessor nodes.

   +---------------+      +---------------+
   | pi(cond_1)    |      | pi(cond_2)    |
   | ...           |      | ...           |
   | Basic block 1 |      | Basic block 2 |
   +---------------+      +---------------+
              \               /
               \             /
            +---------------------+
            | v/o = phi(v/n, v/m) |
            | ...                 |
            +---------------------+

   would generate:

   (define-const v/o (ite cond_1 v/n v/m_))
*)
let smt_ssanode ctx cfg preds =
  let open Jib_ssa in
  function
  | Pi _ -> []
  | Phi (id, ctyp, ids) ->
     let get_pi n =
       match get_vertex cfg n with
       | Some ((ssa_elems, _), _, _) ->
          List.concat (List.map (function Pi guards -> guards | _ -> []) ssa_elems)
       | None -> failwith "Predecessor node does not exist"
     in
     let pis = List.map get_pi (IntSet.elements preds) in
     let mux =
       List.fold_right2 (fun pi id chain ->
           let pathcond = smt_conj (List.map (smt_cval ctx) pi) in
           match chain with
           | Some smt ->
              Some (Ite (pathcond, Var (zencode_name id), smt))
           | None ->
              Some (Var (zencode_name id)))
         pis ids None
     in
     match mux with
     | None -> assert false
     | Some mux ->
        [Define_const (zencode_name id, smt_ctyp ctx ctyp, mux)]

(* The pi condition are computed by traversing the dominator tree,
   with each node having a pi condition defined as the conjunction of
   all guards between it and the start node in the dominator
   tree. This is imprecise because we have situations like:

      1
     / \
    2   3
    |   |
    |   4
    |   |\
    5   6 9
     \ /  |
      7   10
      |
      8

   where 8 = match_failure, 1 = start and 10 = return.
   2, 3, 6 and 9 are guards as they come directly after a control flow
   split, which always follows a conditional jump.

   Here the path through the dominator tree for the match_failure is
   1->7->8 which contains no guards so the pi condition would be empty.
   What we do now is walk backwards (CFG must be acyclic at this point)
   until we hit the join point prior to where we require a path
   condition. We then take the disjunction of the pi conditions for the
   join point's predecessors, so 5 and 6 in this case. Which gives us a
   path condition of 2 | (3 & 6) as the dominator chains are 1->2->5 and
   1->3->4->6.

   This should work as any split in the control flow must have been
   caused by a conditional jump followed by distinct guards, so each of
   the nodes immediately prior to a join point must be dominated by at
   least one unique guard. It also explains why the pi conditions are
   sufficient to choose outcomes of phi functions above.

   If we hit a guard before a join (such as 9 for return's path
   conditional) we just return the pi condition for that guard, i.e.
   (3 & 9) for 10. If we reach start then the path condition is simply
   true.
*)
let rec get_pathcond n cfg ctx =
  let open Jib_ssa in
  let get_pi m =
    match get_vertex cfg m with
    | Some ((ssa_elems, _), _, _) ->
       V_call (Band, List.concat (List.map (function Pi guards -> guards | _ -> []) ssa_elems))
    | None -> failwith "Node does not exist"
  in
  match get_vertex cfg n with
  | Some ((_, CF_guard cond), _, _) ->
     smt_cval ctx (get_pi n)
  | Some (_, preds, succs) ->
     if IntSet.cardinal preds = 0 then
       Bool_lit true
     else if IntSet.cardinal preds = 1 then
       get_pathcond (IntSet.min_elt preds) cfg ctx
     else
       let pis = List.map get_pi (IntSet.elements preds) in
       smt_cval ctx (V_call (Bor, pis))

  | None -> assert false (* Should never be called for a non-existent node *)

(* For any complex l-expression we need to turn it into a
   read-modify-write in the SMT solver. The SSA transform turns CL_id
   nodes into CL_rmw (read, write, ctyp) nodes when CL_id is wrapped
   in any other l-expression. The read and write must have the same
   name but different SSA numbers.
*)
let rec rmw_write = function
  | CL_rmw (_, write, ctyp) -> write, ctyp
  | CL_id _ -> assert false
  | CL_tuple (clexp, _) -> rmw_write clexp
  | CL_field (clexp, _) -> rmw_write clexp
  | clexp -> failwith "Could not understand l-expression"

let rmw_read = function
  | CL_rmw (read, _, _) -> zencode_name read
  | _ -> assert false

let rmw_modify smt = function
  | CL_tuple (clexp, n) ->
     let ctyp = clexp_ctyp clexp in
     begin match ctyp with
     | CT_tup ctyps ->
        let len = List.length ctyps in
        let set_tup i =
          if i == n then
            smt
          else
            Fn (Printf.sprintf "tup_%d_%d" len i, [Var (rmw_read clexp)])
        in
        Fn ("tup" ^ string_of_int len, List.init len set_tup)
     | _ ->
        failwith "Tuple modify does not have tuple type"
     end
  | CL_field (clexp, field) ->
     let ctyp = clexp_ctyp clexp in
     begin match ctyp with
     | CT_struct (struct_id, fields) ->
        let set_field (field', _) =
          if UId.compare field field' = 0 then
            smt
          else
            Field (zencode_upper_id struct_id ^ "_" ^ zencode_uid field', Var (rmw_read clexp))
        in
        Fn (zencode_upper_id struct_id, List.map set_field fields)
     | _ ->
        failwith "Struct modify does not have struct type"
     end
  | _ -> assert false

let smt_terminator ctx =
  let open Jib_ssa in
  function
  | T_end id ->
     add_event ctx Return (Var (zencode_name id));
     []

  | T_match_failure ->
     add_pathcond_event ctx Match;
     []

  | T_undefined _ | T_goto _ | T_jump _ | T_label _ | T_none -> []

(* For a basic block (contained in a control-flow node / cfnode), we
   turn the instructions into a sequence of define-const and
   declare-const expressions. Because we are working with a SSA graph,
   each variable is guaranteed to only be declared once.
*)
let smt_instr ctx =
  let open Type_check in
  function
  | I_aux (I_funcall (CL_id (id, ret_ctyp), extern, function_id, args), (_, l)) ->
     if Env.is_extern (fst function_id) ctx.tc_env "c" && not extern then
       let name = Env.get_extern (fst function_id) ctx.tc_env "c" in
       if name = "sqrt_real" then
         begin match args with
         | [v] -> builtin_sqrt_real ctx (zencode_name id) v
         | _ ->
            Reporting.unreachable l __POS__ "Bad arguments for sqrt_real"
         end
       (* See lib/regfp.sail *)
       else if name = "platform_write_mem" then
         begin match args with
         | [wk; addr_size; addr; data_size; data] ->
            let mem_event, var = builtin_write_mem l ctx wk addr_size addr data_size data in
            mem_event @ [define_const ctx id ret_ctyp var]
         | _ ->
            Reporting.unreachable l __POS__ "Bad arguments for __write_mem"
         end
       else if name = "platform_write_mem_ea" then
         begin match args with
         | [wk; addr_size; addr; data_size] ->
            let mem_event, var = builtin_write_mem_ea ctx wk addr_size addr data_size in
            mem_event @ [define_const ctx id ret_ctyp var]
         | _ ->
            Reporting.unreachable l __POS__ "Bad arguments for __write_mem_ea"
         end
       else if name = "platform_read_mem" then
         begin match args with
         | [rk; addr_size; addr; data_size] ->
            let mem_event, var = builtin_read_mem l ctx rk addr_size addr data_size ret_ctyp in
            mem_event @ [define_const ctx id ret_ctyp var]
         | _ ->
            Reporting.unreachable l __POS__ "Bad arguments for __read_mem"
         end
       else if name = "platform_barrier" then
         begin match args with
         | [bk] ->
            let mem_event, var = builtin_barrier l ctx bk in
            mem_event @ [define_const ctx id ret_ctyp var]
         | _ ->
            Reporting.unreachable l __POS__ "Bad arguments for __barrier"
         end
       else if name = "platform_cache_maintenance" then
         begin match args with
         | [cmk; addr_size; addr] ->
            let mem_event, var = builtin_cache_maintenance l ctx cmk addr_size addr in
            mem_event @ [define_const ctx id ret_ctyp var]
         | _ ->
            Reporting.unreachable l __POS__ "Bad arguments for __barrier"
         end
       else if name = "platform_branch_announce" then
         begin match args with
         | [addr_size; addr] ->
            let mem_event, var = builtin_branch_announce l ctx addr_size addr in
            mem_event @ [define_const ctx id ret_ctyp var]
         | _ ->
            Reporting.unreachable l __POS__ "Bad arguments for __barrier"
         end
       else if name = "platform_excl_res" then
         begin match args with
         | [_] ->
            let mem_event, var = builtin_excl_res ctx in
            mem_event @ [define_const ctx id ret_ctyp var]
         | _ ->
            Reporting.unreachable l __POS__ "Bad arguments for __excl_res"
         end
       else if name = "sail_exit" then
         (add_event ctx Assertion (Bool_lit false); [])
       else if name = "sail_assert" then
         begin match args with
         | [assertion; _] ->
            let smt = smt_cval ctx assertion in
            add_event ctx Assertion (Fn ("not", [smt]));
            []
         | _ ->
            Reporting.unreachable l __POS__ "Bad arguments for assertion"
         end
       else
         let value = smt_builtin ctx name args ret_ctyp in
         [define_const ctx id ret_ctyp (Syntactic (value, List.map (smt_cval ctx) args))]
     else if extern && string_of_id (fst function_id) = "internal_vector_init" then
       [declare_const ctx id ret_ctyp]
     else if extern && string_of_id (fst function_id) = "internal_vector_update" then
       begin match args with
       | [vec; i; x] ->
          let sz = int_size ctx (cval_ctyp i) in
          [define_const ctx id ret_ctyp
             (Fn ("store", [smt_cval ctx vec; force_size ~checked:false ctx ctx.vector_index sz (smt_cval ctx i); smt_cval ctx x]))]
       | _ ->
          Reporting.unreachable l __POS__ "Bad arguments for internal_vector_update"
       end
     else if (string_of_id (fst function_id) = "update_fbits"
              || string_of_id (fst function_id) = "update_lbits") && extern then
       begin match args with
       | [vec; i; x] ->
          [define_const ctx id ret_ctyp (builtin_vector_update ctx vec i x ret_ctyp)]
       | _ ->
          Reporting.unreachable l __POS__ "Bad arguments for update_{f,l}bits"
       end
     else if string_of_id (fst function_id) = "sail_assume" then
       begin match args with
       | [assumption] ->
          let smt = smt_cval ctx assumption in
          add_event ctx Assumption smt;
          []
       | _ ->
          Reporting.unreachable l __POS__ "Bad arguments for assumption"
       end
     else if not extern then
       let smt_args = List.map (smt_cval ctx) args in
       [define_const ctx id ret_ctyp (Ctor (zencode_uid function_id, smt_args))]
     else
       failwith ("Unrecognised function " ^ string_of_uid function_id)

  | I_aux (I_copy (CL_addr (CL_id (_, _)), _), (_, l)) ->
     Reporting.unreachable l __POS__ "Register reference write should be re-written by now"

  | I_aux (I_init (ctyp, id, cval), _) | I_aux (I_copy (CL_id (id, ctyp), cval), _) ->
<<<<<<< HEAD
     begin match id, cval with
     | Name (id, _), _ when IdSet.mem id ctx.preserved ->
=======
     begin match id with
     | Name (id, _) | Global (id, _) when IdSet.mem id ctx.preserved ->
>>>>>>> 92b05648
        [preserve_const ctx id ctyp
           (smt_conversion ctx (cval_ctyp cval) ctyp (smt_cval ctx cval))]
     | _, V_lit (VL_undefined, _) ->
        (* Declare undefined variables as arbitrary but fixed *)
        [declare_const ctx id ctyp]
     | _, _ ->
        [define_const ctx id ctyp
           (smt_conversion ctx (cval_ctyp cval) ctyp (smt_cval ctx cval))]
     end

  | I_aux (I_copy (clexp, cval), _) ->
     let smt = smt_cval ctx cval in
     let write, ctyp = rmw_write clexp in
     [define_const ctx write ctyp (rmw_modify smt clexp)]

  | I_aux (I_decl (ctyp, id), (_, l)) ->
     (* Function arguments have unique locations defined from the
        $property pragma. We record how they will appear in the
        generated SMT so we can check models. *)
     begin match l with
     | Unique (n, l') when l' = ctx.pragma_l ->
        Stack.push (n, zencode_name id) ctx.arg_stack
     | _ -> ()
     end;
     [declare_const ctx id ctyp]

  | I_aux (I_clear _, _) -> []

  (* Should only appear as terminators for basic blocks. *)
  | I_aux ((I_jump _ | I_goto _ | I_end _ | I_match_failure | I_undefined _), (_, l)) ->
     Reporting.unreachable l __POS__ "SMT: Instruction should only appear as block terminator"

  | I_aux (_, (_, l)) ->
     Reporting.unreachable l __POS__ "Cannot translate instruction"

let smt_cfnode all_cdefs ctx ssa_elems =
  let open Jib_ssa in
  function
  | CF_start inits ->
     let smt_reg_decs = generate_reg_decs ctx inits all_cdefs in
     let smt_start (id, ctyp) =
       match id with
       | Have_exception _ -> define_const ctx id ctyp (Bool_lit false)
       | _ -> declare_const ctx id ctyp
     in
     smt_reg_decs @ List.map smt_start (NameMap.bindings inits)
  | CF_block (instrs, terminator) ->
     let smt_instrs = List.map (smt_instr ctx) instrs in
     let smt_term = smt_terminator ctx terminator in
     List.concat (smt_instrs @ [smt_term])
  (* We can ignore any non basic-block/start control-flow nodes *)
  | _ -> []

(** When we generate a property for a CDEF_spec, we find it's
   associated function body in a CDEF_fundef node. However, we must
   keep track of any global letbindings between the spec and the
   fundef, so they can appear in the generated SMT. *)
let rec find_function lets id = function
  | CDEF_fundef (id', heap_return, args, body) :: _ when Id.compare id id' = 0 ->
     lets, Some (heap_return, args, body)
  | CDEF_let (_, vars, setup) :: cdefs ->
     let vars = List.map (fun (id, ctyp) -> idecl ctyp (global id)) vars in
     find_function (lets @ vars @ setup) id cdefs;
  | _ :: cdefs ->
     find_function lets id cdefs
  | [] -> lets, None

module type Sequence = sig
  type 'a t
  val create : unit -> 'a t
  val add : 'a -> 'a t -> unit
end

module Make_optimizer(S : Sequence) = struct

  let optimize stack =
    let stack' = Stack.create () in
    let uses = Hashtbl.create (Stack.length stack) in

    let rec uses_in_exp = function
      | Var var ->
         begin match Hashtbl.find_opt uses var with
         | Some n -> Hashtbl.replace uses var (n + 1)
         | None -> Hashtbl.add uses var 1
         end
      | Syntactic (exp, _) -> uses_in_exp exp
      | Shared _ | Enum _ | Read_res _ | Bitvec_lit _ | Bool_lit _ | String_lit _ | Real_lit _ -> ()
      | Fn (_, exps) | Ctor (_, exps) ->
         List.iter uses_in_exp exps
      | Field (_, exp) ->
         uses_in_exp exp
      | Struct (_, fields) ->
         List.iter (fun (_, exp) -> uses_in_exp exp) fields
      | Ite (cond, t, e) ->
         uses_in_exp cond; uses_in_exp t; uses_in_exp e
      | Extract (_, _, exp) | Tester (_, exp) | SignExtend (_, exp) ->
         uses_in_exp exp
      | Forall _ -> assert false
    in

    let remove_unused () = function
      | Declare_const (var, _) as def ->
         begin match Hashtbl.find_opt uses var with
         | None -> ()
         | Some _ ->
            Stack.push def stack'
         end
      | Declare_fun _ as def ->
         Stack.push def stack'
      | Preserve_const (_, _, exp) as def ->
         uses_in_exp exp;
         Stack.push def stack'
      | Define_const (var, _, exp) as def ->
         begin match Hashtbl.find_opt uses var with
         | None -> ()
         | Some _ ->
            uses_in_exp exp;
            Stack.push def stack'
         end
      | (Declare_datatypes _ | Declare_tuple _) as def ->
         Stack.push def stack'
      | Write_mem w as def ->
         uses_in_exp w.active; uses_in_exp w.kind; uses_in_exp w.addr; uses_in_exp w.data;
         Stack.push def stack'
      | Write_mem_ea (_, _, active, wk, addr, _, data_size, _) as def ->
         uses_in_exp active; uses_in_exp wk; uses_in_exp addr; uses_in_exp data_size;
         Stack.push def stack'
      | Read_mem r as def ->
         uses_in_exp r.active; uses_in_exp r.kind; uses_in_exp r.addr;
         Stack.push def stack'
      | Barrier b as def ->
         uses_in_exp b.active; uses_in_exp b.kind;
         Stack.push def stack'
      | Cache_maintenance m as def ->
         uses_in_exp m.active; uses_in_exp m.kind; uses_in_exp m.addr;
         Stack.push def stack'
      | Branch_announce c as def ->
         uses_in_exp c.active; uses_in_exp c.addr;
         Stack.push def stack'
      | Excl_res (_, _, active) as def ->
         uses_in_exp active;
         Stack.push def stack'
      | Assert exp as def ->
         uses_in_exp exp;
         Stack.push def stack'
      | Define_fun _ -> assert false
    in
    Stack.fold remove_unused () stack;

    let vars = Hashtbl.create (Stack.length stack') in
    let kinds = Hashtbl.create (Stack.length stack') in
    let seq = S.create () in

    let constant_propagate = function
      | Declare_const _ as def ->
         S.add def seq
      | Declare_fun _ as def ->
         S.add def seq
      | Preserve_const (var, typ, exp) ->
         S.add (Preserve_const (var, typ, simp_smt_exp vars kinds exp)) seq
      | Define_const (var, typ, exp) ->
         let exp = simp_smt_exp vars kinds exp in
         begin match Hashtbl.find_opt uses var, simp_smt_exp vars kinds exp with
         | _, (Bitvec_lit _ | Bool_lit _) ->
            Hashtbl.add vars var exp
         | _, Var _ when !opt_propagate_vars ->
            Hashtbl.add vars var exp
         | _, (Ctor (str, _)) ->
            Hashtbl.add kinds var str;
            S.add (Define_const (var, typ, exp)) seq
         | Some 1, _ ->
            Hashtbl.add vars var exp
         | Some _, exp ->
            S.add (Define_const (var, typ, exp)) seq
         | None, _ -> assert false
         end
      | Write_mem w ->
         S.add (Write_mem { w with active = simp_smt_exp vars kinds w.active;
                                   kind = simp_smt_exp vars kinds w.kind;
                                   addr = simp_smt_exp vars kinds w.addr;
                                   data = simp_smt_exp vars kinds w.data })
               seq
      | Write_mem_ea (name, node, active, wk, addr, addr_ty, data_size, data_size_ty) ->
         S.add (Write_mem_ea (name, node, simp_smt_exp vars kinds active, simp_smt_exp vars kinds wk,
                              simp_smt_exp vars kinds addr, addr_ty, simp_smt_exp vars kinds data_size, data_size_ty))
               seq
      | Read_mem r ->
         S.add (Read_mem { r with active = simp_smt_exp vars kinds r.active;
                                  kind = simp_smt_exp vars kinds r.kind;
                                  addr = simp_smt_exp vars kinds r.addr })
               seq
      | Barrier b ->
         S.add (Barrier { b with active = simp_smt_exp vars kinds b.active; kind = simp_smt_exp vars kinds b.kind }) seq
      | Cache_maintenance m ->
         S.add (Cache_maintenance { m with active = simp_smt_exp vars kinds m.active;
                                           kind = simp_smt_exp vars kinds m.kind;
                                           addr = simp_smt_exp vars kinds m.addr })
               seq
      | Branch_announce c ->
         S.add (Branch_announce { c with active = simp_smt_exp vars kinds c.active; addr = simp_smt_exp vars kinds c.addr }) seq
      | Excl_res (name, node, active) ->
         S.add (Excl_res (name, node, simp_smt_exp vars kinds active)) seq
      | Assert exp ->
         S.add (Assert (simp_smt_exp vars kinds exp)) seq
      | (Declare_datatypes _ | Declare_tuple _) as def ->
         S.add def seq
      | Define_fun _ -> assert false
    in
    Stack.iter constant_propagate stack';
    seq

end

module Queue_optimizer =
  Make_optimizer(struct
    type 'a t = 'a Queue.t
    let create = Queue.create
    let add = Queue.add
    let iter = Queue.iter
  end)

(** [smt_header ctx cdefs] produces a list of smt definitions for all the datatypes in a specification *)
let smt_header ctx cdefs =
  let smt_ctype_defs = List.concat (generate_ctype_defs ctx cdefs) in
  [declare_datatypes (mk_enum "Unit" ["unit"])]
  @ (IntSet.elements !(ctx.tuple_sizes) |> List.map (fun n -> Declare_tuple n))
  @ [declare_datatypes (mk_record "Bits" [("len", Bitvec ctx.lbits_index);
                                          ("contents", Bitvec (lbits_size ctx))])

    ]
  @ smt_ctype_defs

(* For generating SMT when we have a reg_deref(r : register(t))
   function, we have to expand it into a if-then-else cascade that
   checks if r is any one of the registers with type t, and reads that
   register if it is. We also do a similar thing for *r = x
*)
let expand_reg_deref env register_map = function
  | I_aux (I_funcall (CL_addr (CL_id (id, ctyp)), false, function_id, args), (_, l)) ->
     begin match ctyp with
     | CT_ref reg_ctyp ->
        begin match CTMap.find_opt reg_ctyp register_map with
        | Some regs ->
           let end_label = label "end_reg_write_" in
           let try_reg r =
             let next_label = label "next_reg_write_" in
             [ijump l (V_call (Neq, [V_lit (VL_ref (string_of_id r), reg_ctyp); V_id (id, ctyp)])) next_label;
              ifuncall (CL_id (global r, reg_ctyp)) function_id args;
              igoto end_label;
              ilabel next_label]
           in
           iblock (List.concat (List.map try_reg regs) @ [ilabel end_label])
        | None ->
           raise (Reporting.err_general l ("Could not find any registers with type " ^ string_of_ctyp reg_ctyp))
        end
     | _ ->
        raise (Reporting.err_general l "Register reference assignment must take a register reference as an argument")
     end
  | I_aux (I_funcall (clexp, false, function_id, [reg_ref]), (_, l)) as instr ->
     let open Type_check in
     begin match (if Env.is_extern (fst function_id) env "smt" then Some (Env.get_extern (fst function_id) env "smt") else None) with
     | Some "reg_deref" ->
        begin match cval_ctyp reg_ref with
        | CT_ref reg_ctyp ->
           (* Not find all the registers with this ctyp *)
           begin match CTMap.find_opt reg_ctyp register_map with
           | Some regs ->
              let end_label = label "end_reg_deref_" in
              let try_reg r =
                let next_label = label "next_reg_deref_" in
                [ijump l (V_call (Neq, [V_lit (VL_ref (string_of_id r), reg_ctyp); reg_ref])) next_label;
                 icopy l clexp (V_id (global r, reg_ctyp));
                 igoto end_label;
                 ilabel next_label]
              in
              iblock (List.concat (List.map try_reg regs) @ [ilabel end_label])
           | None ->
              raise (Reporting.err_general l ("Could not find any registers with type " ^ string_of_ctyp reg_ctyp))
           end
        | _ ->
           raise (Reporting.err_general l "Register dereference must have a register reference as an argument")
        end
     | _ -> instr
     end
  | I_aux (I_copy (CL_addr (CL_id (id, ctyp)), cval), (_, l)) ->
     begin match ctyp with
     | CT_ref reg_ctyp ->
        begin match CTMap.find_opt reg_ctyp register_map with
        | Some regs ->
           let end_label = label "end_reg_write_" in
           let try_reg r =
             let next_label = label "next_reg_write_" in
             [ijump l (V_call (Neq, [V_lit (VL_ref (string_of_id r), reg_ctyp); V_id (id, ctyp)])) next_label;
              icopy l (CL_id (global r, reg_ctyp)) cval;
              igoto end_label;
              ilabel next_label]
           in
           iblock (List.concat (List.map try_reg regs) @ [ilabel end_label])
        | None ->
           raise (Reporting.err_general l ("Could not find any registers with type " ^ string_of_ctyp reg_ctyp))
        end
     | _ ->
        raise (Reporting.err_general l "Register reference assignment must take a register reference as an argument")
     end
  | instr -> instr

let rec smt_query ctx = function
  | Q_all ev ->
     let stack = event_stack ctx ev in
     smt_conj (Stack.fold (fun xs x -> x :: xs) [] stack)
  | Q_exist ev ->
     let stack = event_stack ctx ev in
     smt_disj (Stack.fold (fun xs x -> x :: xs) [] stack)
  | Q_not q ->
     Fn ("not", [smt_query ctx q])
  | Q_and qs ->
     Fn ("and", List.map (smt_query ctx) qs)
  | Q_or qs ->
     Fn ("or", List.map (smt_query ctx) qs)

let dump_graph name cfg =
  let gv_file = name ^ ".gv" in
  let out_chan = open_out gv_file in
  Jib_ssa.make_dot out_chan cfg;
  close_out out_chan

let smt_instr_list name ctx all_cdefs instrs =
  let stack = Stack.create () in

  let open Jib_ssa in
  let start, cfg = ssa instrs in
  let visit_order =
    try topsort cfg with
    | Not_a_DAG n ->
       dump_graph name cfg;
       raise (Reporting.err_general ctx.pragma_l
               (Printf.sprintf "%s: control flow graph is not acyclic (node %d is in cycle)\nWrote graph to %s.gv" name n name))
  in
  if !opt_debug_graphs then
    dump_graph name cfg;

  List.iter (fun n ->
      match get_vertex cfg n with
      | None -> ()
      | Some ((ssa_elems, cfnode), preds, succs) ->
         let muxers =
           ssa_elems |> List.map (smt_ssanode ctx cfg preds) |> List.concat
         in
         let ctx = { ctx with node = n; pathcond = lazy (get_pathcond n cfg ctx) } in
         let basic_block = smt_cfnode all_cdefs ctx ssa_elems cfnode in
         push_smt_defs stack muxers;
         push_smt_defs stack basic_block
    ) visit_order;

  stack, start, cfg

let smt_cdef props lets name_file ctx all_cdefs = function
  | CDEF_spec (function_id, _, arg_ctyps, ret_ctyp) when Bindings.mem function_id props ->
     begin match find_function [] function_id all_cdefs with
     | intervening_lets, Some (None, args, instrs) ->
        let prop_type, prop_args, pragma_l, vs = Bindings.find function_id props in

        let pragma = parse_pragma pragma_l prop_args in

        let ctx = { ctx with events = ref EventMap.empty; pragma_l = pragma_l; arg_stack = Stack.create () } in

        (* When we create each argument declaration, give it a unique
           location from the $property pragma, so we can identify it later. *)
        let arg_decls =
          List.map2 (fun id ctyp -> let l = unique pragma_l in idecl ~loc:l ctyp (name id)) args arg_ctyps
        in
        let instrs =
          let open Jib_optimize in
          (lets @ intervening_lets @ arg_decls @ instrs)
          |> inline all_cdefs (fun _ -> true)
          |> List.map (map_instr (expand_reg_deref ctx.tc_env ctx.register_map))
          |> flatten_instrs
          |> remove_unused_labels
          |> remove_pointless_goto
        in

        let stack, _, _ = smt_instr_list (string_of_id function_id) ctx all_cdefs instrs in

        let query = smt_query ctx pragma.query in
        push_smt_defs stack [Assert (Fn ("not", [query]))];

        let fname = name_file (string_of_id function_id) in
        let out_chan = open_out fname in
        if prop_type = "counterexample" then
          output_string out_chan "(set-option :produce-models true)\n";

        let header = smt_header ctx all_cdefs in

        if !(ctx.use_string) || !(ctx.use_real) then
          output_string out_chan "(set-logic ALL)\n"
        else
          output_string out_chan "(set-logic QF_AUFBVDT)\n";

        List.iter (fun def -> output_string out_chan (string_of_smt_def def); output_string out_chan "\n") header;

        let queue = Queue_optimizer.optimize stack in
        Queue.iter (fun def -> output_string out_chan (string_of_smt_def def); output_string out_chan "\n") queue;

        output_string out_chan "(check-sat)\n";
        if prop_type = "counterexample" then
          output_string out_chan "(get-model)\n";

        close_out out_chan;
        if prop_type = "counterexample" && !opt_auto then (
          let arg_names = Stack.fold (fun m (k, v) -> (k, v) :: m) [] ctx.arg_stack in
          let arg_smt_names =
            List.map (function
                | (I_aux (I_decl (_, Name (id, _)), (_, Unique (n, _)))) ->
                   (id, List.assoc_opt n arg_names)
                | _ -> assert false
              ) arg_decls
          in
          check_counterexample ctx.ast ctx.tc_env fname function_id args arg_ctyps arg_smt_names
        );

     | _ -> failwith "Bad function body"
     end
  | _ -> ()

let rec smt_cdefs props lets name_file ctx ast =
  function
  | CDEF_let (_, vars, setup) :: cdefs ->
     let vars = List.map (fun (id, ctyp) -> idecl ctyp (global id)) vars in
     smt_cdefs props (lets @ vars @ setup) name_file ctx ast cdefs;
  | cdef :: cdefs ->
     smt_cdef props lets name_file ctx ast cdef;
     smt_cdefs props lets name_file ctx ast cdefs
  | [] -> ()

(* In order to support register references, we need to build a map
   from each ctyp to a list of registers with that ctyp, then when we
   see a type like register(bits(32)) we can use the map to figure out
   all the registers that such a reference could be pointing to.
*)
let rec build_register_map rmap = function
  | CDEF_reg_dec (reg, ctyp, _) :: cdefs ->
     let rmap = match CTMap.find_opt ctyp rmap with
       | Some regs ->
          CTMap.add ctyp (reg :: regs) rmap
       | None ->
          CTMap.add ctyp [reg] rmap
     in
     build_register_map rmap cdefs
  | _ :: cdefs -> build_register_map rmap cdefs
  | [] -> rmap

let compile env ast =
  let cdefs, jib_ctx =
    let module Jibc = Jib_compile.Make(SMT_config(struct let unroll_limit = !opt_unroll_limit end)) in
    let ctx = Jib_compile.(initial_ctx (add_special_functions env)) in
    let t = Profile.start () in
    let cdefs, ctx = Jibc.compile_ast ctx ast in
    Profile.finish "Compiling to Jib IR" t;
    cdefs, ctx
  in
  let cdefs = Jib_optimize.unique_per_function_ids cdefs in
  let rmap = build_register_map CTMap.empty cdefs in
  cdefs, jib_ctx, { (initial_ctx ()) with tc_env = jib_ctx.tc_env; register_map = rmap; ast = ast }

let serialize_smt_model file env ast =
  let cdefs, _, ctx = compile env ast in
  let out_chan = open_out file in
  Marshal.to_channel out_chan cdefs [];
  Marshal.to_channel out_chan (Type_check.Env.set_prover None ctx.tc_env) [];
  Marshal.to_channel out_chan ctx.register_map [];
  close_out out_chan

let deserialize_smt_model file =
  let in_chan = open_in file in
  let cdefs = (Marshal.from_channel in_chan : cdef list) in
  let env = (Marshal.from_channel in_chan : Type_check.env) in
  let rmap = (Marshal.from_channel in_chan : id list CTMap.t) in
  close_in in_chan;
  (cdefs, { (initial_ctx ()) with tc_env = env; register_map = rmap })

let generate_smt props name_file env ast =
  try
    let cdefs, _, ctx = compile env ast in
    smt_cdefs props [] name_file ctx cdefs cdefs
  with
  | Type_check.Type_error (_, l, err) ->
     raise (Reporting.err_typ l (Type_error.string_of_type_error err));<|MERGE_RESOLUTION|>--- conflicted
+++ resolved
@@ -1898,13 +1898,8 @@
      Reporting.unreachable l __POS__ "Register reference write should be re-written by now"
 
   | I_aux (I_init (ctyp, id, cval), _) | I_aux (I_copy (CL_id (id, ctyp), cval), _) ->
-<<<<<<< HEAD
      begin match id, cval with
-     | Name (id, _), _ when IdSet.mem id ctx.preserved ->
-=======
-     begin match id with
-     | Name (id, _) | Global (id, _) when IdSet.mem id ctx.preserved ->
->>>>>>> 92b05648
+     | (Name (id, _) | Global (id, _)), _ when IdSet.mem id ctx.preserved ->
         [preserve_const ctx id ctyp
            (smt_conversion ctx (cval_ctyp cval) ctyp (smt_cval ctx cval))]
      | _, V_lit (VL_undefined, _) ->
