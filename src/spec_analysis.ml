(**************************************************************************)
(*     Sail                                                               *)
(*                                                                        *)
(*  Copyright (c) 2013-2017                                               *)
(*    Kathyrn Gray                                                        *)
(*    Shaked Flur                                                         *)
(*    Stephen Kell                                                        *)
(*    Gabriel Kerneis                                                     *)
(*    Robert Norton-Wright                                                *)
(*    Christopher Pulte                                                   *)
(*    Peter Sewell                                                        *)
(*    Alasdair Armstrong                                                  *)
(*    Brian Campbell                                                      *)
(*    Thomas Bauereiss                                                    *)
(*    Anthony Fox                                                         *)
(*    Jon French                                                          *)
(*    Dominic Mulligan                                                    *)
(*    Stephen Kell                                                        *)
(*    Mark Wassell                                                        *)
(*                                                                        *)
(*  All rights reserved.                                                  *)
(*                                                                        *)
(*  This software was developed by the University of Cambridge Computer   *)
(*  Laboratory as part of the Rigorous Engineering of Mainstream Systems  *)
(*  (REMS) project, funded by EPSRC grant EP/K008528/1.                   *)
(*                                                                        *)
(*  Redistribution and use in source and binary forms, with or without    *)
(*  modification, are permitted provided that the following conditions    *)
(*  are met:                                                              *)
(*  1. Redistributions of source code must retain the above copyright     *)
(*     notice, this list of conditions and the following disclaimer.      *)
(*  2. Redistributions in binary form must reproduce the above copyright  *)
(*     notice, this list of conditions and the following disclaimer in    *)
(*     the documentation and/or other materials provided with the         *)
(*     distribution.                                                      *)
(*                                                                        *)
(*  THIS SOFTWARE IS PROVIDED BY THE AUTHOR AND CONTRIBUTORS ``AS IS''    *)
(*  AND ANY EXPRESS OR IMPLIED WARRANTIES, INCLUDING, BUT NOT LIMITED     *)
(*  TO, THE IMPLIED WARRANTIES OF MERCHANTABILITY AND FITNESS FOR A       *)
(*  PARTICULAR PURPOSE ARE DISCLAIMED.  IN NO EVENT SHALL THE AUTHOR OR   *)
(*  CONTRIBUTORS BE LIABLE FOR ANY DIRECT, INDIRECT, INCIDENTAL,          *)
(*  SPECIAL, EXEMPLARY, OR CONSEQUENTIAL DAMAGES (INCLUDING, BUT NOT      *)
(*  LIMITED TO, PROCUREMENT OF SUBSTITUTE GOODS OR SERVICES; LOSS OF      *)
(*  USE, DATA, OR PROFITS; OR BUSINESS INTERRUPTION) HOWEVER CAUSED AND   *)
(*  ON ANY THEORY OF LIABILITY, WHETHER IN CONTRACT, STRICT LIABILITY,    *)
(*  OR TORT (INCLUDING NEGLIGENCE OR OTHERWISE) ARISING IN ANY WAY OUT    *)
(*  OF THE USE OF THIS SOFTWARE, EVEN IF ADVISED OF THE POSSIBILITY OF    *)
(*  SUCH DAMAGE.                                                          *)
(**************************************************************************)

open Ast
open Util
open Ast_util

module Nameset = Set.Make(String)

let mt = Nameset.empty

let set_to_string n = 
  let rec list_to_string = function
    | [] -> ""
    | [n] -> n
    | n::ns -> n ^ ", " ^ list_to_string ns in
  list_to_string (Nameset.elements n)


<<<<<<< HEAD
(*Query a spec for its default order if one is provided. Assumes Inc if not *)
(* let get_default_order_sp (DT_aux(spec,_)) =
  match spec with
  | DT_order (Ord_aux(o,_)) ->
    (match o with
     | Ord_inc -> Some {order = Oinc}
     | Ord_dec -> Some { order = Odec}
     | _ -> Some {order = Oinc})
  | _ -> None

let get_default_order_def = function
  | DEF_default def_spec -> get_default_order_sp def_spec
  | _ -> None

let rec default_order (Defs defs) =
  match defs with
  | [] -> { order = Oinc } (*When no order is specified, we assume that it's inc*)
  | def::defs ->
    match get_default_order_def def with
    | None -> default_order (Defs defs)
    | Some o -> o *)

(*Is within range*)

(* let check_in_range (candidate : big_int) (range : typ) : bool =
  match range.t with
  | Tapp("range", [TA_nexp min; TA_nexp max]) | Tabbrev(_,{t=Tapp("range", [TA_nexp min; TA_nexp max])}) ->
    let min,max = 
      match min.nexp,max.nexp with
      | (Nconst min, Nconst max)
      | (Nconst min, N2n(_, Some max))
      | (N2n(_, Some min), Nconst max)
      | (N2n(_, Some min), N2n(_, Some max))
        -> min, max
      | (Nneg n, Nconst max) | (Nneg n, N2n(_, Some max))->
        (match n.nexp with
         | Nconst abs_min | N2n(_,Some abs_min) ->
           (Big_int.negate abs_min), max
         | _ -> assert false (*Put a better error message here*))
      | (Nconst min,Nneg n) | (N2n(_, Some min), Nneg n) ->
        (match n.nexp with
         | Nconst abs_max | N2n(_,Some abs_max) ->
           min, (Big_int.negate abs_max)
         | _ -> assert false (*Put a better error message here*))
    | (Nneg nmin, Nneg nmax) ->
      ((match nmin.nexp with
          | Nconst abs_min | N2n(_,Some abs_min) -> (Big_int.negate abs_min)
          | _ -> assert false (*Put a better error message here*)),
       (match nmax.nexp with
        | Nconst abs_max | N2n(_,Some abs_max) -> (Big_int.negate abs_max)
        | _ -> assert false (*Put a better error message here*)))
    | _ -> assert false        
    in Big_int.less_equal min candidate && Big_int.less_equal candidate max
  | _ -> assert false

(*Rmove me when switch to zarith*)
let rec power_big_int b n =
  if Big_int.equal n Big_int.zero
  then (Big_int.of_int 1)
  else Big_int.mul b (power_big_int b (Big_int.sub n (Big_int.of_int 1)))

let unpower_of_2 b =
  let two = Big_int.of_int 2 in
  let four = Big_int.of_int 4 in
  let eight = Big_int.of_int 8 in
  let sixteen = Big_int.of_int 16 in
  let thirty_two = Big_int.of_int 32 in
  let sixty_four = Big_int.of_int 64 in
  let onetwentyeight = Big_int.of_int 128 in
  let twofiftysix = Big_int.of_int 256 in
  let fivetwelve = Big_int.of_int 512 in
  let oneotwentyfour = Big_int.of_int 1024 in
  let to_the_sixteen = Big_int.of_int 65536 in
  let to_the_thirtytwo = Big_int.of_string "4294967296" in
  let to_the_sixtyfour = Big_int.of_string "18446744073709551616" in
  let ck i = Big_int.equal b i in
  if      ck (Big_int.of_int 1)     then Big_int.zero
  else if ck two              then (Big_int.of_int 1)
  else if ck four             then two
  else if ck eight            then Big_int.of_int 3
  else if ck sixteen          then four
  else if ck thirty_two       then Big_int.of_int 5
  else if ck sixty_four       then Big_int.of_int 6
  else if ck onetwentyeight   then Big_int.of_int 7
  else if ck twofiftysix      then eight
  else if ck fivetwelve       then Big_int.of_int 9
  else if ck oneotwentyfour   then Big_int.of_int 10
  else if ck to_the_sixteen   then sixteen
  else if ck to_the_thirtytwo then thirty_two
  else if ck to_the_sixtyfour then sixty_four
  else let rec unpower b power =
         if Big_int.equal b (Big_int.of_int 1)
         then power
         else (unpower (Big_int.div b  two) (Big_int.succ power)) in
    unpower b Big_int.zero

let is_within_range candidate range constraints =
  let candidate_actual = match candidate.t with
    | Tabbrev(_,t) -> t
    | _ -> candidate in
  match candidate_actual.t with
  | Tapp("atom", [TA_nexp n]) ->
    (match n.nexp with
     | Nconst i | N2n(_,Some i) -> if check_in_range i range then Yes else No
     | _ -> Maybe)
  | Tapp("range", [TA_nexp bot; TA_nexp top]) ->
    (match bot.nexp,top.nexp with
     | Nconst b, Nconst t | Nconst b, N2n(_,Some t) | N2n(_, Some b), Nconst t | N2n(_,Some b), N2n(_, Some t) ->
       let at_least_in = check_in_range b range in
       let at_most_in = check_in_range t range in
       if at_least_in && at_most_in
       then Yes
       else if at_least_in || at_most_in
       then Maybe
       else No
     | _ -> Maybe)
  | Tapp("vector", [_; TA_nexp size ; _; _]) ->
    (match size.nexp with
     | Nconst i | N2n(_, Some i) ->
       if check_in_range (power_big_int (Big_int.of_int 2) i) range
       then Yes
       else No
     | _ -> Maybe)
  | _ -> Maybe

let is_within_machine64 candidate constraints = is_within_range candidate int64_t constraints *)
  
=======
>>>>>>> 373b081b
(************************************************************************************************)
(*FV finding analysis: identifies the free variables of a function, expression, etc *)

let conditional_add typ_or_exp bound used id =
  let known_list =
    if typ_or_exp (*true for typ*)
    then ["bit";"vector";"unit";"string";"int";"bool"]
    else ["=="; "!="; "|";"~";"&";"add_int"] in
  let i = (string_of_id id) in
  if Nameset.mem i bound || List.mem i known_list
  then used
  else Nameset.add i used

let conditional_add_typ = conditional_add true
let conditional_add_exp = conditional_add false


let nameset_bigunion = List.fold_left Nameset.union mt


let rec free_type_names_t consider_var (Typ_aux (t, _)) = match t with
  | Typ_var name -> if consider_var then Nameset.add (string_of_kid name) mt else mt
  | Typ_id name -> Nameset.add (string_of_id name) mt
  | Typ_fn (t1,t2,_) -> Nameset.union (free_type_names_t consider_var t1)
                                     (free_type_names_t consider_var t2)
  | Typ_tup ts -> free_type_names_ts consider_var ts
  | Typ_app (name,targs) -> Nameset.add (string_of_id name) (free_type_names_t_args consider_var targs)
  | Typ_exist (kids,_,t') -> List.fold_left (fun s kid -> Nameset.remove (string_of_kid kid) s) (free_type_names_t consider_var t') kids
and free_type_names_ts consider_var ts = nameset_bigunion (List.map (free_type_names_t consider_var) ts)
and free_type_names_maybe_t consider_var = function
  | Some t -> free_type_names_t consider_var t
  | None -> mt
and free_type_names_t_arg consider_var = function
  | Typ_arg_aux (Typ_arg_typ t, _) -> free_type_names_t consider_var t
  | _ -> mt
and free_type_names_t_args consider_var targs =
  nameset_bigunion (List.map (free_type_names_t_arg consider_var) targs)


let rec free_type_names_tannot consider_var = function
  | None -> mt
  | Some (_, t, _) -> free_type_names_t consider_var t


let rec fv_of_typ consider_var bound used (Typ_aux (t,_)) : Nameset.t =
  match t with
  | Typ_var (Kid_aux (Var v,l)) ->
    if consider_var
    then conditional_add_typ bound used (Ast.Id_aux (Ast.Id v,l))
    else used
  | Typ_id id -> conditional_add_typ bound used id
  | Typ_fn(arg,ret,_) -> fv_of_typ consider_var bound (fv_of_typ consider_var bound used arg) ret
  | Typ_tup ts -> List.fold_right (fun t n -> fv_of_typ consider_var bound n t) ts used
  | Typ_app(id,targs) ->
     List.fold_right (fun ta n -> fv_of_targ consider_var bound n ta) targs (conditional_add_typ bound used id)
  | Typ_exist (kids,_,t') -> fv_of_typ consider_var (List.fold_left (fun b (Kid_aux (Var v,_)) -> Nameset.add v b) bound kids) used t'

and fv_of_targ consider_var bound used (Ast.Typ_arg_aux(targ,_)) : Nameset.t = match targ with
  | Typ_arg_typ t -> fv_of_typ consider_var bound used t
  | Typ_arg_nexp n -> fv_of_nexp consider_var bound used n
  | _ -> used

and fv_of_nexp consider_var bound used (Ast.Nexp_aux(n,_)) = match n with
  | Nexp_id id -> conditional_add_typ bound used id
  | Nexp_var (Ast.Kid_aux (Ast.Var i,_)) ->
    if consider_var
    then conditional_add_typ bound used (Ast.Id_aux (Ast.Id i, Parse_ast.Unknown))
    else used
  | Nexp_times (n1,n2) | Ast.Nexp_sum (n1,n2) | Ast.Nexp_minus(n1,n2) ->
    fv_of_nexp consider_var bound (fv_of_nexp consider_var bound used n1) n2
  | Nexp_exp n | Ast.Nexp_neg n -> fv_of_nexp consider_var bound used n
  | _ -> used

let typq_bindings (TypQ_aux(tq,_)) = match tq with
  | TypQ_tq quants ->
    List.fold_right (fun (QI_aux (qi,_)) bounds ->
        match qi with
        | QI_id (KOpt_aux(k,_)) ->
          (match k with
           | KOpt_none (Kid_aux (Var s,_)) -> Nameset.add s bounds
           | KOpt_kind (_, Kid_aux (Var s,_)) -> Nameset.add s bounds)
        | _ -> bounds) quants mt
  | TypQ_no_forall -> mt  

let fv_of_typschm consider_var bound used (Ast.TypSchm_aux ((Ast.TypSchm_ts(typq,typ)),_)) =
  let ts_bound = if consider_var then typq_bindings typq else mt in
  ts_bound, fv_of_typ consider_var (Nameset.union bound ts_bound) used typ

let rec pat_bindings consider_var bound used (P_aux(p,(_,tannot))) =
  let list_fv bound used ps = List.fold_right (fun p (b,n) -> pat_bindings consider_var b n p) ps (bound, used) in
  match p with
  | P_as(p,id) -> let b,ns = pat_bindings consider_var bound used p in
    Nameset.add (string_of_id id) b,ns
  | P_typ(t,p) ->
     let used = Nameset.union (free_type_names_tannot consider_var tannot) used in
     let ns = fv_of_typ consider_var bound used t in pat_bindings consider_var bound ns p
  | P_id id ->
     let used = Nameset.union (free_type_names_tannot consider_var tannot) used in
     Nameset.add (string_of_id id) bound,used
  | P_app(id,pats) ->
    let used = Nameset.union (free_type_names_tannot consider_var tannot) used in
    list_fv bound (Nameset.add (string_of_id id) used) pats
  | P_record(fpats,_) ->
    List.fold_right (fun (Ast.FP_aux(Ast.FP_Fpat(_,p),_)) (b,n) ->
        pat_bindings consider_var bound used p) fpats (bound,used)
  | P_vector pats | Ast.P_vector_concat pats | Ast.P_tup pats | Ast.P_list pats -> list_fv bound used pats
  | _ -> bound,used

let rec fv_of_exp consider_var bound used set (E_aux (e,(_,tannot))) : (Nameset.t * Nameset.t * Nameset.t) =
  let list_fv b n s es = List.fold_right (fun e (b,n,s) -> fv_of_exp consider_var b n s e) es (b,n,s) in
  match e with
  | E_block es | Ast.E_nondet es | Ast.E_tuple es | Ast.E_vector es | Ast.E_list es ->
    list_fv bound used set es
  | E_id id ->
     let used = conditional_add_exp bound used id in
     let used = Nameset.union (free_type_names_tannot consider_var tannot) used in
     bound,used,set
  | E_cast (t,e) ->
    let u = fv_of_typ consider_var (if consider_var then bound else mt) used t in
    fv_of_exp consider_var bound u set e
  | E_app(id,es) ->
    let us = conditional_add_exp bound used id in
    let us = conditional_add_exp bound us (prepend_id "val:" id) in
    list_fv bound us set es
  | E_app_infix(l,id,r) ->
    let us = conditional_add_exp bound used id in
    let us = conditional_add_exp bound us (prepend_id "val:" id) in
    list_fv bound us set [l;r]
  | E_if(c,t,e) -> list_fv bound used set [c;t;e]
  | E_for(id,from,to_,by,_,body) ->
    let _,used,set = list_fv bound used set [from;to_;by] in
    fv_of_exp consider_var (Nameset.add (string_of_id id) bound) used set body
  | E_loop(_, cond, body) -> list_fv bound used set [cond; body]
  | E_vector_access(v,i) -> list_fv bound used set [v;i]
  | E_vector_subrange(v,i1,i2) -> list_fv bound used set [v;i1;i2]
  | E_vector_update(v,i,e) -> list_fv bound used set [v;i;e]
  | E_vector_update_subrange(v,i1,i2,e) -> list_fv bound used set [v;i1;i2;e]
  | E_vector_append(e1,e2) | E_cons(e1,e2) -> list_fv bound used set [e1;e2]
  | E_record (FES_aux(FES_Fexps(fexps,_),_)) ->
     let used = Nameset.union (free_type_names_tannot consider_var tannot) used in
     List.fold_right
       (fun (FE_aux(FE_Fexp(_,e),_)) (b,u,s) -> fv_of_exp consider_var b u s e) fexps (bound,used,set)
  | E_record_update(e,(FES_aux(FES_Fexps(fexps,_),_))) ->
    let b,u,s = fv_of_exp consider_var bound used set e in
    List.fold_right
      (fun (FE_aux(FE_Fexp(_,e),_)) (b,u,s) -> fv_of_exp consider_var b u s e) fexps (b,u,s)
  | E_field(e,_) -> fv_of_exp consider_var bound used set e
  | E_case(e,pes) ->
    let b,u,s = fv_of_exp consider_var bound used set e in
    fv_of_pes consider_var b u s pes
  | E_let(lebind,e) ->
    let b,u,s = fv_of_let consider_var bound used set lebind in
    fv_of_exp consider_var b u s e
  | E_var (lexp, exp1, exp2) ->
    let b,u,s = fv_of_lexp consider_var bound used set lexp in
    let _,used,set = fv_of_exp consider_var bound used set exp1 in
    fv_of_exp consider_var b used set exp2
  | E_assign(lexp,e) ->
    let b,u,s = fv_of_lexp consider_var bound used set lexp in
    let _,used,set = fv_of_exp consider_var bound u s e in
    b,used,set
  | E_exit e -> fv_of_exp consider_var bound used set e
  | E_assert(c,m) -> list_fv bound used set [c;m]
  | E_return e -> fv_of_exp consider_var bound used set e
  | _ -> bound,used,set

and fv_of_pes consider_var bound used set pes =
  match pes with
  | [] -> bound,used,set
  | Pat_aux(Pat_exp (p,e),_)::pes ->
    let bound_p,us_p = pat_bindings consider_var bound used p in
    let bound_e,us_e,set_e = fv_of_exp consider_var bound_p us_p set e in
    fv_of_pes consider_var bound us_e set_e pes
  | Pat_aux(Pat_when (p,g,e),_)::pes ->
    let bound_p,us_p = pat_bindings consider_var bound used p in
    let bound_g,us_g,set_g = fv_of_exp consider_var bound_p us_p set g in
    let bound_e,us_e,set_e = fv_of_exp consider_var bound_g us_g set_g e in
    fv_of_pes consider_var bound us_e set_e pes

and fv_of_let consider_var bound used set (LB_aux(lebind,_)) = match lebind with
  | LB_val(pat,exp) ->
    let bound_p, us_p = pat_bindings consider_var bound used pat in
    let _,us_e,set_e = fv_of_exp consider_var bound used set exp in
    bound_p,Nameset.union us_p us_e,set_e

and fv_of_lexp consider_var bound used set (LEXP_aux(lexp,(_,tannot))) =
  match lexp with
  | LEXP_id id ->
    let used = Nameset.union (free_type_names_tannot consider_var tannot) used in
    let i = string_of_id id in
    if Nameset.mem i bound
    then bound, used, Nameset.add i set
    else Nameset.add i bound, Nameset.add i used, set
  | LEXP_deref exp ->
    fv_of_exp consider_var bound used set exp
  | LEXP_cast(typ,id) ->
    let used = Nameset.union (free_type_names_tannot consider_var tannot) used in
    let i = string_of_id id in
    let used_t = fv_of_typ consider_var bound used typ in
    if Nameset.mem i bound
    then bound, used_t, Nameset.add i set
    else Nameset.add i bound, Nameset.add i used_t, set
  | LEXP_tup(tups) ->
    List.fold_right (fun l (b,u,s) -> fv_of_lexp consider_var b u s l) tups (bound,used,set)
  | LEXP_memory(id,args) ->
    let (bound,used,set) =
      List.fold_right
        (fun e (b,u,s) ->
          fv_of_exp consider_var b u s e) args (bound,used,set) in
    bound,Nameset.add (string_of_id id) used,set
  | LEXP_field(lexp,_) -> fv_of_lexp consider_var bound used set lexp
  | LEXP_vector(lexp,exp) ->
    let bound_l,used,set = fv_of_lexp consider_var bound used set lexp in
    let _,used,set = fv_of_exp consider_var bound used set exp in
    bound_l,used,set
  | LEXP_vector_range(lexp,e1,e2) ->
    let bound_l,used,set = fv_of_lexp consider_var bound used set lexp in
    let _,used,set = fv_of_exp consider_var bound used set e1 in
    let _,used,set = fv_of_exp consider_var bound used set e2 in
    bound_l,used,set

let init_env s = Nameset.singleton s

let typ_variants consider_var bound tunions =
  List.fold_right
    (fun (Tu_aux(t,_)) (b,n) -> match t with
       | Tu_id id -> Nameset.add (string_of_id id) b,n
       | Tu_ty_id(t,id) -> Nameset.add (string_of_id id) b, fv_of_typ consider_var b n t)
    tunions
    (bound,mt)

let fv_of_kind_def consider_var (KD_aux(k,_)) = match k with
  | KD_nabbrev(_,id,_,nexp) -> init_env (string_of_id id), fv_of_nexp consider_var mt mt nexp

let fv_of_type_def consider_var (TD_aux(t,_)) = match t with
  | TD_abbrev(id,_,typschm) -> init_env (string_of_id id), snd (fv_of_typschm consider_var mt mt typschm)
  | TD_record(id,_,typq,tids,_) ->
    let binds = init_env (string_of_id id) in
    let bounds = if consider_var then typq_bindings typq else mt in
    binds, List.fold_right (fun (t,_) n -> fv_of_typ consider_var bounds n t) tids mt
  | TD_variant(id,_,typq,tunions,_) ->
    let bindings = Nameset.add (string_of_id id) (if consider_var then typq_bindings typq else mt) in
    typ_variants consider_var bindings tunions
  | TD_enum(id,_,ids,_) ->
    Nameset.of_list (List.map string_of_id (id::ids)),mt
  | TD_bitfield(id,typ,_) ->
    init_env (string_of_id id), Nameset.empty (* fv_of_typ consider_var mt typ *)

let fv_of_tannot_opt consider_var (Typ_annot_opt_aux (t,_)) =
  match t with
  | Typ_annot_opt_some (typq,typ) ->
    let bindings = if consider_var then typq_bindings typq else mt in
    let free = fv_of_typ consider_var bindings mt typ in
    (bindings,free)
  | Typ_annot_opt_none ->
    (mt, mt)

(*Unlike the other fv, the bound returns are the names bound by the pattern for use in the exp*)
let fv_of_funcl consider_var base_bounds (FCL_aux(FCL_Funcl(id,pexp),l)) =
  match pexp with
  | Pat_aux(Pat_exp (pat,exp),_) ->
     let pat_bs,pat_ns = pat_bindings consider_var base_bounds mt pat in
     let _, exp_ns, exp_sets = fv_of_exp consider_var pat_bs pat_ns mt exp in
     (pat_bs,exp_ns,exp_sets)
  | Pat_aux(Pat_when (pat,guard,exp),_) ->
     let pat_bs,pat_ns = pat_bindings consider_var base_bounds mt pat in
     let bound_g, exp_ns, exp_sets = fv_of_exp consider_var pat_bs pat_ns mt exp in
     let _, exp_ns, exp_sets = fv_of_exp consider_var bound_g exp_ns exp_sets exp in
     (pat_bs,exp_ns,exp_sets)

let fv_of_fun consider_var (FD_aux (FD_function(rec_opt,tannot_opt,_,funcls),_) as fd) =
  let fun_name = match funcls with
    | [] -> failwith "fv_of_fun fell off the end looking for the function name"
    | FCL_aux(FCL_Funcl(id,_),_)::_ -> string_of_id id in
  let base_bounds = match rec_opt with
    (* Current Sail does not have syntax for declaring functions as recursive,
       and type checker does not check whether functions are recursive, so
       just always add a self-dependency of functions on themselves
    | Rec_aux(Ast.Rec_rec,_) -> init_env fun_name
    | _ -> mt*)
    | _ -> init_env fun_name in
  let base_bounds,ns_r = match tannot_opt with
    | Typ_annot_opt_aux(Typ_annot_opt_some (typq, typ),_) ->
      let bindings = if consider_var then typq_bindings typq else mt in
      let bound = Nameset.union bindings base_bounds in
      bound, fv_of_typ consider_var bound mt typ
    | Typ_annot_opt_aux(Typ_annot_opt_none, _) ->
      base_bounds, mt in
  let ns = List.fold_right (fun (FCL_aux(FCL_Funcl(_,pexp),_)) ns ->
    match pexp with
    | Pat_aux(Pat_exp (pat,exp),_) ->
       let pat_bs,pat_ns = pat_bindings consider_var base_bounds ns pat in
       let _, exp_ns,_ = fv_of_exp consider_var pat_bs pat_ns Nameset.empty exp in
       exp_ns
    | Pat_aux(Pat_when (pat,guard,exp),_) ->
       let pat_bs,pat_ns = pat_bindings consider_var base_bounds ns pat in
       let guard_bs, guard_ns,_ = fv_of_exp consider_var pat_bs pat_ns Nameset.empty guard in
       let _, exp_ns,_ = fv_of_exp consider_var guard_bs guard_ns Nameset.empty exp in
       exp_ns
  ) funcls mt in
  let ns_vs = init_env ("val:" ^ (string_of_id (id_of_fundef fd))) in
  (* let _ = Printf.eprintf "Function %s uses %s\n" fun_name (set_to_string (Nameset.union ns ns_r)) in *)
  init_env fun_name, Nameset.union ns_vs (Nameset.union ns ns_r)

let fv_of_vspec consider_var (VS_aux(vspec,_)) = match vspec with
  | VS_val_spec(ts,id,_,_) ->
     init_env ("val:" ^ (string_of_id id)), snd (fv_of_typschm consider_var mt mt ts)

let rec find_scattered_of name = function
  | [] -> []
  | DEF_scattered (SD_aux(sda,_) as sd):: defs ->
    (match sda with
     | SD_scattered_function(_,_,_,id)
     | SD_scattered_funcl(FCL_aux(FCL_Funcl(id,_),_))
     | SD_scattered_unioncl(id,_) ->
       if name = string_of_id id
       then [sd] else []
     | _ -> [])@
    (find_scattered_of name defs)
  | _::defs -> find_scattered_of name defs

let rec fv_of_scattered consider_var consider_scatter_as_one all_defs (SD_aux(sd,_)) = match sd with
  | SD_scattered_function(_,tannot_opt,_,id) ->
    let b,ns = (match tannot_opt with
        | Typ_annot_opt_aux(Typ_annot_opt_some (typq, typ),_) ->
          let bindings = if consider_var then typq_bindings typq else mt in
          bindings, fv_of_typ consider_var bindings mt typ
        | Typ_annot_opt_aux(Typ_annot_opt_none, _) ->
          mt, mt) in
    init_env (string_of_id id),ns
  | SD_scattered_funcl (FCL_aux(FCL_Funcl(id,pexp),_)) ->
     begin
       match pexp with
       | Pat_aux(Pat_exp (pat,exp),_) ->
          let pat_bs,pat_ns = pat_bindings consider_var mt mt pat in
          let _,exp_ns,_ = fv_of_exp consider_var pat_bs pat_ns Nameset.empty exp in
          let scattered_binds = match pat with
            | P_aux(P_app(pid,_),_) -> init_env ((string_of_id id) ^ "/" ^ (string_of_id pid))
            | _ -> mt in
          scattered_binds, exp_ns
       | Pat_aux(Pat_when (pat,guard,exp),_) ->
          let pat_bs,pat_ns = pat_bindings consider_var mt mt pat in
          let guard_bs, guard_ns,_ = fv_of_exp consider_var pat_bs pat_ns Nameset.empty guard in
          let _, exp_ns,_ = fv_of_exp consider_var guard_bs guard_ns Nameset.empty exp in
          let scattered_binds = match pat with
            | P_aux(P_app(pid,_),_) -> init_env ((string_of_id id) ^ "/" ^ (string_of_id pid))
            | _ -> mt in
          scattered_binds, exp_ns
     end
  | SD_scattered_variant (id,_,_) ->
    let name = string_of_id id in
    let uses =
      if consider_scatter_as_one
      then
        let variant_defs = find_scattered_of name all_defs in
        let pieces_uses =
          List.fold_right (fun (binds,uses) all_uses -> Nameset.union uses all_uses)
            (List.map (fv_of_scattered consider_var false []) variant_defs) mt in
        Nameset.remove name pieces_uses
      else mt in
    init_env name, uses
  | SD_scattered_unioncl(id, type_union) ->
    let typ_name = string_of_id id in
    let b = init_env typ_name in
    let (b,r) = typ_variants consider_var b [type_union] in
    (Nameset.remove typ_name b, Nameset.add typ_name r)
  | SD_scattered_end id ->
    let name = string_of_id id in
    let uses = if consider_scatter_as_one
    (*Note: if this is a function ending, the dec is included *)
      then
        let scattered_defs = find_scattered_of name all_defs in
        List.fold_right (fun (binds,uses) all_uses -> Nameset.union (Nameset.union binds uses) all_uses)
          (List.map (fv_of_scattered consider_var false []) scattered_defs) (init_env name)
      else init_env name in
    init_env (name ^ "/end"), uses

let fv_of_rd consider_var (DEC_aux (d,_)) = match d with
  | DEC_reg(t,id) ->
    init_env (string_of_id id), fv_of_typ consider_var mt mt t
  | DEC_alias(id,alias) ->
    init_env (string_of_id id),mt
  | DEC_typ_alias(t,id,alias) ->
    init_env (string_of_id id), mt

let fv_of_def consider_var consider_scatter_as_one all_defs = function
  | DEF_kind kdef -> fv_of_kind_def consider_var kdef
  | DEF_type tdef -> fv_of_type_def consider_var tdef
  | DEF_fundef fdef -> fv_of_fun consider_var fdef
  | DEF_val lebind -> ((fun (b,u,_) -> (b,u)) (fv_of_let consider_var mt mt mt lebind))
  | DEF_spec vspec -> fv_of_vspec consider_var vspec
  | DEF_fixity _ -> mt,mt
  | DEF_overload (id,ids) ->
     init_env (string_of_id id),
     List.fold_left (fun ns id -> Nameset.add ("val:" ^ string_of_id id) ns) mt ids
  | DEF_default def -> mt,mt
  | DEF_internal_mutrec fdefs ->
     let fvs = List.map (fv_of_fun consider_var) fdefs in
     List.fold_left Nameset.union Nameset.empty (List.map fst fvs),
     List.fold_left Nameset.union Nameset.empty (List.map snd fvs)
  | DEF_scattered sdef -> fv_of_scattered consider_var consider_scatter_as_one all_defs sdef
  | DEF_reg_dec rdec -> fv_of_rd consider_var rdec
  | DEF_comm _ -> mt,mt

let group_defs consider_scatter_as_one (Ast.Defs defs) =
  List.map (fun d -> (fv_of_def false consider_scatter_as_one defs d,d)) defs


(*
 *  Sorting definitions, take 3
 *)

module Namemap = Map.Make(String)
(* Nodes are labeled with strings.  A graph is represented as a map associating
   each node with its sucessors *)
type graph = Nameset.t Namemap.t
type node_idx = { index : int; root : int }

(* Find strongly connected components using Tarjan's algorithm.
   This algorithm also returns a topological sorting of the graph components. *)
let scc ?(original_order : string list option) (g : graph) =
  let components = ref [] in
  let index = ref 0 in

  let stack = ref [] in
  let push v = (stack := v :: !stack) in
  let pop () =
    begin
      let v = List.hd !stack in
      stack := List.tl !stack;
      v
    end
  in

  let node_indices = Hashtbl.create (Namemap.cardinal g) in
  let get_index v = (Hashtbl.find node_indices v).index in
  let get_root v = (Hashtbl.find node_indices v).root in
  let set_root v r =
    Hashtbl.replace node_indices v { (Hashtbl.find node_indices v) with root = r } in

  let rec visit_node v =
    begin
      Hashtbl.add node_indices v { index = !index; root = !index };
      index := !index + 1;
      push v;
      if Namemap.mem v g then Nameset.iter (visit_edge v) (Namemap.find v g);
      if get_root v = get_index v then (* v is the root of a SCC *)
        begin
          let component = ref [] in
          let finished = ref false in
          while not !finished do
            let w = pop () in
            component := w :: !component;
            if String.compare v w = 0 then finished := true;
          done;
          components := !component :: !components;
        end
    end
  and visit_edge v w =
    if not (Hashtbl.mem node_indices w) then
      begin
        visit_node w;
        if Hashtbl.mem node_indices w then set_root v (min (get_root v) (get_root w));
      end else begin
        if List.mem w !stack then set_root v (min (get_root v) (get_index w))
      end
  in

<<<<<<< HEAD
let rec print_dependencies orig_queue work_queue names =
  match work_queue with
  | [] -> ()
  | ((binds,uses),_)::wq ->
    (if not(Nameset.is_empty(Nameset.inter names binds))
     then ((Printf.eprintf "binds of %s has uses of %s\n" (set_to_string binds) (set_to_string uses));
           print_dependencies orig_queue orig_queue uses));
    print_dependencies orig_queue wq names

let merge_mutrecs defs =
  let merge_aux ((binds', uses'), def) ((binds, uses), fundefs) =
    let fundefs = match def with
      | DEF_fundef fundef -> fundef :: fundefs
      | DEF_internal_mutrec fundefs' -> fundefs' @ fundefs
      | _ ->
        (* let _ = Pretty_print_sail.pp_defs stderr (Defs [def]) in *)
        raise (Reporting_basic.err_unreachable (def_loc def)
          "Trying to merge non-function definition with mutually recursive functions") in
    (* let _ = Printf.eprintf " - Merging %s (using %s)\n" (set_to_string binds') (set_to_string uses') in *)
    ((Nameset.union binds' binds, Nameset.union uses' uses), fundefs) in
  let ((binds, uses), fundefs) = List.fold_right merge_aux defs ((mt, mt), []) in
  ((binds, uses), DEF_internal_mutrec fundefs)

let rec topological_sort work_queue defs =
  match work_queue with
  | [] -> List.rev defs
  | ((binds,uses),def)::wq ->
    (*Assumes work queue given in sorted order, invariant mantained on appropriate recursive calls*)
    if (Nameset.cardinal uses = 0)
    then (*let _ = Printf.eprintf "Adding def that binds %s to definitions\n" (set_to_string binds) in*)
      topological_sort (remove_from_all_uses binds wq) (def::defs)
    else if not(Nameset.is_empty(Nameset.inter binds uses))
    then topological_sort (((binds,(remove_all binds uses)),def)::wq) defs
    else
      match List.stable_sort compare_dbts work_queue with (*We wait to sort until there are no 0 dependency nodes on top*)
      | [] -> failwith "sort shrunk the list???"
      | (((n,uses),def)::rest) as wq ->
        if (Nameset.cardinal uses = 0)
        then topological_sort wq defs
        else
          let _ = Printf.eprintf "Merging (potentially) mutually recursive definitions %s and %s\n" (set_to_string n) (set_to_string uses) in
          let is_used ((binds', uses'), def') = not(Nameset.is_empty(Nameset.inter binds' uses)) in
          let (used, rest) = List.partition is_used rest in
          let wq = merge_mutrecs (((n,uses),def)::used) :: rest in
          topological_sort wq defs

let rec add_to_partial_order ((binds,uses),def) = function
  | [] ->
(*    let _ = Printf.eprintf "add_to_partial_order for def with bindings %s, uses %s.\n Eol case.\n" (set_to_string binds) (set_to_string uses) in*)
    [(binds,uses),def]
  | (((bf,uf),deff)::defs as full_defs) ->
    (*let _ = Printf.eprintf "add_to_partial_order for def with bindings %s, uses %s.\n None eol case. With first def binding %s, uses %s\n" (set_to_string binds) (set_to_string uses) (set_to_string bf) (set_to_string uf) in*)
    if Nameset.is_empty uses
    then ((binds,uses),def)::full_defs
    else if Nameset.subset binds uf (*deff relies on def, so def must be defined first*)
    then ((binds,uses),def)::((bf,(remove_all binds uf)),deff)::defs
    else if Nameset.subset bf uses (*def relies at least on deff, but maybe more, push in*)
    then ((bf,uf),deff)::(add_to_partial_order ((binds,(remove_all bf uses)),def) defs)
    else (*These two are unrelated but new def might need to go further in*)
      ((bf,uf),deff)::(add_to_partial_order ((binds,uses),def) defs)

let rec gather_defs name already_included def_bind_triples =
  match def_bind_triples with
  | [] -> [],already_included,mt
  | ((binds,uses),def)::def_bind_triples ->
    let (defs,already_included,requires) = gather_defs name already_included def_bind_triples in
    let bound_names = Nameset.elements binds in
    if List.mem name already_included || List.exists (fun b -> List.mem b already_included) bound_names 
    then (defs,already_included,requires)
    else
      let uses = List.fold_right Nameset.remove already_included uses in
      if Nameset.mem name binds
      then (def::defs,(bound_names@already_included), Nameset.remove name (Nameset.union uses requires))
      else (defs,already_included,requires)

let rec gather_all names already_included def_bind_triples =
  let rec gather ns already_included defs reqs = match ns with
    | [] -> defs,already_included,reqs
    | name::ns ->
      if List.mem name already_included
      then gather ns already_included defs (Nameset.remove name reqs)
      else
        let (new_defs,already_included,new_reqs) = gather_defs name already_included def_bind_triples in
        gather ns already_included (new_defs@defs) (Nameset.remove name (Nameset.union new_reqs reqs))
=======
  let nodes = match original_order with
    | Some nodes -> nodes
    | None -> List.map fst (Namemap.bindings g)
>>>>>>> 373b081b
  in
  List.iter (fun v -> if not (Hashtbl.mem node_indices v) then visit_node v) nodes;
  List.rev !components

let add_def_to_graph (prelude, original_order, defset, graph) d =
  let bound, used = fv_of_def false true [] d in
  try
    (* A definition may bind multiple identifiers, e.g. "let (x, y) = ...".
       We add all identifiers to the dependency graph as a cycle.  The actual
       definition is attached to only one of the identifiers, so it will not
       be duplicated in the final output. *)
    let id = Nameset.choose bound in
    let other_ids = Nameset.remove id bound in
    let graph_id = Namemap.add id (Nameset.union used other_ids) graph in
    let add_other_node id' g = Namemap.add id' (Nameset.singleton id) g in
    prelude,
    original_order @ [id],
    Namemap.add id d defset,
    Nameset.fold add_other_node other_ids graph_id
  with
  | Not_found ->
     (* Some definitions do not bind any identifiers at all.  This *should*
        only happen for default bitvector order declarations, operator fixity
        declarations, and comments.  The sorting does not (currently) attempt
        to preserve the positions of these AST nodes; they are collected
        separately and placed at the beginning of the output.  Comments are
        currently ignored by the Lem and OCaml backends, anyway.  For
        default order and fixity declarations, this means that specifications
        currently have to assume those declarations are moved to the
        beginning when using a backend that requires topological sorting. *)
     prelude @ [d], original_order, defset, graph

let print_dot graph component : unit =
  match component with
  | root :: _ ->
     print_endline ("// Dependency cycle including " ^ root);
     print_endline ("digraph cycle_" ^ root ^ " {");
     List.iter (fun caller ->
       let print_edge callee = print_endline ("  \"" ^ caller ^ "\" -> \"" ^ callee ^ "\";") in
       Namemap.find caller graph
       |> Nameset.filter (fun id -> List.mem id component)
       |> Nameset.iter print_edge) component;
     print_endline "}"
  | [] -> ()

let def_of_component graph defset comp =
  let get_def id = if Namemap.mem id defset then [Namemap.find id defset] else [] in
  match List.concat (List.map get_def comp) with
  | [] -> []
  | [def] -> [def]
  | (def :: _) as defs ->
     let get_fundefs = function
       | DEF_fundef fundef -> [fundef]
       | DEF_internal_mutrec fundefs -> fundefs
       | _ ->
          raise (Reporting_basic.err_unreachable (def_loc def)
            "Trying to merge non-function definition with mutually recursive functions") in
     let fundefs = List.concat (List.map get_fundefs defs) in
     print_dot graph (List.map (fun fd -> string_of_id (id_of_fundef fd)) fundefs);
     [DEF_internal_mutrec fundefs]

let top_sort_defs (Defs defs) =
  let prelude, original_order, defset, graph =
    List.fold_left add_def_to_graph ([], [], Namemap.empty, Namemap.empty) defs in
  let components = scc ~original_order:original_order graph in
  Defs (prelude @ List.concat (List.map (def_of_component graph defset) components))<|MERGE_RESOLUTION|>--- conflicted
+++ resolved
@@ -64,136 +64,6 @@
   list_to_string (Nameset.elements n)
 
 
-<<<<<<< HEAD
-(*Query a spec for its default order if one is provided. Assumes Inc if not *)
-(* let get_default_order_sp (DT_aux(spec,_)) =
-  match spec with
-  | DT_order (Ord_aux(o,_)) ->
-    (match o with
-     | Ord_inc -> Some {order = Oinc}
-     | Ord_dec -> Some { order = Odec}
-     | _ -> Some {order = Oinc})
-  | _ -> None
-
-let get_default_order_def = function
-  | DEF_default def_spec -> get_default_order_sp def_spec
-  | _ -> None
-
-let rec default_order (Defs defs) =
-  match defs with
-  | [] -> { order = Oinc } (*When no order is specified, we assume that it's inc*)
-  | def::defs ->
-    match get_default_order_def def with
-    | None -> default_order (Defs defs)
-    | Some o -> o *)
-
-(*Is within range*)
-
-(* let check_in_range (candidate : big_int) (range : typ) : bool =
-  match range.t with
-  | Tapp("range", [TA_nexp min; TA_nexp max]) | Tabbrev(_,{t=Tapp("range", [TA_nexp min; TA_nexp max])}) ->
-    let min,max = 
-      match min.nexp,max.nexp with
-      | (Nconst min, Nconst max)
-      | (Nconst min, N2n(_, Some max))
-      | (N2n(_, Some min), Nconst max)
-      | (N2n(_, Some min), N2n(_, Some max))
-        -> min, max
-      | (Nneg n, Nconst max) | (Nneg n, N2n(_, Some max))->
-        (match n.nexp with
-         | Nconst abs_min | N2n(_,Some abs_min) ->
-           (Big_int.negate abs_min), max
-         | _ -> assert false (*Put a better error message here*))
-      | (Nconst min,Nneg n) | (N2n(_, Some min), Nneg n) ->
-        (match n.nexp with
-         | Nconst abs_max | N2n(_,Some abs_max) ->
-           min, (Big_int.negate abs_max)
-         | _ -> assert false (*Put a better error message here*))
-    | (Nneg nmin, Nneg nmax) ->
-      ((match nmin.nexp with
-          | Nconst abs_min | N2n(_,Some abs_min) -> (Big_int.negate abs_min)
-          | _ -> assert false (*Put a better error message here*)),
-       (match nmax.nexp with
-        | Nconst abs_max | N2n(_,Some abs_max) -> (Big_int.negate abs_max)
-        | _ -> assert false (*Put a better error message here*)))
-    | _ -> assert false        
-    in Big_int.less_equal min candidate && Big_int.less_equal candidate max
-  | _ -> assert false
-
-(*Rmove me when switch to zarith*)
-let rec power_big_int b n =
-  if Big_int.equal n Big_int.zero
-  then (Big_int.of_int 1)
-  else Big_int.mul b (power_big_int b (Big_int.sub n (Big_int.of_int 1)))
-
-let unpower_of_2 b =
-  let two = Big_int.of_int 2 in
-  let four = Big_int.of_int 4 in
-  let eight = Big_int.of_int 8 in
-  let sixteen = Big_int.of_int 16 in
-  let thirty_two = Big_int.of_int 32 in
-  let sixty_four = Big_int.of_int 64 in
-  let onetwentyeight = Big_int.of_int 128 in
-  let twofiftysix = Big_int.of_int 256 in
-  let fivetwelve = Big_int.of_int 512 in
-  let oneotwentyfour = Big_int.of_int 1024 in
-  let to_the_sixteen = Big_int.of_int 65536 in
-  let to_the_thirtytwo = Big_int.of_string "4294967296" in
-  let to_the_sixtyfour = Big_int.of_string "18446744073709551616" in
-  let ck i = Big_int.equal b i in
-  if      ck (Big_int.of_int 1)     then Big_int.zero
-  else if ck two              then (Big_int.of_int 1)
-  else if ck four             then two
-  else if ck eight            then Big_int.of_int 3
-  else if ck sixteen          then four
-  else if ck thirty_two       then Big_int.of_int 5
-  else if ck sixty_four       then Big_int.of_int 6
-  else if ck onetwentyeight   then Big_int.of_int 7
-  else if ck twofiftysix      then eight
-  else if ck fivetwelve       then Big_int.of_int 9
-  else if ck oneotwentyfour   then Big_int.of_int 10
-  else if ck to_the_sixteen   then sixteen
-  else if ck to_the_thirtytwo then thirty_two
-  else if ck to_the_sixtyfour then sixty_four
-  else let rec unpower b power =
-         if Big_int.equal b (Big_int.of_int 1)
-         then power
-         else (unpower (Big_int.div b  two) (Big_int.succ power)) in
-    unpower b Big_int.zero
-
-let is_within_range candidate range constraints =
-  let candidate_actual = match candidate.t with
-    | Tabbrev(_,t) -> t
-    | _ -> candidate in
-  match candidate_actual.t with
-  | Tapp("atom", [TA_nexp n]) ->
-    (match n.nexp with
-     | Nconst i | N2n(_,Some i) -> if check_in_range i range then Yes else No
-     | _ -> Maybe)
-  | Tapp("range", [TA_nexp bot; TA_nexp top]) ->
-    (match bot.nexp,top.nexp with
-     | Nconst b, Nconst t | Nconst b, N2n(_,Some t) | N2n(_, Some b), Nconst t | N2n(_,Some b), N2n(_, Some t) ->
-       let at_least_in = check_in_range b range in
-       let at_most_in = check_in_range t range in
-       if at_least_in && at_most_in
-       then Yes
-       else if at_least_in || at_most_in
-       then Maybe
-       else No
-     | _ -> Maybe)
-  | Tapp("vector", [_; TA_nexp size ; _; _]) ->
-    (match size.nexp with
-     | Nconst i | N2n(_, Some i) ->
-       if check_in_range (power_big_int (Big_int.of_int 2) i) range
-       then Yes
-       else No
-     | _ -> Maybe)
-  | _ -> Maybe
-
-let is_within_machine64 candidate constraints = is_within_range candidate int64_t constraints *)
-  
-=======
->>>>>>> 373b081b
 (************************************************************************************************)
 (*FV finding analysis: identifies the free variables of a function, expression, etc *)
 
@@ -662,96 +532,9 @@
       end
   in
 
-<<<<<<< HEAD
-let rec print_dependencies orig_queue work_queue names =
-  match work_queue with
-  | [] -> ()
-  | ((binds,uses),_)::wq ->
-    (if not(Nameset.is_empty(Nameset.inter names binds))
-     then ((Printf.eprintf "binds of %s has uses of %s\n" (set_to_string binds) (set_to_string uses));
-           print_dependencies orig_queue orig_queue uses));
-    print_dependencies orig_queue wq names
-
-let merge_mutrecs defs =
-  let merge_aux ((binds', uses'), def) ((binds, uses), fundefs) =
-    let fundefs = match def with
-      | DEF_fundef fundef -> fundef :: fundefs
-      | DEF_internal_mutrec fundefs' -> fundefs' @ fundefs
-      | _ ->
-        (* let _ = Pretty_print_sail.pp_defs stderr (Defs [def]) in *)
-        raise (Reporting_basic.err_unreachable (def_loc def)
-          "Trying to merge non-function definition with mutually recursive functions") in
-    (* let _ = Printf.eprintf " - Merging %s (using %s)\n" (set_to_string binds') (set_to_string uses') in *)
-    ((Nameset.union binds' binds, Nameset.union uses' uses), fundefs) in
-  let ((binds, uses), fundefs) = List.fold_right merge_aux defs ((mt, mt), []) in
-  ((binds, uses), DEF_internal_mutrec fundefs)
-
-let rec topological_sort work_queue defs =
-  match work_queue with
-  | [] -> List.rev defs
-  | ((binds,uses),def)::wq ->
-    (*Assumes work queue given in sorted order, invariant mantained on appropriate recursive calls*)
-    if (Nameset.cardinal uses = 0)
-    then (*let _ = Printf.eprintf "Adding def that binds %s to definitions\n" (set_to_string binds) in*)
-      topological_sort (remove_from_all_uses binds wq) (def::defs)
-    else if not(Nameset.is_empty(Nameset.inter binds uses))
-    then topological_sort (((binds,(remove_all binds uses)),def)::wq) defs
-    else
-      match List.stable_sort compare_dbts work_queue with (*We wait to sort until there are no 0 dependency nodes on top*)
-      | [] -> failwith "sort shrunk the list???"
-      | (((n,uses),def)::rest) as wq ->
-        if (Nameset.cardinal uses = 0)
-        then topological_sort wq defs
-        else
-          let _ = Printf.eprintf "Merging (potentially) mutually recursive definitions %s and %s\n" (set_to_string n) (set_to_string uses) in
-          let is_used ((binds', uses'), def') = not(Nameset.is_empty(Nameset.inter binds' uses)) in
-          let (used, rest) = List.partition is_used rest in
-          let wq = merge_mutrecs (((n,uses),def)::used) :: rest in
-          topological_sort wq defs
-
-let rec add_to_partial_order ((binds,uses),def) = function
-  | [] ->
-(*    let _ = Printf.eprintf "add_to_partial_order for def with bindings %s, uses %s.\n Eol case.\n" (set_to_string binds) (set_to_string uses) in*)
-    [(binds,uses),def]
-  | (((bf,uf),deff)::defs as full_defs) ->
-    (*let _ = Printf.eprintf "add_to_partial_order for def with bindings %s, uses %s.\n None eol case. With first def binding %s, uses %s\n" (set_to_string binds) (set_to_string uses) (set_to_string bf) (set_to_string uf) in*)
-    if Nameset.is_empty uses
-    then ((binds,uses),def)::full_defs
-    else if Nameset.subset binds uf (*deff relies on def, so def must be defined first*)
-    then ((binds,uses),def)::((bf,(remove_all binds uf)),deff)::defs
-    else if Nameset.subset bf uses (*def relies at least on deff, but maybe more, push in*)
-    then ((bf,uf),deff)::(add_to_partial_order ((binds,(remove_all bf uses)),def) defs)
-    else (*These two are unrelated but new def might need to go further in*)
-      ((bf,uf),deff)::(add_to_partial_order ((binds,uses),def) defs)
-
-let rec gather_defs name already_included def_bind_triples =
-  match def_bind_triples with
-  | [] -> [],already_included,mt
-  | ((binds,uses),def)::def_bind_triples ->
-    let (defs,already_included,requires) = gather_defs name already_included def_bind_triples in
-    let bound_names = Nameset.elements binds in
-    if List.mem name already_included || List.exists (fun b -> List.mem b already_included) bound_names 
-    then (defs,already_included,requires)
-    else
-      let uses = List.fold_right Nameset.remove already_included uses in
-      if Nameset.mem name binds
-      then (def::defs,(bound_names@already_included), Nameset.remove name (Nameset.union uses requires))
-      else (defs,already_included,requires)
-
-let rec gather_all names already_included def_bind_triples =
-  let rec gather ns already_included defs reqs = match ns with
-    | [] -> defs,already_included,reqs
-    | name::ns ->
-      if List.mem name already_included
-      then gather ns already_included defs (Nameset.remove name reqs)
-      else
-        let (new_defs,already_included,new_reqs) = gather_defs name already_included def_bind_triples in
-        gather ns already_included (new_defs@defs) (Nameset.remove name (Nameset.union new_reqs reqs))
-=======
   let nodes = match original_order with
     | Some nodes -> nodes
     | None -> List.map fst (Namemap.bindings g)
->>>>>>> 373b081b
   in
   List.iter (fun v -> if not (Hashtbl.mem node_indices v) then visit_node v) nodes;
   List.rev !components
