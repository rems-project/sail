--- conflicted
+++ resolved
@@ -767,12 +767,7 @@
            | _ -> List.fold_left add_tyvar (doc_arithfact ctx nc) kids
         end*)
       | Typ_bidir _ -> unreachable l __POS__ "Coq doesn't support bidir types"
-<<<<<<< HEAD
-    and doc_typ_arg (A_aux(t,_)) = match t with
-=======
-      | Typ_internal_unknown -> unreachable l __POS__ "escaped Typ_internal_unknown"
     and doc_typ_arg ?(prop_vars = false) (A_aux(t,_)) = match t with
->>>>>>> 2374aea3
       | A_typ t -> app_typ true t
       | A_nexp n -> doc_nexp ctx n
       | A_order o -> empty
