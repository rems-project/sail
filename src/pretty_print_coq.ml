(**************************************************************************)
(*     Sail                                                               *)
(*                                                                        *)
(*  Copyright (c) 2013-2017                                               *)
(*    Kathyrn Gray                                                        *)
(*    Shaked Flur                                                         *)
(*    Stephen Kell                                                        *)
(*    Gabriel Kerneis                                                     *)
(*    Robert Norton-Wright                                                *)
(*    Christopher Pulte                                                   *)
(*    Peter Sewell                                                        *)
(*    Alasdair Armstrong                                                  *)
(*    Brian Campbell                                                      *)
(*    Thomas Bauereiss                                                    *)
(*    Anthony Fox                                                         *)
(*    Jon French                                                          *)
(*    Dominic Mulligan                                                    *)
(*    Stephen Kell                                                        *)
(*    Mark Wassell                                                        *)
(*                                                                        *)
(*  All rights reserved.                                                  *)
(*                                                                        *)
(*  This software was developed by the University of Cambridge Computer   *)
(*  Laboratory as part of the Rigorous Engineering of Mainstream Systems  *)
(*  (REMS) project, funded by EPSRC grant EP/K008528/1.                   *)
(*                                                                        *)
(*  Redistribution and use in source and binary forms, with or without    *)
(*  modification, are permitted provided that the following conditions    *)
(*  are met:                                                              *)
(*  1. Redistributions of source code must retain the above copyright     *)
(*     notice, this list of conditions and the following disclaimer.      *)
(*  2. Redistributions in binary form must reproduce the above copyright  *)
(*     notice, this list of conditions and the following disclaimer in    *)
(*     the documentation and/or other materials provided with the         *)
(*     distribution.                                                      *)
(*                                                                        *)
(*  THIS SOFTWARE IS PROVIDED BY THE AUTHOR AND CONTRIBUTORS ``AS IS''    *)
(*  AND ANY EXPRESS OR IMPLIED WARRANTIES, INCLUDING, BUT NOT LIMITED     *)
(*  TO, THE IMPLIED WARRANTIES OF MERCHANTABILITY AND FITNESS FOR A       *)
(*  PARTICULAR PURPOSE ARE DISCLAIMED.  IN NO EVENT SHALL THE AUTHOR OR   *)
(*  CONTRIBUTORS BE LIABLE FOR ANY DIRECT, INDIRECT, INCIDENTAL,          *)
(*  SPECIAL, EXEMPLARY, OR CONSEQUENTIAL DAMAGES (INCLUDING, BUT NOT      *)
(*  LIMITED TO, PROCUREMENT OF SUBSTITUTE GOODS OR SERVICES; LOSS OF      *)
(*  USE, DATA, OR PROFITS; OR BUSINESS INTERRUPTION) HOWEVER CAUSED AND   *)
(*  ON ANY THEORY OF LIABILITY, WHETHER IN CONTRACT, STRICT LIABILITY,    *)
(*  OR TORT (INCLUDING NEGLIGENCE OR OTHERWISE) ARISING IN ANY WAY OUT    *)
(*  OF THE USE OF THIS SOFTWARE, EVEN IF ADVISED OF THE POSSIBILITY OF    *)
(*  SUCH DAMAGE.                                                          *)
(**************************************************************************)

open Type_check
open Ast
open Ast_util
open Rewriter
open PPrint
open Pretty_print_common
open Extra_pervasives

module StringSet = Set.Make(String)

let opt_undef_axioms = ref false
let opt_debug_on : string list ref = ref []

(****************************************************************************
 * PPrint-based sail-to-coq pprinter
****************************************************************************)

type context = {
  early_ret : bool;
  kid_renames : kid KBindings.t; (* Plain tyvar -> tyvar renames *)
  kid_id_renames : id KBindings.t; (* tyvar -> argument renames *)
  bound_nvars : KidSet.t;
  build_ex_return : bool;
  recursive_ids : IdSet.t;
  debug : bool;
}
let empty_ctxt = {
  early_ret = false;
  kid_renames = KBindings.empty;
  kid_id_renames = KBindings.empty;
  bound_nvars = KidSet.empty;
  build_ex_return = false;
  recursive_ids = IdSet.empty;
  debug = false;
}

let debug_depth = ref 0

let rec indent n = match n with
  | 0 -> ""
  | n -> "|   " ^ indent (n - 1)

let debug ctxt m =
  if ctxt.debug
  then print_endline (indent !debug_depth ^ Lazy.force m)
  else ()

let langlebar = string "<|"
let ranglebar = string "|>"
let anglebars = enclose langlebar ranglebar
let enclose_record = enclose (string "{| ") (string " |}")
let enclose_record_update = enclose (string "{[ ") (string " ]}")
let bigarrow = string "=>"

let separate_opt s f l = separate s (Util.map_filter f l)

let is_number_char c =
  c = '0' || c = '1' || c = '2' || c = '3' || c = '4' || c = '5' ||
  c = '6' || c = '7' || c = '8' || c = '9'

let is_enum env id =
  match Env.lookup_id id env with
  | Enum _ -> true
  | _ -> false

let rec fix_id remove_tick name = match name with
  | "assert"
  | "lsl"
  | "lsr"
  | "asr"
  | "type"
  | "fun"
  | "function"
  | "raise"
  | "try"
  | "match"
  | "with"
  | "check"
  | "field"
  | "LT"
  | "GT"
  | "EQ"
  | "Z"
  | "O"
  | "S"
  | "mod"
  | "M"
  | "tt"
    -> name ^ "'"
  | _ ->
     if String.contains name '#' then
       fix_id remove_tick (String.concat "_" (Util.split_on_char '#' name))
     else if String.contains name '?' then
       fix_id remove_tick (String.concat "_pat_" (Util.split_on_char '?' name))
     else if String.contains name '^' then
       fix_id remove_tick (String.concat "__" (Util.split_on_char '^' name))
     else if name.[0] = '\'' then
       let var = String.sub name 1 (String.length name - 1) in
       if remove_tick then fix_id remove_tick var else (var ^ "'")
     else if is_number_char(name.[0]) then
       ("v" ^ name ^ "'")
     else name

let string_id (Id_aux(i,_)) =
  match i with
  | Id i -> fix_id false i
  | DeIid x -> Util.zencode_string ("op " ^ x)

let doc_id id = string (string_id id)

let doc_id_type (Id_aux(i,_)) =
  match i with
  | Id("int") -> string "Z"
  | Id("real") -> string "R"
  | Id i -> string (fix_id false i)
  | DeIid x -> string (Util.zencode_string ("op " ^ x))

let doc_id_ctor (Id_aux(i,_)) =
  match i with
  | Id i -> string (fix_id false i)
  | DeIid x -> string (Util.zencode_string ("op " ^ x))

let doc_var ctx kid =
  match KBindings.find kid ctx.kid_id_renames with
  | id -> doc_id id
  | exception Not_found ->
     string (fix_id true (string_of_kid (try KBindings.find kid ctx.kid_renames with Not_found -> kid)))

let doc_docstring (l, _) = match l with
  | Parse_ast.Documented (str, _) -> string ("(*" ^ str ^ "*)") ^^ hardline
  | _ -> empty

let simple_annot l typ = (Parse_ast.Generated l, Some (Env.empty, typ, no_effect))
let simple_num l n = E_aux (
  E_lit (L_aux (L_num n, Parse_ast.Generated l)),
  simple_annot (Parse_ast.Generated l)
    (atom_typ (Nexp_aux (Nexp_constant n, Parse_ast.Generated l))))

let effectful_set = function
  | [] -> false
  | _ -> true
  (*List.exists
    (fun (BE_aux (eff,_)) ->
      match eff with
      | BE_rreg | BE_wreg | BE_rmem | BE_rmemt | BE_wmem | BE_eamem
      | BE_exmem | BE_wmv | BE_wmvt | BE_barr | BE_depend | BE_nondet
      | BE_escape -> true
      | _ -> false)*)

let effectful (Effect_aux (Effect_set effs, _)) = effectful_set effs

let is_regtyp (Typ_aux (typ, _)) env = match typ with
  | Typ_app(id, _) when string_of_id id = "register" -> true
  | _ -> false

let doc_nexp ctx ?(skip_vars=KidSet.empty) nexp =
  (* Print according to Coq's precedence rules *)
  let rec plussub (Nexp_aux (n,l) as nexp) =
    match n with
    | Nexp_sum (n1, n2) -> separate space [plussub n1; plus; mul n2]
    | Nexp_minus (n1, n2) -> separate space [plussub n1; minus; mul n2]
    | _ -> mul nexp
  and mul (Nexp_aux (n,l) as nexp) =
    match n with
    | Nexp_times (n1, n2) -> separate space [mul n1; star; uneg n2]
    | _ -> uneg nexp
  and uneg (Nexp_aux (n,l) as nexp) =
    match n with
    | Nexp_neg n -> separate space [minus; uneg n]
    | _ -> exp nexp
  and exp (Nexp_aux (n,l) as nexp) =
    match n with
    | Nexp_exp n -> separate space [string "2"; caret; exp n]
    | _ -> app nexp
  and app (Nexp_aux (n,l) as nexp) =
    match n with
    | Nexp_app (Id_aux (Id "div",_), [n1;n2])
        -> separate space [string "Z.quot"; atomic n1; atomic n2]
    | Nexp_app (Id_aux (Id "mod",_), [n1;n2])
        -> separate space [string "Z.rem"; atomic n1; atomic n2]
    | Nexp_app (Id_aux (Id "abs_atom",_), [n1])
        -> separate space [string "Z.abs"; atomic n1]
    | _ -> atomic nexp
  and atomic (Nexp_aux (n,l) as nexp) =
    match n with
    | Nexp_constant i -> string (Big_int.to_string i)
    | Nexp_var v when KidSet.mem v skip_vars -> string "_"
    | Nexp_var v -> doc_var ctx v
    | Nexp_id id -> doc_id id
    | Nexp_sum _ | Nexp_minus _ | Nexp_times _ | Nexp_neg _ | Nexp_exp _
    | Nexp_app (Id_aux (Id ("div"|"mod"),_), [_;_])
    | Nexp_app (Id_aux (Id "abs_atom",_), [_])
        -> parens (plussub nexp)
    | _ ->
       raise (Reporting.err_unreachable l __POS__
                ("cannot pretty-print nexp \"" ^ string_of_nexp nexp ^ "\""))
  in atomic nexp

(* Rewrite mangled names of type variables to the original names *)
let rec orig_nexp (Nexp_aux (nexp, l)) =
  let rewrap nexp = Nexp_aux (nexp, l) in
  match nexp with
  | Nexp_var kid -> rewrap (Nexp_var (orig_kid kid))
  | Nexp_times (n1, n2) -> rewrap (Nexp_times (orig_nexp n1, orig_nexp n2))
  | Nexp_sum (n1, n2) -> rewrap (Nexp_sum (orig_nexp n1, orig_nexp n2))
  | Nexp_minus (n1, n2) -> rewrap (Nexp_minus (orig_nexp n1, orig_nexp n2))
  | Nexp_exp n -> rewrap (Nexp_exp (orig_nexp n))
  | Nexp_neg n -> rewrap (Nexp_neg (orig_nexp n))
  | _ -> rewrap nexp

(* Returns the set of type variables that will appear in the Coq output,
   which may be smaller than those in the Sail type.  May need to be
   updated with doc_typ *)
let rec coq_nvars_of_typ (Typ_aux (t,l)) =
  let trec = coq_nvars_of_typ in
  match t with
  | Typ_id _ -> KidSet.empty
  | Typ_var kid -> tyvars_of_nexp (orig_nexp (nvar kid))
  | Typ_fn (t1,t2,_) -> List.fold_left KidSet.union (trec t2) (List.map trec t1)
  | Typ_tup ts ->
     List.fold_left (fun s t -> KidSet.union s (trec t))
       KidSet.empty ts
  | Typ_app(Id_aux (Id "register", _), [A_aux (A_typ etyp, _)]) ->
     trec etyp
  | Typ_app(Id_aux (Id "implicit", _),_)
  (* TODO: update when complex atom types are sorted out *)
  | Typ_app(Id_aux (Id "atom", _), _) -> KidSet.empty
  | Typ_app (_,tas) ->
     List.fold_left (fun s ta -> KidSet.union s (coq_nvars_of_typ_arg ta))
       KidSet.empty tas
  (* TODO: remove appropriate bound variables *)
  | Typ_exist (_,_,t) -> trec t
  | Typ_bidir _ -> unreachable l __POS__ "Coq doesn't support bidir types"
  | Typ_internal_unknown -> unreachable l __POS__ "escaped Typ_internal_unknown"
and coq_nvars_of_typ_arg (A_aux (ta,_)) =
  match ta with
  | A_nexp nexp -> tyvars_of_nexp (orig_nexp nexp)
  | A_typ typ -> coq_nvars_of_typ typ
  | A_order _ -> KidSet.empty

(* Follows Coq precedence levels *)
let rec doc_nc_prop ctx nc =
  let rec l85 (NC_aux (nc,_) as nc_full) =
  match nc with
  | NC_or (nc1, nc2) -> doc_op (string "\\/") (doc_nc_prop ctx nc1) (doc_nc_prop ctx nc2)
  | _ -> l80 nc_full
  and l80 (NC_aux (nc,_) as nc_full) =
  match nc with
  | NC_and (nc1, nc2) -> doc_op (string "/\\") (doc_nc_prop ctx nc1) (doc_nc_prop ctx nc2)
  | _ -> l70 nc_full
  and l70 (NC_aux (nc,_) as nc_full) =
  match nc with
  | NC_equal (ne1, ne2) -> doc_op equals (doc_nexp ctx ne1) (doc_nexp ctx ne2)
  | NC_bounded_ge (ne1, ne2) -> doc_op (string ">=") (doc_nexp ctx ne1) (doc_nexp ctx ne2)
  | NC_bounded_le (ne1, ne2) -> doc_op (string "<=") (doc_nexp ctx ne1) (doc_nexp ctx ne2)
  | NC_not_equal (ne1, ne2) -> doc_op (string "<>") (doc_nexp ctx ne1) (doc_nexp ctx ne2)
  | _ -> l10 nc_full
  and l10 (NC_aux (nc,_) as nc_full) =
  match nc with
  | NC_set (kid, is) ->
     separate space [string "In"; doc_var ctx kid;
                     brackets (separate (string "; ")
                                 (List.map (fun i -> string (Nat_big_num.to_string i)) is))]
  | NC_true -> string "True"
  | NC_false -> string "False"
  | NC_or _
  | NC_and _
  | NC_equal _
  | NC_bounded_ge _
  | NC_bounded_le _
  | NC_not_equal _ -> parens (l85 nc_full)
  in l85 nc

(* Follows Coq precedence levels *)
let doc_nc_exp ctx nc =
  let rec l70 (NC_aux (nc,_) as nc_full) =
    match nc with
    | NC_equal (ne1, ne2) -> doc_op (string "=?") (doc_nexp ctx ne1) (doc_nexp ctx ne2)
    | NC_bounded_ge (ne1, ne2) -> doc_op (string ">=?") (doc_nexp ctx ne1) (doc_nexp ctx ne2)
    | NC_bounded_le (ne1, ne2) -> doc_op (string "<=?") (doc_nexp ctx ne1) (doc_nexp ctx ne2)
    | _ -> l50 nc_full
  and l50 (NC_aux (nc,_) as nc_full) =
    match nc with
    | NC_or (nc1, nc2) -> doc_op (string "||") (l50 nc1) (l40 nc2)
    | _ -> l40 nc_full
  and l40 (NC_aux (nc,_) as nc_full) =
    match nc with
    | NC_and (nc1, nc2) -> doc_op (string "&&") (l40 nc1) (l10 nc2)
    | _ -> l10 nc_full
  and l10 (NC_aux (nc,_) as nc_full) =
    match nc with
    | NC_not_equal (ne1, ne2) -> string "negb" ^^ space ^^ parens (doc_op (string "=?") (doc_nexp ctx ne1) (doc_nexp ctx ne2))
    | NC_set (kid, is) ->
       separate space [string "member_Z_list"; doc_var ctx kid;
                       brackets (separate (string "; ")
                                   (List.map (fun i -> string (Nat_big_num.to_string i)) is))]
    | NC_true -> string "true"
    | NC_false -> string "false"
    | NC_equal _
    | NC_bounded_ge _
    | NC_bounded_le _
    | NC_or _
    | NC_and _ -> parens (l70 nc_full)
  in l70 nc

let maybe_expand_range_type (Typ_aux (typ,l) as full_typ) =
  match typ with
  | Typ_app(Id_aux (Id "range", _), [A_aux(A_nexp low,_);
                                     A_aux(A_nexp high,_)]) ->
         (* TODO: avoid name clashes *)
     let kid = mk_kid "rangevar" in
     let var = nvar kid in
     let nc = nc_and (nc_lteq low var) (nc_lteq var high) in
     Some (Typ_aux (Typ_exist ([mk_kopt K_int kid], nc, atom_typ var),Parse_ast.Generated l))
  | Typ_id (Id_aux (Id "nat",_)) ->
     let kid = mk_kid "n" in
     let var = nvar kid in
     Some (Typ_aux (Typ_exist ([mk_kopt K_int kid], nc_gteq var (nconstant Nat_big_num.zero), atom_typ var),
                    Parse_ast.Generated l))
  | _ -> None

let expand_range_type typ = Util.option_default typ (maybe_expand_range_type typ)

let doc_arithfact ctxt ?(exists = []) ?extra nc =
  let prop = doc_nc_prop ctxt nc in
  let prop = match extra with
    | None -> prop
    | Some pp -> separate space [pp; string "/\\"; prop]
  in
  let prop =
    match exists with
    | [] -> prop
    | _ -> separate space ([string "exists"]@(List.map (doc_var ctxt) exists)@[comma; prop])
  in
  string "ArithFact" ^^ space ^^ parens prop

let nice_and nc1 nc2 =
match nc1, nc2 with
| NC_aux (NC_true,_), _ -> nc2
| _, NC_aux (NC_true,_) -> nc1
| _,_ -> nc_and nc1 nc2

(* When making changes here, check whether they affect coq_nvars_of_typ *)
let doc_typ, doc_atomic_typ =
  let fns ctx =
  (* following the structure of parser for precedence *)
  let rec typ ty = fn_typ true ty
    and typ' ty = fn_typ false ty
    and fn_typ atyp_needed ((Typ_aux (t, _)) as ty) = match t with
      | Typ_fn(args,ret,efct) ->
         let ret_typ =
           if effectful efct
           then separate space [string "M"; fn_typ true ret]
           else separate space [fn_typ false ret] in
         let arg_typs = List.map (app_typ false) args in
         let tpp = separate (space ^^ arrow ^^ space) (arg_typs @ [ret_typ]) in
         (* once we have proper excetions we need to know what the exceptions type is *)
         if atyp_needed then parens tpp else tpp
      | _ -> tup_typ atyp_needed ty
    and tup_typ atyp_needed ((Typ_aux (t, _)) as ty) = match t with
      | Typ_tup typs ->
         parens (separate_map (space ^^ star ^^ space) (app_typ false) typs)
      | _ -> app_typ atyp_needed ty
    and app_typ atyp_needed ((Typ_aux (t, l)) as ty) = match t with
      | Typ_app(Id_aux (Id "vector", _), [
          A_aux (A_nexp m, _);
          A_aux (A_order ord, _);
          A_aux (A_typ elem_typ, _)]) ->
         (* TODO: remove duplication with exists, below *)
         let tpp = match elem_typ with
           | Typ_aux (Typ_id (Id_aux (Id "bit",_)),_) -> (* TODO: coq-compatible simplification *)
             string "mword " ^^ doc_nexp ctx m
           | _ -> string "vec" ^^ space ^^ typ elem_typ ^^ space ^^ doc_nexp ctx m in
         if atyp_needed then parens tpp else tpp
      | Typ_app(Id_aux (Id "register", _), [A_aux (A_typ etyp, _)]) ->
         let tpp = string "register_ref regstate register_value " ^^ typ etyp in
         if atyp_needed then parens tpp else tpp
      | Typ_app(Id_aux (Id "range", _), _)
      | Typ_id (Id_aux (Id "nat", _)) ->
         (match maybe_expand_range_type ty with
         | Some typ -> atomic_typ atyp_needed typ
         | None -> raise (Reporting.err_unreachable l __POS__ "Bad range type"))
      | Typ_app(Id_aux (Id "implicit", _),_) ->
         (string "Z")
      | Typ_app(Id_aux (Id "atom", _), [A_aux(A_nexp n,_)]) ->
         (string "Z")
      | Typ_app(id,args) ->
         let tpp = (doc_id_type id) ^^ space ^^ (separate_map space doc_typ_arg args) in
         if atyp_needed then parens tpp else tpp
      | _ -> atomic_typ atyp_needed ty
    and atomic_typ atyp_needed ((Typ_aux (t, l)) as ty) = match t with
      | Typ_id (Id_aux (Id "bool",_)) -> string "bool"
      | Typ_id (Id_aux (Id "bit",_)) -> string "bitU"
      | Typ_id (id) ->
         (*if List.exists ((=) (string_of_id id)) regtypes
         then string "register"
         else*) doc_id_type id
      | Typ_var v -> doc_var ctx v
      | Typ_app _ | Typ_tup _ | Typ_fn _ ->
         (* exhaustiveness matters here to avoid infinite loops
          * if we add a new Typ constructor *)
         let tpp = typ ty in
         if atyp_needed then parens tpp else tpp
      (* TODO: handle non-integer kopts *)
      | Typ_exist (kopts,nc,ty') -> begin
          let kopts,nc,ty' = match maybe_expand_range_type ty' with
            | Some (Typ_aux (Typ_exist (kopts',nc',ty'),_)) ->
               kopts'@kopts,nc_and nc nc',ty'
            | _ -> kopts,nc,ty'
          in
          match ty' with
          | Typ_aux (Typ_app (Id_aux (Id "atom",_),
                              [A_aux (A_nexp nexp,_)]),_) ->
             begin match nexp, kopts with
             | (Nexp_aux (Nexp_var kid,_)), [kopt] when Kid.compare kid (kopt_kid kopt) == 0 ->
                braces (separate space [doc_var ctx kid; colon; string "Z";
                                        ampersand; doc_arithfact ctx nc])
             | _ ->
                let var = mk_kid "_atom" in (* TODO collision avoid *)
                let nc = nice_and (nc_eq (nvar var) nexp) nc in
                braces (separate space [doc_var ctx var; colon; string "Z";
                                        ampersand; doc_arithfact ctx ~exists:(List.map kopt_kid kopts) nc])
             end
          | Typ_aux (Typ_app (Id_aux (Id "vector",_),
                              [A_aux (A_nexp m, _);
                               A_aux (A_order ord, _);
                               A_aux (A_typ elem_typ, _)]),_) ->
             (* TODO: proper handling of m, complex elem type, dedup with above *)
             let var = mk_kid "_vec" in (* TODO collision avoid *)
             let kid_set = KidSet.of_list (List.map kopt_kid kopts) in
             let m_pp = doc_nexp ctx ~skip_vars:kid_set m in
             let tpp, len_pp = match elem_typ with
               | Typ_aux (Typ_id (Id_aux (Id "bit",_)),_) ->
                  string "mword " ^^ m_pp, string "length_mword"
               | _ -> string "vec" ^^ space ^^ typ elem_typ ^^ space ^^ m_pp,
                      string "vec_length" in
             let length_constraint_pp =
               if KidSet.is_empty (KidSet.inter kid_set (nexp_frees m))
               then None
               else Some (separate space [len_pp; doc_var ctx var; equals; doc_nexp ctx m])
             in
             braces (separate space
                       [doc_var ctx var; colon; tpp;
                        ampersand;
                        doc_arithfact ctx ~exists:(List.map kopt_kid kopts) ?extra:length_constraint_pp nc])
          | _ ->
             raise (Reporting.err_todo l
                  ("Non-atom existential type not yet supported in Coq: " ^
                     string_of_typ ty))
        end

(*

        let add_tyvar tpp kid =
          braces (separate space [doc_var ctx kid; colon; string "Z"; ampersand; tpp])
        in
        match drop_duplicate_atoms kids ty with
        | Some ty ->
           let tpp = typ ty in
           let tpp = match nc with NC_aux (NC_true,_) -> tpp | _ ->
             braces (separate space [underscore; colon; parens (doc_arithfact ctx nc); ampersand; tpp])
           in
           List.fold_left add_tyvar tpp kids
        | None ->
           match nc with
(*           | NC_aux (NC_true,_) -> List.fold_left add_tyvar (string "Z") (List.tl kids)*)
           | _ -> List.fold_left add_tyvar (doc_arithfact ctx nc) kids
        end*)
      | Typ_bidir _ -> unreachable l __POS__ "Coq doesn't support bidir types"
      | Typ_internal_unknown -> unreachable l __POS__ "escaped Typ_internal_unknown"
    and doc_typ_arg (A_aux(t,_)) = match t with
      | A_typ t -> app_typ true t
      | A_nexp n -> doc_nexp ctx n
      | A_order o -> empty
  in typ', atomic_typ
  in (fun ctx -> (fst (fns ctx))), (fun ctx -> (snd (fns ctx)))

(* Check for variables in types that would be pretty-printed and are not
   bound in the val spec of the function. *)
let contains_t_pp_var ctxt (Typ_aux (t,a) as typ) =
  KidSet.subset (coq_nvars_of_typ typ) ctxt.bound_nvars

(* TODO: should we resurrect this?
let replace_typ_size ctxt env (Typ_aux (t,a)) =
  match t with
  | Typ_app (Id_aux (Id "vector",_) as id, [A_aux (A_nexp size,_);ord;typ']) ->
     begin
       let mk_typ nexp =
         Some (Typ_aux (Typ_app (id, [A_aux (A_nexp nexp,Parse_ast.Unknown);ord;typ']),a))
       in
       match Type_check.solve env size with
       | Some n -> mk_typ (nconstant n)
       | None ->
          let is_equal nexp =
            prove env (NC_aux (NC_equal (size,nexp),Parse_ast.Unknown))
          in match List.find is_equal (NexpSet.elements ctxt.bound_nexps) with
          | nexp -> mk_typ nexp
          | exception Not_found -> None
     end
  | _ -> None*)

let doc_tannot ctxt env eff typ =
  let of_typ typ =
    let ta = doc_typ ctxt typ in
    if eff then
      if ctxt.early_ret
      then string " : MR " ^^ parens ta ^^ string " _"
      else string " : M " ^^ parens ta
    else string " : " ^^ ta
  in of_typ typ

(* Only double-quotes need escaped - by doubling them. *)
let coq_escape_string s =
  Str.global_replace (Str.regexp "\"") "\"\"" s
   
let doc_lit (L_aux(lit,l)) =
  match lit with
  | L_unit  -> utf8string "tt"
  | L_zero  -> utf8string "B0"
  | L_one   -> utf8string "B1"
  | L_false -> utf8string "false"
  | L_true  -> utf8string "true"
  | L_num i ->
     let ipp = Big_int.to_string i in
     utf8string ipp
  | L_hex n -> failwith "Shouldn't happen" (*"(num_to_vec " ^ ("0x" ^ n) ^ ")" (*shouldn't happen*)*)
  | L_bin n -> failwith "Shouldn't happen" (*"(num_to_vec " ^ ("0b" ^ n) ^ ")" (*shouldn't happen*)*)
  | L_undef ->
     utf8string "(Fail \"undefined value of unsupported type\")"
  | L_string s -> utf8string ("\"" ^ (coq_escape_string s) ^ "\"")
  | L_real s ->
    (* Lem does not support decimal syntax, so we translate a string
       of the form "x.y" into the ratio (x * 10^len(y) + y) / 10^len(y).
       The OCaml library has a conversion function from strings to floats, but
       not from floats to ratios. ZArith's Q library does have the latter, but
       using this would require adding a dependency on ZArith to Sail. *)
    let parts = Util.split_on_char '.' s in
    let (num, denom) = match parts with
    | [i] -> (Big_int.of_string i, Big_int.of_int 1)
    | [i;f] ->
      let denom = Big_int.pow_int_positive 10 (String.length f) in
      (Big_int.add (Big_int.mul (Big_int.of_string i) denom) (Big_int.of_string f), denom)
    | _ ->
      raise (Reporting.Fatal_error
        (Reporting.Err_syntax_locn (l, "could not parse real literal"))) in
    parens (separate space (List.map string [
      "realFromFrac"; Big_int.to_string num; Big_int.to_string denom]))

let doc_quant_item_id ctx delimit (QI_aux (qi,_)) =
  match qi with
  | QI_id (KOpt_aux (KOpt_kind (K_aux (kind,_),kid),_)) -> begin
    if KBindings.mem kid ctx.kid_id_renames then None else
    match kind with
    | K_type -> Some (delimit (separate space [doc_var ctx kid; colon; string "Type"]))
    | K_int -> Some (delimit (separate space [doc_var ctx kid; colon; string "Z"]))
    | K_order -> None
  end
<<<<<<< HEAD
=======
  | QI_const nc -> None

let quant_item_id_name ctx (QI_aux (qi,_)) =
  match qi with
  | QI_id (KOpt_aux (KOpt_none kid,_)) ->
     if KBindings.mem kid ctx.kid_id_renames then None else
     Some (doc_var ctx kid)
  | QI_id (KOpt_aux (KOpt_kind (K_aux (kind,_),kid),_)) -> begin
    if KBindings.mem kid ctx.kid_id_renames then None else
    match kind with
    | K_type -> Some (doc_var ctx kid)
    | K_int -> Some (doc_var ctx kid)
    | K_order -> None
  end
>>>>>>> f8d88d4c
  | QI_const nc -> None

let doc_quant_item_constr ctx delimit (QI_aux (qi,_)) =
  match qi with
  | QI_id  _ -> None
  | QI_const nc -> Some (bquote ^^ braces (doc_arithfact ctx nc))

(* At the moment these are all anonymous - when used we rely on Coq to fill
   them in. *)
let quant_item_constr_name ctx (QI_aux (qi,_)) =
  match qi with
  | QI_id  _ -> None
  | QI_const nc -> Some underscore

let doc_typquant_items ctx delimit (TypQ_aux (tq,_)) =
  match tq with
  | TypQ_tq qis ->
     separate_opt space (doc_quant_item_id ctx delimit) qis ^^
     separate_opt space (doc_quant_item_constr ctx delimit) qis
  | TypQ_no_forall -> empty

let doc_typquant_items_separate ctx delimit (TypQ_aux (tq,_)) =
  match tq with
  | TypQ_tq qis ->
     Util.map_filter (doc_quant_item_id ctx delimit) qis,
     Util.map_filter (doc_quant_item_constr ctx delimit) qis
  | TypQ_no_forall -> [], []

let typquant_names_separate ctx (TypQ_aux (tq,_)) =
  match tq with
  | TypQ_tq qis ->
     Util.map_filter (quant_item_id_name ctx) qis,
     Util.map_filter (quant_item_constr_name ctx) qis
  | TypQ_no_forall -> [], []


let doc_typquant ctx (TypQ_aux(tq,_)) typ = match tq with
| TypQ_tq ((_ :: _) as qs) ->
   string "forall " ^^ separate_opt space (doc_quant_item_id ctx braces) qs ^/^
     separate_opt space (doc_quant_item_constr ctx parens) qs ^^ string ", " ^^ typ
| _ -> typ

(* Produce Size type constraints for bitvector sizes when using
   machine words.  Often these will be unnecessary, but this simple
   approach will do for now. *)

let rec typeclass_nexps (Typ_aux(t,l)) =
  match t with
  | Typ_id _
  | Typ_var _
    -> NexpSet.empty
  | Typ_fn (t1,t2,_) -> List.fold_left NexpSet.union (typeclass_nexps t2) (List.map typeclass_nexps t1)
  | Typ_tup ts -> List.fold_left NexpSet.union NexpSet.empty (List.map typeclass_nexps ts)
  | Typ_app (Id_aux (Id "vector",_),
             [A_aux (A_nexp size_nexp,_);
              _;A_aux (A_typ (Typ_aux (Typ_id (Id_aux (Id "bit",_)),_)),_)])
  | Typ_app (Id_aux (Id "itself",_),
             [A_aux (A_nexp size_nexp,_)]) ->
     let size_nexp = nexp_simp size_nexp in
     if is_nexp_constant size_nexp then NexpSet.empty else
       NexpSet.singleton (orig_nexp size_nexp)
  | Typ_app _ -> NexpSet.empty
  | Typ_exist (kids,_,t) -> NexpSet.empty (* todo *)
  | Typ_bidir _ -> unreachable l __POS__ "Coq doesn't support bidir types"
  | Typ_internal_unknown -> unreachable l __POS__ "escaped Typ_internal_unknown"

let doc_typschm ctx quants (TypSchm_aux(TypSchm_ts(tq,t),_)) =
  let pt = doc_typ ctx t in
  if quants then doc_typquant ctx tq pt else pt

let is_ctor env id = match Env.lookup_id id env with
| Enum _ -> true
| _ -> false

let is_auto_decomposed_exist env typ =
  let typ = expand_range_type typ in
  match destruct_exist (Env.expand_synonyms env typ) with
  | Some (_, _, typ') -> Some typ'
  | _ -> None

(*Note: vector concatenation, literal vectors, indexed vectors, and record should
  be removed prior to pp. The latter two have never yet been seen
*)
let rec doc_pat ctxt apat_needed exists_as_pairs (P_aux (p,(l,annot)) as pat, typ) =
  let env = env_of_annot (l,annot) in
  let typ = Env.expand_synonyms env typ in
  match exists_as_pairs, is_auto_decomposed_exist env typ with
  | true, Some typ' ->
     let pat_pp = doc_pat ctxt true true (pat, typ') in
     let pat_pp = separate space [string "existT"; underscore; pat_pp; underscore] in
     if apat_needed then parens pat_pp else pat_pp
  | _ ->
     match p with
     (* Special case translation of the None constructor to remove the unit arg *)
     | P_app(id, _) when string_of_id id = "None" -> string "None"
     | P_app(id, ((_ :: _) as pats)) -> begin
        (* Following the type checker to get the subpattern types, TODO perhaps ought
           to persuade the type checker to output these somehow. *)
       let (typq, ctor_typ) = Env.get_val_spec id env in
       let arg_typs =
         match Env.expand_synonyms env ctor_typ with
         | Typ_aux (Typ_fn (arg_typs, ret_typ, _), _) ->
            let unifiers = unify l env (tyvars_of_typ ret_typ) ret_typ typ in
            List.map (subst_unifiers unifiers) arg_typs
         | _ -> assert false
       in
       (* Constructors that were specified without a return type might get
          an extra tuple in their type; expand that here if necessary.
          TODO: this should go away if we enforce proper arities. *)
       let arg_typs = match pats, arg_typs with
         | _::_::_, [Typ_aux (Typ_tup typs,_)] -> typs
         | _,_ -> arg_typs
       in
       let ppp = doc_unop (doc_id_ctor id)
         (parens (separate_map comma (doc_pat ctxt true true) (List.combine pats arg_typs))) in
       if apat_needed then parens ppp else ppp
     end
     | P_app(id, []) -> doc_id_ctor id
     | P_lit lit  -> doc_lit lit
     | P_wild -> underscore
     | P_id id -> doc_id id
     | P_var(p,_) -> doc_pat ctxt true exists_as_pairs (p, typ)
     | P_as(p,id) -> parens (separate space [doc_pat ctxt true exists_as_pairs (p, typ); string "as"; doc_id id])
     | P_typ(ptyp,p) ->
        let doc_p = doc_pat ctxt true exists_as_pairs (p, typ) in
        doc_p
     (* Type annotations aren't allowed everywhere in patterns in Coq *)
     (*parens (doc_op colon doc_p (doc_typ typ))*)
     | P_vector pats ->
        let el_typ =
          match destruct_vector env typ with
          | Some (_,_,t) -> t
          | None -> raise (Reporting.err_unreachable l __POS__ "vector pattern doesn't have vector type")
        in
        let ppp = brackets (separate_map semi (fun p -> doc_pat ctxt true exists_as_pairs (p,el_typ)) pats) in
        if apat_needed then parens ppp else ppp
     | P_vector_concat pats ->
        raise (Reporting.err_unreachable l __POS__
                 "vector concatenation patterns should have been removed before pretty-printing")
     | P_tup pats  ->
        let typs = match typ with
          | Typ_aux (Typ_tup typs, _) -> typs
          | _ -> raise (Reporting.err_unreachable l __POS__ "tuple pattern doesn't have tuple type")
        in
        (match pats, typs with
        | [p], [typ'] -> doc_pat ctxt apat_needed exists_as_pairs (p, typ')
        | [_], _ -> raise (Reporting.err_unreachable l __POS__ "tuple pattern length does not match tuple type length")
        | _ -> parens (separate_map comma_sp (doc_pat ctxt false exists_as_pairs) (List.combine pats typs)))
     | P_list pats ->
        let el_typ = match typ with
          | Typ_aux (Typ_app (f, [A_aux (A_typ el_typ,_)]),_)
              when Id.compare f (mk_id "list") = 0 -> el_typ
          | _ -> raise (Reporting.err_unreachable l __POS__ "list pattern not a list")
        in
        brackets (separate_map semi (fun p -> doc_pat ctxt false true (p, el_typ)) pats)
     | P_cons (p,p') ->
        let el_typ = match typ with
          | Typ_aux (Typ_app (f, [A_aux (A_typ el_typ,_)]),_)
              when Id.compare f (mk_id "list") = 0 -> el_typ
          | _ -> raise (Reporting.err_unreachable l __POS__ "list pattern not a list")
        in
        doc_op (string "::") (doc_pat ctxt true true (p, el_typ)) (doc_pat ctxt true true (p', typ))
     | P_string_append _ -> unreachable l __POS__
        "string append pattern found in Coq backend, should have been rewritten"
     | P_not _ -> unreachable l __POS__ "Coq backend doesn't support not patterns"
     | P_or _ -> unreachable l __POS__ "Coq backend doesn't support or patterns yet"
     | P_record (_,_) -> empty (* TODO *)

let contains_early_return exp =
  let e_app (f, args) =
    let rets, args = List.split args in
    (List.fold_left (||) (string_of_id f = "early_return") rets,
    E_app (f, args)) in
  fst (fold_exp
  { (Rewriter.compute_exp_alg false (||))
    with e_return = (fun (_, r) -> (true, E_return r)); e_app = e_app } exp)

let find_e_ids exp =
  let e_id id = IdSet.singleton id, E_id id in
  fst (fold_exp
    { (compute_exp_alg IdSet.empty IdSet.union) with e_id = e_id } exp)

let typ_id_of (Typ_aux (typ, l)) = match typ with
  | Typ_id id -> id
  | Typ_app (register, [A_aux (A_typ (Typ_aux (Typ_id id, _)), _)])
    when string_of_id register = "register" -> id
  | Typ_app (id, _) -> id
  | _ -> raise (Reporting.err_unreachable l __POS__ "failed to get type id")

(* TODO: maybe Nexp_exp, division? *)
(* Evaluation of constant nexp subexpressions, because Coq will be able to do those itself *)
let rec nexp_const_eval (Nexp_aux (n,l) as nexp) =
  let binop f re l n1 n2 =
  match nexp_const_eval n1, nexp_const_eval n2 with
  | Nexp_aux (Nexp_constant c1,_), Nexp_aux (Nexp_constant c2,_) ->
     Nexp_aux (Nexp_constant (f c1 c2),l)
  | n1', n2' -> Nexp_aux (re n1' n2',l)
  in
  let unop f re l n1 =
  match nexp_const_eval n1 with
  | Nexp_aux (Nexp_constant c1,_) -> Nexp_aux (Nexp_constant (f c1),l)
  | n1' -> Nexp_aux (re n1',l)
  in
  match n with
  | Nexp_times (n1,n2) -> binop Big_int.mul (fun n1 n2 -> Nexp_times (n1,n2)) l n1 n2
  | Nexp_sum (n1,n2) -> binop Big_int.add (fun n1 n2 -> Nexp_sum (n1,n2)) l n1 n2
  | Nexp_minus (n1,n2) -> binop Big_int.sub (fun n1 n2 -> Nexp_minus (n1,n2)) l n1 n2
  | Nexp_neg n1 -> unop Big_int.negate (fun n -> Nexp_neg n) l n1
  | _ -> nexp

(* Decide whether two nexps used in a vector size are similar; if not
   a cast will be inserted *)
let similar_nexps ctxt env n1 n2 =
  let rec same_nexp_shape (Nexp_aux (n1,_)) (Nexp_aux (n2,_)) =
    match n1, n2 with
    | Nexp_id _, Nexp_id _ -> true
    (* TODO: this is really just an approximation to what we really want:
       will the Coq types have the same names?  We could probably do better
       by tracking which existential kids are equal to bound kids. *)
    | Nexp_var k1, Nexp_var k2 ->
       Kid.compare k1 k2 == 0 ||
         (prove env (nc_eq (nvar k1) (nvar k2)) && (
            not (KidSet.mem k1 ctxt.bound_nvars) ||
              not (KidSet.mem k2 ctxt.bound_nvars)))
    | Nexp_constant c1, Nexp_constant c2 -> Nat_big_num.equal c1 c2
    | Nexp_app (f1,args1), Nexp_app (f2,args2) ->
       Id.compare f1 f2 == 0 && List.for_all2 same_nexp_shape args1 args2
    | Nexp_times (n1,n2), Nexp_times (n3,n4)
    | Nexp_sum (n1,n2), Nexp_sum (n3,n4)
    | Nexp_minus (n1,n2), Nexp_minus (n3,n4)
      -> same_nexp_shape n1 n3 && same_nexp_shape n2 n4
    | Nexp_exp n1, Nexp_exp n2
    | Nexp_neg n1, Nexp_neg n2
      -> same_nexp_shape n1 n2
    | _ -> false
  in if same_nexp_shape (nexp_const_eval n1) (nexp_const_eval n2) then true else false

let constraint_fns = ["Z.leb"; "Z.geb"; "Z.ltb"; "Z.gtb"; "Z.eqb"; "neq_atom"]

let condition_produces_constraint exp =
  (* Cheat a little - this isn't quite the right environment for subexpressions
     but will have all of the relevant functions in it. *)
  let env = env_of exp in
  Rewriter.fold_exp
    { (Rewriter.pure_exp_alg false (||)) with
      Rewriter.e_app = fun (f,bs) ->
        List.exists (fun x -> x) bs ||
        (let name = if Env.is_extern f env "coq"
          then Env.get_extern f env "coq"
          else string_id f in
         List.exists (fun id -> String.compare name id == 0) constraint_fns)
    } exp

(* For most functions whose return types are non-trivial atoms we return a
   dependent pair with a proof that the result is the expected integer.  This
   is redundant for basic arithmetic functions and functions which we unfold
   in the constraint solver. *)
let no_Z_proof_fns = ["Z.add"; "Z.sub"; "Z.opp"; "Z.mul"; "length_mword"; "length"]

let is_no_Z_proof_fn env id =
  if Env.is_extern id env "coq"
  then
    let s = Env.get_extern id env "coq" in
    List.exists (fun x -> String.compare x s == 0) no_Z_proof_fns
  else false

let replace_atom_return_type ret_typ =
  (* TODO: more complex uses of atom *)
  match ret_typ with
  | Typ_aux (Typ_app (Id_aux (Id "atom",_), [A_aux (A_nexp nexp,_)]),l) ->
     let kid = mk_kid "_retval" in (* TODO: collision avoidance *)
     true, Typ_aux (Typ_exist ([mk_kopt K_int kid], nc_eq (nvar kid) nexp, atom_typ (nvar kid)),Parse_ast.Generated l)
  | _ -> false, ret_typ

let is_range_from_atom env (Typ_aux (argty,_)) (Typ_aux (fnty,_)) =
  match argty, fnty with
  | Typ_app(Id_aux (Id "atom", _), [A_aux (A_nexp nexp,_)]),
    Typ_app(Id_aux (Id "range", _), [A_aux(A_nexp low,_);
                                     A_aux(A_nexp high,_)]) ->
     Type_check.prove env (nc_and (nc_eq nexp low) (nc_eq nexp high))
  | _ -> false

(* Get a more general type for an annotation/expression - i.e.,
   like typ_of but using the expected type if there was one *)
let general_typ_of_annot annot =
  match expected_typ_of annot with
  | None -> typ_of_annot annot
  | Some typ -> typ

let general_typ_of (E_aux (_,annot)) = general_typ_of_annot annot

let is_prefix s s' =
  let l = String.length s in
  String.length s' >= l &&
  String.sub s' 0 l = s

let prefix_recordtype = true
let report = Reporting.err_unreachable
let doc_exp, doc_let =
  let rec top_exp (ctxt : context) (aexp_needed : bool)
    (E_aux (e, (l,annot)) as full_exp) =
    let top_exp c a e = 
      let () = debug_depth := !debug_depth + 1 in
      let r = top_exp c a e in
      let () = debug_depth := !debug_depth - 1 in
      r
    in
    let expY = top_exp ctxt true in
    let expN = top_exp ctxt false in
    let expV = top_exp ctxt in
    let wrap_parens doc = if aexp_needed then parens (doc) else doc in
    let maybe_add_exist epp =
      let env = env_of full_exp in
      let typ = Env.expand_synonyms env (general_typ_of full_exp) in
      let () =
        debug ctxt (lazy ("Considering build_ex for " ^ string_of_exp full_exp));
        debug ctxt (lazy (" at type " ^ string_of_typ typ))
      in
      let typ = expand_range_type typ in
      match destruct_exist typ with
      | None -> epp
      | Some _ ->
         let epp = string "build_ex" ^/^ epp in
         if aexp_needed then parens epp else epp
    in
    let rec construct_dep_pairs env =
      let rec aux want_parens (E_aux (e,_) as exp) (Typ_aux (t,_) as typ) =
        match e,t with
        | E_tuple exps, Typ_tup typs
        | E_cast (_, E_aux (E_tuple exps,_)), Typ_tup typs
          ->
           parens (separate (string ", ") (List.map2 (aux false) exps typs))
        | _ ->
           let typ' = expand_range_type (Env.expand_synonyms (env_of exp) typ) in
           let build_ex, out_typ =
             match destruct_exist typ' with
             | Some (_,_,t) -> true, t
             | None -> false, typ'
           in
           let in_typ = expand_range_type (Env.expand_synonyms (env_of exp) (typ_of exp)) in
           let in_typ = match destruct_exist in_typ with Some (_,_,t) -> t | None -> in_typ in
           let autocast =
             (* Avoid using helper functions which simplify the nexps *)
             is_bitvector_typ in_typ && is_bitvector_typ out_typ &&
               match in_typ, out_typ with
               | Typ_aux (Typ_app (_,[A_aux (A_nexp n1,_);_;_]),_),
                 Typ_aux (Typ_app (_,[A_aux (A_nexp n2,_);_;_]),_) ->
                  not (similar_nexps ctxt (env_of exp) n1 n2)
               | _ -> false
           in
           let exp_pp = expV (want_parens || autocast || build_ex) exp in
           let exp_pp =
             if autocast then
               let exp_pp = string "autocast" ^^ space ^^ exp_pp in
               if want_parens || build_ex then parens exp_pp else exp_pp
             else exp_pp
           in if build_ex then
                let exp_pp = string "build_ex" ^^ space ^^ exp_pp in
                if want_parens then parens exp_pp else exp_pp
              else exp_pp
      in aux
    in
    let liftR doc =
      if ctxt.early_ret && effectful (effect_of full_exp)
      then separate space [string "liftR"; parens (doc)]
      else doc in
    match e with
    | E_assign((LEXP_aux(le_act,tannot) as le), e) ->
       (* can only be register writes *)
       (match le_act (*, t, tag*) with
        | LEXP_vector_range (le,e2,e3) ->
           (match le with
            | LEXP_aux (LEXP_field ((LEXP_aux (_, lannot) as le),id), fannot) ->
               if is_bit_typ (typ_of_annot fannot) then
                 raise (report l __POS__ "indexing a register's (single bit) bitfield not supported")
               else
                 let field_ref =
                   doc_id (typ_id_of (typ_of_annot lannot)) ^^
                   underscore ^^
                   doc_id id in
                 liftR ((prefix 2 1)
                   (string "write_reg_field_range")
                   (align (doc_lexp_deref ctxt le ^/^
                      field_ref ^/^ expY e2 ^/^ expY e3 ^/^ expY e)))
            | _ ->
               let deref = doc_lexp_deref ctxt le in
               liftR ((prefix 2 1)
                 (string "write_reg_range")
                 (align (deref ^/^ expY e2 ^/^ expY e3) ^/^ expY e)))
        | LEXP_vector (le,e2) ->
           (match le with
            | LEXP_aux (LEXP_field ((LEXP_aux (_, lannot) as le),id), fannot) ->
               if is_bit_typ (typ_of_annot fannot) then
                 raise (report l __POS__ "indexing a register's (single bit) bitfield not supported")
               else
                 let field_ref =
                   doc_id (typ_id_of (typ_of_annot lannot)) ^^
                   underscore ^^
                   doc_id id in
                 let call = if is_bitvector_typ (Env.base_typ_of (env_of full_exp) (typ_of_annot fannot)) then "write_reg_field_bit" else "write_reg_field_pos" in
                 liftR ((prefix 2 1)
                   (string call)
                   (align (doc_lexp_deref ctxt le ^/^
                     field_ref ^/^ expY e2 ^/^ expY e)))
            | LEXP_aux (_, lannot) ->
               let deref = doc_lexp_deref ctxt le in
               let call = if is_bitvector_typ (Env.base_typ_of (env_of full_exp) (typ_of_annot lannot)) then "write_reg_bit" else "write_reg_pos" in
               liftR ((prefix 2 1) (string call)
               (deref ^/^ expY e2 ^/^ expY e))
           )
        | LEXP_field ((LEXP_aux (_, lannot) as le),id) ->
          let field_ref =
            doc_id (typ_id_of (typ_of_annot lannot)) ^^
            underscore ^^
            doc_id id (*^^
            dot ^^
            string "set_field"*) in
           liftR ((prefix 2 1)
             (string "write_reg_field")
             (doc_lexp_deref ctxt le ^^ space ^^
                field_ref ^/^ expY e))
        | LEXP_deref re ->
           liftR ((prefix 2 1) (string "write_reg") (expY re ^/^ expY e))
        | _ ->
           liftR ((prefix 2 1) (string "write_reg") (doc_lexp_deref ctxt le ^/^ expY e)))
    | E_vector_append(le,re) ->
      raise (Reporting.err_unreachable l __POS__
        "E_vector_append should have been rewritten before pretty-printing")
    | E_cons(le,re) -> doc_op (group (colon^^colon)) (expY le) (expY re)
    | E_if(c,t,e) ->
       let epp = if_exp ctxt false c t e in
       if aexp_needed then parens (align epp) else epp
    | E_for(id,exp1,exp2,exp3,(Ord_aux(order,_)),exp4) ->
       raise (report l __POS__ "E_for should have been rewritten before pretty-printing")
    | E_loop _ ->
       raise (report l __POS__ "E_loop should have been rewritten before pretty-printing")
    | E_let(leb,e) ->
       let epp = let_exp ctxt leb ^^ space ^^ string "in" ^^ hardline ^^ expN e in
       if aexp_needed then parens epp else epp
    | E_app(f,args) ->
       begin match f with
       | Id_aux (Id "and_bool", _) | Id_aux (Id "or_bool", _)
         when effectful (effect_of full_exp) ->
          let call = doc_id (append_id f "M") in
          wrap_parens (hang 2 (flow (break 1) (call :: List.map expY args)))
       (* temporary hack to make the loop body a function of the temporary variables *)
       | Id_aux (Id "None", _) as none -> doc_id_ctor none
       | Id_aux (Id "foreach", _) ->
          begin
            match args with
            | [from_exp; to_exp; step_exp; ord_exp; vartuple; body] ->
               let loopvar, body = match body with
                 | E_aux (E_let (LB_aux (LB_val (_, _), _),
                   E_aux (E_let (LB_aux (LB_val (_, _), _),
                   E_aux (E_if (_,
                   E_aux (E_let (LB_aux (LB_val (
                     ((P_aux (P_typ (_, P_aux (P_var (P_aux (P_id id, _), _), _)), _))
                     | (P_aux (P_var (P_aux (P_id id, _), _), _))
                     | (P_aux (P_id id, _))), _), _),
                     body), _), _), _)), _)), _) -> id, body
                 | _ -> raise (Reporting.err_unreachable l __POS__ ("Unable to find loop variable in " ^ string_of_exp body)) in
               let dir = match ord_exp with
                 | E_aux (E_lit (L_aux (L_false, _)), _) -> "_down"
                 | E_aux (E_lit (L_aux (L_true, _)), _) -> "_up"
                 | _ -> raise (Reporting.err_unreachable l __POS__ ("Unexpected loop direction " ^ string_of_exp ord_exp))
               in
               let combinator = if effectful (effect_of body) then "foreach_ZM" else "foreach_Z" in
               let combinator = combinator ^ dir in
               let used_vars_body = find_e_ids body in
               let body_lambda =
                 (* Work around indentation issues in Lem when translating
                    tuple or literal unit patterns to Isabelle *)
                 match fst (uncast_exp vartuple) with
                   | E_aux (E_tuple _, _)
                     when not (IdSet.mem (mk_id "varstup") used_vars_body)->
                      separate space [string "fun"; doc_id loopvar; string "_"; string "varstup"; bigarrow]
                      ^^ break 1 ^^
                      separate space [string "let"; squote ^^ expY vartuple; string ":= varstup in"]
                   | E_aux (E_lit (L_aux (L_unit, _)), _)
                     when not (IdSet.mem (mk_id "unit_var") used_vars_body) ->
                      separate space [string "fun"; doc_id loopvar; string "_"; string "unit_var"; bigarrow]
                   | _ ->
                      separate space [string "fun"; doc_id loopvar; string "_"; expY vartuple; bigarrow]
               in
               parens (
                   (prefix 2 1)
                     ((separate space) [string combinator;
                                        expY from_exp; expY to_exp; expY step_exp;
                                        expY vartuple])
                     (parens
                        (prefix 2 1 (group body_lambda) (expN body))
                     )
                 )
          | _ -> raise (Reporting.err_unreachable l __POS__
             "Unexpected number of arguments for loop combinator")
          end
       | Id_aux (Id (("while" | "until") as combinator), _) ->
          begin
            match args with
            | [cond; varstuple; body] ->
               let return (E_aux (e, a)) = E_aux (E_internal_return (E_aux (e, a)), a) in
               let csuffix, cond, body =
                 match effectful (effect_of cond), effectful (effect_of body) with
                   | false, false -> "", cond, body
                   | false, true  -> "M", return cond, body
                   | true,  false -> "M", cond, return body
                   | true,  true  -> "M", cond, body
               in
               let used_vars_body = find_e_ids body in
               let lambda =
                 (* Work around indentation issues in Lem when translating
                    tuple or literal unit patterns to Isabelle *)
                 match fst (uncast_exp varstuple) with
                   | E_aux (E_tuple _, _)
                     when not (IdSet.mem (mk_id "varstup") used_vars_body)->
                      separate space [string "fun varstup"; bigarrow] ^^ break 1 ^^
                      separate space [string "let"; squote ^^ expY varstuple; string ":= varstup in"]
                   | E_aux (E_lit (L_aux (L_unit, _)), _)
                     when not (IdSet.mem (mk_id "unit_var") used_vars_body) ->
                      separate space [string "fun unit_var"; bigarrow]
                   | _ ->
                      separate space [string "fun"; expY varstuple; bigarrow]
               in
               parens (
                   (prefix 2 1)
                     ((separate space) [string (combinator ^ csuffix); expY varstuple])
                     ((prefix 0 1)
                       (parens (prefix 2 1 (group lambda) (expN cond)))
                       (parens (prefix 2 1 (group lambda) (expN body))))
                 )
            | _ -> raise (Reporting.err_unreachable l __POS__
               "Unexpected number of arguments for loop combinator")
          end
       | Id_aux (Id "early_return", _) ->
          begin
            match args with
            | [exp] ->
               let exp_pp =
                 if ctxt.build_ex_return
                 then parens (string "build_ex" ^/^ expY exp)
                 else expY exp
               in
               let epp = separate space [string "early_return"; exp_pp] in
               let aexp_needed, tepp =
                 if contains_t_pp_var ctxt (typ_of exp) ||
                    contains_t_pp_var ctxt (typ_of full_exp) then
                   aexp_needed, epp
                 else
                   let tannot = separate space [string "MR";
                     doc_atomic_typ ctxt false (typ_of full_exp);
                     doc_atomic_typ ctxt false (typ_of exp)] in
                   true, doc_op colon epp tannot in
               if aexp_needed then parens tepp else tepp
            | _ -> raise (Reporting.err_unreachable l __POS__
               "Unexpected number of arguments for early_return builtin")
          end
       | _ ->
          let env = env_of_annot (l,annot) in
          let () = debug ctxt (lazy ("Function application " ^ string_of_id f)) in
          let call, is_extern, is_ctor, is_rec =
            if Env.is_union_constructor f env then doc_id_ctor f, false, true, false else
            if Env.is_extern f env "coq"
            then string (Env.get_extern f env "coq"), true, false, false
            else if IdSet.mem f ctxt.recursive_ids
            then doc_id f, false, false, true
            else doc_id f, false, false, false in
          let (tqs,fn_ty) = Env.get_val_spec_orig f env in
          let arg_typs, ret_typ, eff = match fn_ty with
            | Typ_aux (Typ_fn (arg_typs,ret_typ,eff),_) -> arg_typs, ret_typ, eff
            | _ -> raise (Reporting.err_unreachable l __POS__ "Function not a function type")
          in
          let inst =
            match instantiation_of_without_type full_exp with
            | x -> x
            (* Not all function applications can be inferred, so try falling back to the
               type inferred when we know the target type.
               TODO: there are probably some edge cases where this won't pick up a need
               to cast. *)
            | exception _ -> instantiation_of full_exp
          in
          let inst = KBindings.fold (fun k u m -> KBindings.add (orig_kid k) u m) inst KBindings.empty in

          (* Insert existential packing of arguments where necessary *)
          let doc_arg want_parens arg typ_from_fn =
            let env = env_of arg in
            let typ_from_fn = subst_unifiers inst typ_from_fn in
            let typ_from_fn = Env.expand_synonyms env typ_from_fn in
            (* TODO: more sophisticated check *)
            let () =
              debug ctxt (lazy (" arg type found    " ^ string_of_typ (typ_of arg)));
              debug ctxt (lazy (" arg type expected " ^ string_of_typ typ_from_fn))
            in
            let typ_of_arg = Env.expand_synonyms env (typ_of arg) in
            let typ_of_arg = expand_range_type typ_of_arg in
            let typ_of_arg' = match typ_of_arg with Typ_aux (Typ_exist (_,_,t),_) -> t  | t -> t in
            let typ_from_fn' = match typ_from_fn with Typ_aux (Typ_exist (_,_,t),_) -> t  | t -> t in
            let autocast =
              (* Avoid using helper functions which simplify the nexps *)
              is_bitvector_typ typ_of_arg' && is_bitvector_typ typ_from_fn' &&
              match typ_of_arg', typ_from_fn' with
              | Typ_aux (Typ_app (_,[A_aux (A_nexp n1,_);_;_]),_),
                Typ_aux (Typ_app (_,[A_aux (A_nexp n2,_);_;_]),_) ->
                 not (similar_nexps ctxt env n1 n2)
              | _ -> false
            in
            let want_parens1 = want_parens || autocast in
            let arg_pp =
              construct_dep_pairs env want_parens1 arg typ_from_fn
            in
            if autocast && false
            then let arg_pp = string "autocast" ^^ space ^^ arg_pp in
                 if want_parens then parens arg_pp else arg_pp
            else arg_pp
          in
          let epp =
            if is_ctor
            then hang 2 (call ^^ break 1 ^^ parens (flow (comma ^^ break 1) (List.map2 (doc_arg false) args arg_typs)))
            else
              let main_call = call :: List.map2 (doc_arg true) args arg_typs in
              let all =
                if is_rec then main_call @
                                 [parens (string "_limit_reduces _acc")]
                else match f with
                     | Id_aux (Id x,_) when is_prefix "#rec#" x ->
                        main_call @ [parens (string "Zwf_well_founded _ _")]
                     | _ ->  main_call
              in hang 2 (flow (break 1) all) in

          (* Decide whether to unpack an existential result, pack one, or cast.
             To do this we compare the expected type stored in the checked expression
             with the inferred type. *)
          let ret_typ_inst =
               subst_unifiers inst ret_typ
          in
          let packeff,unpack,autocast =
            let ann_typ = Env.expand_synonyms env (general_typ_of_annot (l,annot)) in
            let ann_typ = expand_range_type ann_typ in
            let ret_typ_inst = expand_range_type (Env.expand_synonyms env ret_typ_inst) in
            let ret_typ_inst =
              if is_no_Z_proof_fn env f then ret_typ_inst
              else snd (replace_atom_return_type ret_typ_inst) in
            let () = 
              debug ctxt (lazy (" type returned " ^ string_of_typ ret_typ_inst));
              debug ctxt (lazy (" type expected " ^ string_of_typ ann_typ))
            in
            let unpack, in_typ =
              match ret_typ_inst with
              | Typ_aux (Typ_exist (_,_,t1),_) -> true,t1
              | t1 -> false,t1
            in
            let pack,out_typ = 
              match ann_typ with
              | Typ_aux (Typ_exist (_,_,t1),_) -> true,t1
              | t1 -> false,t1
            in
            let autocast =
              (* Avoid using helper functions which simplify the nexps *)
              is_bitvector_typ in_typ && is_bitvector_typ out_typ &&
              match in_typ, out_typ with
              | Typ_aux (Typ_app (_,[A_aux (A_nexp n1,_);_;_]),_),
                Typ_aux (Typ_app (_,[A_aux (A_nexp n2,_);_;_]),_) ->
                 not (similar_nexps ctxt env n1 n2)
              | _ -> false
            in pack,unpack,autocast
          in
          let autocast_id, proj_id =
            if effectful eff
            then "autocast_m", "projT1_m"
            else "autocast",   "projT1" in
          let epp = if unpack && not (effectful eff) then string proj_id ^^ space ^^ parens epp else epp in
          let epp = if autocast then string autocast_id ^^ space ^^ parens epp else epp in
          let epp =
            if effectful eff && packeff && not unpack
            then string "build_ex_m" ^^ space ^^ parens epp
            else epp
          in
          liftR (if aexp_needed then parens (align epp) else epp)
       end
    | E_vector_access (v,e) ->
      raise (Reporting.err_unreachable l __POS__
        "E_vector_access should have been rewritten before pretty-printing")
    | E_vector_subrange (v,e1,e2) ->
      raise (Reporting.err_unreachable l __POS__
        "E_vector_subrange should have been rewritten before pretty-printing")
    | E_field((E_aux(_,(l,fannot)) as fexp),id) ->
       (match destruct_tannot fannot with
        | Some(env, (Typ_aux (Typ_id tid, _)), _)
        | Some(env, (Typ_aux (Typ_app (tid, _), _)), _)
          when Env.is_record tid env ->
           let fname =
             if prefix_recordtype && string_of_id tid <> "regstate"
             then (string (string_of_id tid ^ "_")) ^^ doc_id id
             else doc_id id in
           expY fexp ^^ dot ^^ parens fname
        | _ ->
           raise (report l __POS__ "E_field expression with no register or record type"))
    | E_block [] -> string "tt"
    | E_block exps -> raise (report l __POS__ "Blocks should have been removed till now.")
    | E_nondet exps -> raise (report l __POS__ "Nondet blocks not supported.")
    | E_id id | E_ref id ->
       let env = env_of full_exp in
       let typ = typ_of full_exp in
       let eff = effect_of full_exp in
       let base_typ = Env.base_typ_of env typ in
       if has_effect eff BE_rreg then
         let epp = separate space [string "read_reg";doc_id (append_id id "_ref")] in
         if is_bitvector_typ base_typ
         then wrap_parens (align (group (prefix 0 1 (parens (liftR epp)) (doc_tannot ctxt env true base_typ))))
         else liftR epp
       else if Env.is_register id env then doc_id (append_id id "_ref")
       else if is_ctor env id then doc_id_ctor id
       else begin
         match Env.lookup_id id env with
         | Local (_,typ) ->
            let exp_typ = expand_range_type (Env.expand_synonyms env typ) in
            let ann_typ = general_typ_of full_exp in
            let ann_typ = expand_range_type (Env.expand_synonyms env ann_typ) in
            let () =
              debug ctxt (lazy ("Variable " ^ string_of_id id ^ " with type " ^ string_of_typ typ));
              debug ctxt (lazy (" expected type " ^ string_of_typ ann_typ))
            in
            doc_id id
         | _ -> doc_id id
       end
    | E_lit lit -> doc_lit lit
    | E_cast(typ,e) ->
       let epp = expV true e in
       let env = env_of_annot (l,annot) in
       let outer_typ = Env.expand_synonyms env (general_typ_of_annot (l,annot)) in
       let outer_typ = expand_range_type outer_typ in
       let cast_typ = expand_range_type (Env.expand_synonyms env typ) in
       let inner_typ = Env.expand_synonyms env (general_typ_of e) in
       let inner_typ = expand_range_type inner_typ in
       let () =
         debug ctxt (lazy ("Cast of type " ^ string_of_typ cast_typ));
         debug ctxt (lazy (" on expr of type " ^ string_of_typ inner_typ));
         debug ctxt (lazy (" where type expected is " ^ string_of_typ outer_typ))
       in
       let outer_ex,outer_typ' =
         match outer_typ with
         | Typ_aux (Typ_exist (_,_,t1),_) -> true,t1
         | t1 -> false,t1
       in
       let cast_ex,cast_typ' =
         match cast_typ with
         | Typ_aux (Typ_exist (_,_,t1),_) -> true,t1
         | t1 -> false,t1
       in
       let inner_ex,inner_typ' =
         match inner_typ with
         | Typ_aux (Typ_exist (_,_,t1),_) -> true,t1
         | t1 -> false,t1
       in
       let autocast =
                (* Avoid using helper functions which simplify the nexps *)
         is_bitvector_typ outer_typ' && is_bitvector_typ cast_typ' &&
           match outer_typ', cast_typ' with
           | Typ_aux (Typ_app (_,[A_aux (A_nexp n1,_);_;_]),_),
         Typ_aux (Typ_app (_,[A_aux (A_nexp n2,_);_;_]),_) ->
              not (similar_nexps ctxt env n1 n2)
           | _ -> false
       in
       let effects = effectful (effect_of e) in
       let epp =
         if effects then
           if inner_ex then
             if cast_ex
             then string "derive_m" ^^ space ^^ epp
             else string "projT1_m" ^^ space ^^ epp
           else if cast_ex
           then string "build_ex_m" ^^ space ^^ epp
           else epp
         else if cast_ex
         then string "build_ex" ^^ space ^^ epp
         else epp
       in
       let epp = epp ^/^ doc_tannot ctxt (env_of e) effects typ in
       let epp =
         if effects then
           if cast_ex && not outer_ex
           then string "projT1_m" ^^ space ^^ parens epp
           else epp
         else if cast_ex
         then string "projT1" ^^ space ^^ parens epp
         else epp
       in
       let epp =
         if autocast then
           string (if effects then "autocast_m" else "autocast") ^^ space ^^ parens epp
         else epp
       in
       if aexp_needed then parens epp else epp
    | E_tuple exps ->
       parens (align (group (separate_map (comma ^^ break 1) expN exps)))
    | E_record fexps ->
       let recordtyp = match destruct_tannot annot with
         | Some (env, Typ_aux (Typ_id tid,_), _)
         | Some (env, Typ_aux (Typ_app (tid, _), _), _) ->
           (* when Env.is_record tid env -> *)
           tid
         | _ ->  raise (report l __POS__ ("cannot get record type from annot " ^ string_of_tannot annot ^ " of exp " ^ string_of_exp full_exp)) in
       let epp = enclose_record (align (separate_map
                                          (semi_sp ^^ break 1)
                                          (doc_fexp ctxt recordtyp) fexps)) in
       if aexp_needed then parens epp else epp
    | E_record_update(e, fexps) ->
       let recordtyp, env = match destruct_tannot annot with
         | Some (env, Typ_aux (Typ_id tid,_), _)
         | Some (env, Typ_aux (Typ_app (tid, _), _), _)
           when Env.is_record tid env ->
           tid, env
         | _ ->  raise (report l __POS__ ("cannot get record type from annot " ^ string_of_tannot annot ^ " of exp " ^ string_of_exp full_exp)) in
       if List.length fexps > 1 then
         let _,fields = Env.get_record recordtyp env in
         let var, let_pp =
           match e with
           | E_aux (E_id id,_) -> id, empty
           | _ -> let v = mk_id "_record" in (* TODO: collision avoid *)
                  v, separate space [string "let "; doc_id v; coloneq; top_exp ctxt true e; string "in"] ^^ break 1
         in
         let doc_field (_,id) =
           match List.find (fun (FE_aux (FE_Fexp (id',_),_)) -> Id.compare id id' == 0) fexps with
           | fexp -> doc_fexp ctxt recordtyp fexp
           | exception Not_found ->
               let fname =
                 if prefix_recordtype && string_of_id recordtyp <> "regstate"
                 then (string (string_of_id recordtyp ^ "_")) ^^ doc_id id
                 else doc_id id in
               doc_op coloneq fname (doc_id var ^^ dot ^^ parens fname)
         in let_pp ^^ enclose_record (align (separate_map (semi_sp ^^ break 1)
                                               doc_field fields))
       else
         enclose_record_update (doc_op (string "with") (expY e) (separate_map semi_sp (doc_fexp ctxt recordtyp) fexps))
    | E_vector exps ->
       let t = Env.base_typ_of (env_of full_exp) (typ_of full_exp) in
       let start, (len, order, etyp) =
         if is_vector_typ t then vector_start_index t, vector_typ_args_of t
         else raise (Reporting.err_unreachable l __POS__
           "E_vector of non-vector type") in
       let dir,dir_out = if is_order_inc order then (true,"true") else (false, "false") in
       let expspp =
         match exps with
         | [] -> empty
         | e :: es ->
            let (expspp,_) =
              List.fold_left
                (fun (pp,count) e ->
                  (pp ^^ semi ^^ (if count = 20 then break 0 else empty) ^^
                     expN e),
                  if count = 20 then 0 else count + 1)
                (expN e,0) es in
            align (group expspp) in
       let epp = brackets expspp in
       let (epp,aexp_needed) =
         if is_bit_typ etyp then
           let bepp = string "vec_of_bits" ^^ space ^^ align epp in
           (align (group (prefix 0 1 bepp (doc_tannot ctxt (env_of full_exp) false t))), true)
         else
           let vepp = string "vec_of_list_len" ^^ space ^^ align epp in
           (vepp,aexp_needed) in
       if aexp_needed then parens (align epp) else epp
    | E_vector_update(v,e1,e2) ->
       raise (Reporting.err_unreachable l __POS__
         "E_vector_update should have been rewritten before pretty-printing")
    | E_vector_update_subrange(v,e1,e2,e3) ->
       raise (Reporting.err_unreachable l __POS__
        "E_vector_update should have been rewritten before pretty-printing")
    | E_list exps ->
       brackets (separate_map semi (expN) exps)
    | E_case(e,pexps) ->
       let only_integers e = expY e in
       let epp =
         group ((separate space [string "match"; only_integers e; string "with"]) ^/^
                  (separate_map (break 1) (doc_case ctxt (typ_of e)) pexps) ^/^
                    (string "end")) in
       if aexp_needed then parens (align epp) else align epp
    | E_try (e, pexps) ->
       if effectful (effect_of e) then
         let try_catch = if ctxt.early_ret then "try_catchR" else "try_catch" in
         let epp =
           (* TODO capture avoidance for __catch_val *)
           group ((separate space [string try_catch; expY e; string "(fun __catch_val => match __catch_val with "]) ^/^
                    (separate_map (break 1) (doc_case ctxt exc_typ) pexps) ^/^
                      (string "end)")) in
         if aexp_needed then parens (align epp) else align epp
       else
         raise (Reporting.err_todo l "Warning: try-block around pure expression")
    | E_throw e ->
       let epp = liftR (separate space [string "throw"; expY e]) in
       if aexp_needed then parens (align epp) else align epp
    | E_exit e -> liftR (separate space [string "exit"; expY e])
    | E_assert (e1,e2) ->
       let epp = liftR (separate space [string "assert_exp"; expY e1; expY e2]) in
       if aexp_needed then parens (align epp) else align epp
    | E_app_infix (e1,id,e2) ->
       raise (Reporting.err_unreachable l __POS__
         "E_app_infix should have been rewritten before pretty-printing")
    | E_var(lexp, eq_exp, in_exp) ->
       raise (report l __POS__ "E_vars should have been removed before pretty-printing")
    | E_internal_plet (pat,e1,e2) ->
       begin
         let () =
           debug ctxt (lazy ("Internal plet, pattern " ^ string_of_pat pat));
           debug ctxt (lazy (" type of e1 " ^ string_of_typ (typ_of e1)))
         in
         match pat, e1, e2 with
         | (P_aux (P_wild,_) | P_aux (P_typ (_, P_aux (P_wild, _)), _)),
           (E_aux (E_assert (assert_e1,assert_e2),_)), _ ->
            let epp = liftR (separate space [string "assert_exp'"; expY assert_e1; expY assert_e2]) in
            let epp = infix 0 1 (string ">>= fun _ =>") epp (expN e2) in
            if aexp_needed then parens (align epp) else align epp
         (* Special case because we don't handle variables with nested existentials well yet.
            TODO: check that id1 is not used in e2' *)
         | ((P_aux (P_id id1,_)) | P_aux (P_typ (_, P_aux (P_id id1,_)),_)),
           _,
           (E_aux (E_let (LB_aux (LB_val (pat', E_aux (E_cast (typ', E_aux (E_id id2,_)),_)),_), e2'),_))
             when Id.compare id1 id2 == 0 ->
            let m_str, tail_pp = if ctxt.early_ret then "MR",[string "_"] else "M",[] in
            let e1_pp = parens (separate space ([expY e1; colon;
                                                string m_str;
                                                parens (doc_typ ctxt typ')]@tail_pp)) in
            let middle =
              match pat' with
              | P_aux (P_id id,_)
                   when Util.is_none (is_auto_decomposed_exist (env_of e1) (typ_of e1)) &&
                          not (is_enum (env_of e1) id) ->
                 separate space [string ">>= fun"; doc_id id; bigarrow]
              | P_aux (P_typ (typ, P_aux (P_id id,_)),_)
                   when Util.is_none (is_auto_decomposed_exist (env_of e1) typ) &&
                          not (is_enum (env_of e1) id) ->
                 separate space [string ">>= fun"; doc_id id; colon; doc_typ ctxt typ; bigarrow]              | _ ->
                 separate space [string ">>= fun"; squote ^^ doc_pat ctxt true true (pat', typ'); bigarrow]
            in
            infix 0 1 middle e1_pp (expN e2')
         | _ ->
            let epp =
              let middle =
                match pat with
                | P_aux (P_wild,_) | P_aux (P_typ (_, P_aux (P_wild, _)), _) ->
                   string ">>"
                | P_aux (P_id id,_)
                   when Util.is_none (is_auto_decomposed_exist (env_of e1) (typ_of e1)) &&
                        not (is_enum (env_of e1) id) ->
                   separate space [string ">>= fun"; doc_id id; bigarrow]
                | P_aux (P_typ (typ, P_aux (P_id id,_)),_)
                   when Util.is_none (is_auto_decomposed_exist (env_of e1) typ) &&
                        not (is_enum (env_of e1) id) ->
                   separate space [string ">>= fun"; doc_id id; colon; doc_typ ctxt typ; bigarrow]
                | P_aux (P_typ (typ, P_aux (P_id id,_)),_)
                | P_aux (P_typ (typ, P_aux (P_var (P_aux (P_id id,_),_),_)),_)
                | P_aux (P_var (P_aux (P_typ (typ, P_aux (P_id id,_)),_),_),_)
                    when not (is_enum (env_of e1) id) ->
                      let full_typ = (expand_range_type typ) in
                      let binder = match destruct_exist (Env.expand_synonyms (env_of e1) full_typ) with
                        | Some _ ->
                           squote ^^ parens (separate space [string "existT"; underscore; doc_id id; underscore; colon; doc_typ ctxt typ])
                        | _ ->
                           parens (separate space [doc_id id; colon; doc_typ ctxt typ])
                      in separate space [string ">>= fun"; binder; bigarrow]
                | _ ->
                   separate space [string ">>= fun"; squote ^^ doc_pat ctxt true true (pat, typ_of e1); bigarrow]
              in
              infix 0 1 middle (expY e1) (expN e2)
            in
            if aexp_needed then parens (align epp) else epp
       end
    | E_internal_return (e1) ->
       let exp_typ = typ_of e1 in
       let ret_typ = general_typ_of full_exp in
       let () =
         debug ctxt (lazy ("Monad return of " ^ string_of_exp e1));
         debug ctxt (lazy (" with type " ^ string_of_typ exp_typ));
         debug ctxt (lazy (" at type " ^ string_of_typ ret_typ))
       in
       let valpp =
         let env = env_of e1 in
         construct_dep_pairs env true e1 ret_typ
       in
       wrap_parens (align (separate space [string "returnm"; valpp]))
    | E_sizeof nexp ->
      (match nexp_simp nexp with
        | Nexp_aux (Nexp_constant i, _) -> doc_lit (L_aux (L_num i, l))
        | _ ->
          raise (Reporting.err_unreachable l __POS__
            "pretty-printing non-constant sizeof expressions to Lem not supported"))
    | E_return r ->
      let ret_monad = " : MR" in
      let exp_pp =
        if ctxt.build_ex_return
        then parens (string "build_ex" ^/^ expY r)
        else expY r
      in
      let ta =
        if contains_t_pp_var ctxt (typ_of full_exp) || contains_t_pp_var ctxt (typ_of r)
        then empty
        else separate space
          [string ret_monad;
          parens (doc_typ ctxt (typ_of full_exp));
          parens (doc_typ ctxt (typ_of r))] in
      align (parens (string "early_return" ^//^ exp_pp ^//^ ta))
    | E_constraint nc -> wrap_parens (doc_nc_exp ctxt nc)
    | E_internal_value _ ->
      raise (Reporting.err_unreachable l __POS__
        "unsupported internal expression encountered while pretty-printing")
  and if_exp ctxt (elseif : bool) c t e =
    let if_pp = string (if elseif then "else if" else "if") in
    let else_pp = match e with
      | E_aux (E_if (c', t', e'), _)
      | E_aux (E_cast (_, E_aux (E_if (c', t', e'), _)), _) ->
         if_exp ctxt true c' t' e'
      | _ -> prefix 2 1 (string "else") (top_exp ctxt false e)
    in
    (prefix 2 1
      (soft_surround 2 1 if_pp
         ((if condition_produces_constraint c then string "sumbool_of_bool" ^^ space else empty)
          ^^ parens (top_exp ctxt true c)) (string "then"))
      (top_exp ctxt false t)) ^^
    break 1 ^^
    else_pp
  and let_exp ctxt (LB_aux(lb,_)) = match lb with
    (* Prefer simple lets over patterns, because I've found Coq can struggle to
       work out return types otherwise *)
    | LB_val(P_aux (P_id id,_),e)
      when Util.is_none (is_auto_decomposed_exist (env_of e) (typ_of e)) &&
           not (is_enum (env_of e) id) ->
       prefix 2 1
              (separate space [string "let"; doc_id id; coloneq])
              (top_exp ctxt false e)
    | LB_val(P_aux (P_typ (typ,P_aux (P_id id,_)),_),e)
      when Util.is_none (is_auto_decomposed_exist (env_of e) typ) &&
           not (is_enum (env_of e) id) ->
       prefix 2 1
              (separate space [string "let"; doc_id id; colon; doc_typ ctxt typ; coloneq])
              (top_exp ctxt false e)
    | LB_val(P_aux (P_typ (typ,pat),_),(E_aux (_,e_ann) as e)) ->
       prefix 2 1
              (separate space [string "let"; squote ^^ doc_pat ctxt true false (pat, typ); coloneq])
              (top_exp ctxt false (E_aux (E_cast (typ,e),e_ann)))
    | LB_val(pat,e) ->
       prefix 2 1
              (separate space [string "let"; squote ^^ doc_pat ctxt true false (pat, typ_of e); coloneq])
              (top_exp ctxt false e)

  and doc_fexp ctxt recordtyp (FE_aux(FE_Fexp(id,e),_)) =
    let fname =
      if prefix_recordtype && string_of_id recordtyp <> "regstate"
      then (string (string_of_id recordtyp ^ "_")) ^^ doc_id id
      else doc_id id in
    group (doc_op coloneq fname (top_exp ctxt true e))

  and doc_case ctxt typ = function
  | Pat_aux(Pat_exp(pat,e),_) ->
    group (prefix 3 1 (separate space [pipe; doc_pat ctxt false false (pat,typ);bigarrow])
                  (group (top_exp ctxt false e)))
  | Pat_aux(Pat_when(_,_,_),(l,_)) ->
    raise (Reporting.err_unreachable l __POS__
     "guarded pattern expression should have been rewritten before pretty-printing")

  and doc_lexp_deref ctxt ((LEXP_aux(lexp,(l,annot)))) = match lexp with
    | LEXP_field (le,id) ->
       parens (separate empty [doc_lexp_deref ctxt le;dot;doc_id id])
    | LEXP_id id -> doc_id (append_id id "_ref")
    | LEXP_cast (typ,id) -> doc_id (append_id id "_ref")
    | LEXP_tup lexps -> parens (separate_map comma_sp (doc_lexp_deref ctxt) lexps)
    | _ ->
       raise (Reporting.err_unreachable l __POS__ ("doc_lexp_deref: Unsupported lexp"))
             (* expose doc_exp and doc_let *)
  in top_exp, let_exp

(* FIXME: A temporary definition of List.init until 4.06 is more standard *)
let list_init n f = Array.to_list (Array.init n f)

let types_used_with_generic_eq defs =
  let rec add_typ idset (Typ_aux (typ,_)) =
    match typ with
    | Typ_id id -> IdSet.add id idset
    | Typ_app (id,args) ->
       List.fold_left add_typ_arg (IdSet.add id idset) args
    | Typ_tup ts -> List.fold_left add_typ idset ts
    | _ -> idset
  and add_typ_arg idset (A_aux (ta,_)) =
    match ta with
    | A_typ typ -> add_typ idset typ
    | _ -> idset
  in
  let alg =
    { (Rewriter.compute_exp_alg IdSet.empty IdSet.union) with
      Rewriter.e_aux = fun ((typs,exp),annot) ->
        let typs' =
          match exp with
          | E_app (f,[arg1;_]) ->
             if Env.is_extern f (env_of_annot annot) "coq" then
               let f' = Env.get_extern f (env_of_annot annot) "coq" in
               if f' = "generic_eq" || f' = "generic_neq" then
                 add_typ typs (Env.expand_synonyms (env_of arg1) (typ_of arg1))
               else typs
             else typs
          | _ -> typs
        in typs', E_aux (exp,annot) }
  in
  let typs_req_funcl (FCL_aux (FCL_Funcl (_,pexp), _)) =
    fst (Rewriter.fold_pexp alg pexp)
  in
  let typs_req_def = function
    | DEF_kind _
    | DEF_type _
    | DEF_spec _
    | DEF_fixity _
    | DEF_overload _
    | DEF_default _
    | DEF_pragma _
    | DEF_reg_dec _
      -> IdSet.empty
    | DEF_fundef (FD_aux (FD_function (_,_,_,fcls),_)) ->
       List.fold_left IdSet.union IdSet.empty (List.map typs_req_funcl fcls)
    | DEF_mapdef (MD_aux (_,(l,_)))
    | DEF_scattered (SD_aux (_,(l,_)))
      -> unreachable l __POS__ "Internal definition found in the Coq back-end"
    | DEF_internal_mutrec _
      -> unreachable Unknown __POS__ "Internal definition found in the Coq back-end"
    | DEF_val lb ->
       fst (Rewriter.fold_letbind alg lb)
  in
  List.fold_left IdSet.union IdSet.empty (List.map typs_req_def defs)

let doc_type_union ctxt typ_name (Tu_aux(Tu_ty_id(typ,id),_)) =
  separate space [doc_id_ctor id; colon;
                  doc_typ ctxt typ; arrow; typ_name]

let rec doc_range (BF_aux(r,_)) = match r with
  | BF_single i -> parens (doc_op comma (doc_int i) (doc_int i))
  | BF_range(i1,i2) -> parens (doc_op comma (doc_int i1) (doc_int i2))
  | BF_concat(ir1,ir2) -> (doc_range ir1) ^^ comma ^^ (doc_range ir2)

let doc_typdef generic_eq_types (TD_aux(td, (l, annot))) = match td with
  | TD_abbrev(id,typq,A_aux (A_typ typ, _)) ->
     let typschm = TypSchm_aux (TypSchm_ts (typq, typ), l) in
     doc_op coloneq
       (separate space [string "Definition"; doc_id_type id;
                        doc_typquant_items empty_ctxt parens typq;
                        colon; string "Type"])
       (doc_typschm empty_ctxt false typschm) ^^ dot
  | TD_record(id,nm,typq,fs,_) ->
    let fname fid = if prefix_recordtype && string_of_id id <> "regstate"
                    then concat [doc_id id;string "_";doc_id_type fid;]
                    else doc_id_type fid in
    let f_pp (typ,fid) =
      concat [fname fid;space;colon;space;doc_typ empty_ctxt typ; semi] in
    let rectyp = match typq with
      | TypQ_aux (TypQ_tq qs, _) ->
        let quant_item = function
          | QI_aux (QI_id (KOpt_aux (KOpt_kind (_, kid), _)), l) ->
            [A_aux (A_nexp (Nexp_aux (Nexp_var kid, l)), l)]
          | _ -> [] in
        let targs = List.concat (List.map quant_item qs) in
        mk_typ (Typ_app (id, targs))
      | TypQ_aux (TypQ_no_forall, _) -> mk_id_typ id in
    let fs_doc = group (separate_map (break 1) f_pp fs) in
    let doc_update_field (_,fid) =
      let idpp = fname fid in
      let otherfield (_,fid') =
        if Id.compare fid fid' == 0 then empty else
          let idpp = fname fid' in
          separate space [semi; idpp; string ":="; idpp; string "r"]
      in
      string "Notation \"{[ r 'with' '" ^^ idpp ^^ string "' := e ]}\" := ({| " ^^
        idpp ^^ string " := e" ^^ concat (List.map otherfield fs) ^^
        space ^^ string "|})."
    in
    let updates_pp = separate hardline (List.map doc_update_field fs) in
    let id_pp = doc_id_type id in
    let numfields = List.length fs in
    let intros_pp s =
      string " intros [" ^^
      separate space (list_init numfields (fun n -> string (s ^ string_of_int n))) ^^
      string "]." ^^ hardline
    in
    let eq_pp =
      if IdSet.mem id generic_eq_types then
        string "Instance Decidable_eq_" ^^ id_pp ^^ space ^^ colon ^/^
        string "forall (x y : " ^^ id_pp ^^ string "), Decidable (x = y)." ^^
        hardline ^^ intros_pp "x" ^^ intros_pp "y" ^^
        separate hardline (list_init numfields
                             (fun n ->
                               let ns = string_of_int n in
                               string ("cmp_record_field x" ^ ns ^ " y" ^ ns ^ "."))) ^^
        hardline ^^
        string "refine (Build_Decidable _ true _). subst. split; reflexivity." ^^ hardline ^^
        string "Defined." ^^ hardline
      else empty
    in
    doc_op coloneq
           (separate space [string "Record"; id_pp; doc_typquant_items empty_ctxt parens typq])
           ((*doc_typquant typq*) (braces (space ^^ align fs_doc ^^ space))) ^^
      dot ^^ hardline ^^ eq_pp ^^ updates_pp
  | TD_variant(id,nm,typq,ar,_) ->
     (match id with
      | Id_aux ((Id "read_kind"),_) -> empty
      | Id_aux ((Id "write_kind"),_) -> empty
      | Id_aux ((Id "barrier_kind"),_) -> empty
      | Id_aux ((Id "trans_kind"),_) -> empty
      | Id_aux ((Id "instruction_kind"),_) -> empty
      (* | Id_aux ((Id "regfp"),_) -> empty
      | Id_aux ((Id "niafp"),_) -> empty
      | Id_aux ((Id "diafp"),_) -> empty *)
      | Id_aux ((Id "option"),_) -> empty
      | _ ->
         let id_pp = doc_id_type id in
         let typ_nm = separate space [id_pp; doc_typquant_items empty_ctxt braces typq] in
         let ar_doc = group (separate_map (break 1 ^^ pipe ^^ space) (doc_type_union empty_ctxt id_pp) ar) in
         let typ_pp =
           (doc_op coloneq)
             (concat [string "Inductive"; space; typ_nm])
             ((*doc_typquant typq*) ar_doc) in
         (* We declared the type parameters as implicit so that they're implicit
            in the constructors.  Currently Coq also makes them implicit in the
            type, so undo that here. *)
         let resetimplicit = separate space [string "Arguments"; id_pp; colon; string "clear implicits."] in
         typ_pp ^^ dot ^^ hardline ^^ resetimplicit ^^ hardline ^^ hardline)
  | TD_enum(id,nm,enums,_) ->
     (match id with
      | Id_aux ((Id "read_kind"),_) -> empty
      | Id_aux ((Id "write_kind"),_) -> empty
      | Id_aux ((Id "barrier_kind"),_) -> empty
      | Id_aux ((Id "trans_kind"),_) -> empty
      | Id_aux ((Id "instruction_kind"),_) -> empty
      | Id_aux ((Id "regfp"),_) -> empty
      | Id_aux ((Id "niafp"),_) -> empty
      | Id_aux ((Id "diafp"),_) -> empty
      | _ ->
         let enums_doc = group (separate_map (break 1 ^^ pipe ^^ space) doc_id_ctor enums) in
         let id_pp = doc_id_type id in
         let typ_pp = (doc_op coloneq)
                        (concat [string "Inductive"; space; id_pp])
                        (enums_doc) in
         let eq1_pp = string "Scheme Equality for" ^^ space ^^ id_pp ^^ dot in
         let eq2_pp = string "Instance Decidable_eq_" ^^ id_pp ^^ space ^^ colon ^/^
           string "forall (x y : " ^^ id_pp ^^ string "), Decidable (x = y) :=" ^/^
           string "Decidable_eq_from_dec " ^^ id_pp ^^ string "_eq_dec." in
          typ_pp ^^ dot ^^ hardline ^^ eq1_pp ^^ hardline ^^ eq2_pp ^^ hardline)
    | _ -> raise (Reporting.err_unreachable l __POS__ "register with non-constant indices")

let args_of_typ l env typs =
  let arg i typ =
    let id = mk_id ("arg" ^ string_of_int i) in
    (P_aux (P_id id, (l, mk_tannot env typ no_effect)), typ),
    E_aux (E_id id, (l, mk_tannot env typ no_effect)) in
  List.split (List.mapi arg typs)

(* Sail currently has a single pattern to match against a list of
   argument types.  We need to tweak everything to match up,
   especially so that the function is presented in curried form.  In
   particular, if there's a single binder for multiple arguments
   (which rewriting can currently introduce) then we need to turn it
   into multiple binders and reconstruct it in the function body. *)
let rec untuple_args_pat typs (P_aux (paux, ((l, _) as annot)) as pat) =
  let env = env_of_annot annot in
  let identity = (fun body -> body) in
  match paux, typs with
  | P_tup [], _ ->
     let annot = (l, mk_tannot Env.empty unit_typ no_effect) in
     [P_aux (P_lit (mk_lit L_unit), annot), unit_typ], identity
  | P_tup pats, _ -> List.combine pats typs, identity
  | P_wild, _ ->
     let wild typ = P_aux (P_wild, (l, mk_tannot env typ no_effect)), typ in
     List.map wild typs, identity
  | P_typ (_, pat), _ -> untuple_args_pat typs pat
  | P_as _, _::_::_ | P_id _, _::_::_ ->
     let argpats, argexps = args_of_typ l env typs in
     let argexp = E_aux (E_tuple argexps, annot) in
     let bindargs (E_aux (_, bannot) as body) =
       E_aux (E_let (LB_aux (LB_val (pat, argexp), annot), body), bannot) in
     argpats, bindargs
  | _, [typ] ->
     [pat,typ], identity
  | _, _ ->
     unreachable l __POS__ "Unexpected pattern/type combination"

let doc_fun_body ctxt exp =
  let doc_exp = doc_exp ctxt false exp in
  if ctxt.early_ret
  then align (string "catch_early_return" ^//^ parens (doc_exp))
  else doc_exp

(* Coq doesn't support "as" patterns well in Definition binders, so we push
   them over to the r.h.s. of the := *)
let demote_as_pattern i (P_aux (_,p_annot) as pat,typ) =
  let open Rewriter in
  if fst (fold_pat ({ (compute_pat_alg false (||)) with p_as = (fun ((_,p),id) -> true, P_as (p,id)) }) pat)
  then
    let id = mk_id ("arg" ^ string_of_int i) in (* TODO: name conflicts *)
    (P_aux (P_id id, p_annot),typ),
    fun (E_aux (_,e_ann) as e) ->
      E_aux (E_let (LB_aux (LB_val (pat, E_aux (E_id id, p_annot)),p_annot),e),e_ann)
  else (pat,typ), fun e -> e

let pat_is_plain_binder env (P_aux (p,_)) =
  match p with
  | P_id id
  | P_typ (_,P_aux (P_id id,_))
  when not (is_enum env id) -> Some id
  | _ -> None

let demote_all_patterns env i (P_aux (p,p_annot) as pat,typ) =
  match pat_is_plain_binder env pat with
  | Some id ->
     if Util.is_none (is_auto_decomposed_exist env typ)
     then (pat,typ), fun e -> e
     else
       (P_aux (P_id id, p_annot),typ),
       fun (E_aux (_,e_ann) as e) ->
       E_aux (E_let (LB_aux (LB_val (pat, E_aux (E_id id, p_annot)),p_annot),e),e_ann)
  | None ->
    let id = mk_id ("arg" ^ string_of_int i) in (* TODO: name conflicts *)
    (P_aux (P_id id, p_annot),typ),
    fun (E_aux (_,e_ann) as e) ->
      E_aux (E_let (LB_aux (LB_val (pat, E_aux (E_id id, p_annot)),p_annot),e),e_ann)

(* Add equality constraints between arguments and nexps, except in the case
   that they've been merged. *)

let rec atom_constraint ctxt (pat, typ) =
  let typ = Env.base_typ_of (env_of_pat pat) typ in
  match pat, typ with
  | P_aux (P_id id, _),
      Typ_aux (Typ_app (Id_aux (Id "atom",_),
                        [A_aux (A_nexp nexp,_)]),_) ->
     (match nexp with
       (* When the kid is mapped to the id, we don't need a constraint *)
     | Nexp_aux (Nexp_var kid,_)
         when (try Id.compare (KBindings.find kid ctxt.kid_id_renames) id == 0 with _ -> false) ->
           None
     | _ ->
        Some (bquote ^^ braces (string "ArithFact" ^^ space ^^
                                  parens (doc_op equals (doc_id id) (doc_nexp ctxt nexp)))))
  | P_aux (P_typ (_,p),_), _ -> atom_constraint ctxt (p, typ)
  | _ -> None

let all_ids pexp =
  let open Rewriter in
  fold_pexp (
    { (pure_exp_alg IdSet.empty IdSet.union) with
      e_id = (fun id -> IdSet.singleton id);
      e_ref = (fun id -> IdSet.singleton id);
      e_app = (fun (id,ids) ->
        List.fold_left IdSet.union (IdSet.singleton id) ids);
      e_app_infix = (fun (ids1,id,ids2) ->
        IdSet.add id (IdSet.union ids1 ids2));
      e_for = (fun (id,ids1,ids2,ids3,_,ids4) ->
        IdSet.add id (IdSet.union ids1 (IdSet.union ids2 (IdSet.union ids3 ids4))));
      lEXP_id = IdSet.singleton;
      lEXP_memory = (fun (id,ids) ->
        List.fold_left IdSet.union (IdSet.singleton id) ids);
      lEXP_cast = (fun (_,id) -> IdSet.singleton id);
      pat_alg = { (pure_pat_alg IdSet.empty IdSet.union) with
        p_as = (fun (ids,id) -> IdSet.add id ids);
        p_id = IdSet.singleton;
        p_app = (fun (id,ids) ->
          List.fold_left IdSet.union (IdSet.singleton id) ids);
      }
    }) pexp

let tyvars_of_typquant (TypQ_aux (tq,_)) =
  match tq with
  | TypQ_no_forall -> KidSet.empty
  | TypQ_tq qs -> List.fold_left KidSet.union KidSet.empty
     (List.map tyvars_of_quant_item qs)

let mk_kid_renames ids_to_avoid kids =
  let map_id = function
    | Id_aux (Id i, _) -> Some (fix_id false i)
    | Id_aux (DeIid _, _) -> None
  in
  let ids = StringSet.of_list (Util.map_filter map_id (IdSet.elements ids_to_avoid)) in
  let rec check_kid kid (newkids,rebindings) =
    let rec check kid1 =
      let kid_string = fix_id true (string_of_kid kid1) in
      if StringSet.mem kid_string ids
      then let kid2 = match kid1 with Kid_aux (Var x,l) -> Kid_aux (Var (x ^ "0"),l) in
           check kid2
      else
        KidSet.add kid1 newkids, KBindings.add kid kid1 rebindings
    in check kid
  in snd (KidSet.fold check_kid kids (kids, KBindings.empty))

let merge_kids_atoms pats =
  let try_eliminate (gone,map,seen) = function
    | P_aux (P_id id, ann), typ
    | P_aux (P_typ (_,P_aux (P_id id, ann)),_), typ -> begin
      match Type_check.destruct_atom_nexp (env_of_annot ann) typ with
      | Some (Nexp_aux (Nexp_var kid,l)) ->
         if KidSet.mem kid seen then
           let () = 
             Reporting.print_err false true l "merge_kids_atoms"
               ("want to merge tyvar and argument for " ^ string_of_kid kid ^
                   " but rearranging arguments isn't supported yet") in
           gone,map,seen
         else
           KidSet.add kid gone, KBindings.add kid id map, KidSet.add kid seen
      | _ -> gone,map,KidSet.union seen (tyvars_of_typ typ)
    end
    | _, typ -> gone,map,KidSet.union seen (tyvars_of_typ typ)
  in
  let gone,map,_ = List.fold_left try_eliminate (KidSet.empty, KBindings.empty, KidSet.empty) pats in
  gone,map


let merge_var_patterns map pats =
  let map,pats = List.fold_left (fun (map,pats) (pat, typ) ->
    match pat with
    | P_aux (P_var (P_aux (P_id id,_), TP_aux (TP_var kid,_)),ann) ->
       KBindings.add kid id map, (P_aux (P_id id,ann), typ) :: pats
    | _ -> map, (pat,typ)::pats) (map,[]) pats
  in map, List.rev pats

let doc_funcl rec_opt (FCL_aux(FCL_Funcl(id, pexp), annot)) =
  let env = env_of_annot annot in
  let (tq,typ) = Env.get_val_spec_orig id env in
  let (arg_typs, ret_typ, eff) = match typ with
    | Typ_aux (Typ_fn (arg_typs, ret_typ, eff),_) -> arg_typs, ret_typ, eff
    | _ -> failwith ("Function " ^ string_of_id id ^ " does not have function type")
  in
  let build_ex, ret_typ = replace_atom_return_type ret_typ in
  let build_ex = match destruct_exist (Env.expand_synonyms env (expand_range_type ret_typ)) with
    | Some _ -> true
    | _ -> build_ex
  in
  let ids_to_avoid = all_ids pexp in
  let bound_kids = tyvars_of_typquant tq in
  let pat,guard,exp,(l,_) = destruct_pexp pexp in
  let pats, bind = untuple_args_pat arg_typs pat in
  (* Fixpoint definitions can only use simple binders, but even Definitions
     can't handle as patterns *)
  let pattern_elim =
    match rec_opt with
    | Rec_aux (Rec_nonrec,_) -> demote_as_pattern
    | _ -> demote_all_patterns env
  in
  let pats, binds = List.split (Util.list_mapi pattern_elim pats) in
  let eliminated_kids, kid_to_arg_rename = merge_kids_atoms pats in
  let kid_to_arg_rename, pats = merge_var_patterns kid_to_arg_rename pats in
  let kids_used = KidSet.diff bound_kids eliminated_kids in
  let is_measured, recursive_ids = match rec_opt with
    (* No mutual recursion in this backend yet; only change recursive
       definitions where we have a measure *)
    | Rec_aux (Rec_measure _,_) -> true, IdSet.singleton id
    | _ -> false, IdSet.empty
  in
  let ctxt =
    { early_ret = contains_early_return exp;
      kid_renames = mk_kid_renames ids_to_avoid kids_used;
      kid_id_renames = kid_to_arg_rename;
      bound_nvars = bound_kids;
      build_ex_return = effectful eff && build_ex;
      recursive_ids = recursive_ids;
      debug = List.mem (string_of_id id) (!opt_debug_on)
    } in
  let () =
    debug ctxt (lazy ("Function " ^ string_of_id id));
    debug ctxt (lazy (" return type " ^ string_of_typ ret_typ));
    debug ctxt (lazy (" build_ex " ^ if build_ex then "needed" else "not needed"));
    debug ctxt (lazy (if effectful eff then " effectful" else " pure"))
  in
  (* Put the constraints after pattern matching so that any type variable that's
     been replaced by one of the term-level arguments is bound. *)
  let quantspp, constrspp = doc_typquant_items_separate ctxt braces tq in
  let exp = List.fold_left (fun body f -> f body) (bind exp) binds in
  let used_a_pattern = ref false in
  let doc_binder (P_aux (p,ann) as pat, typ) =
    let env = env_of_annot ann in
    let exp_typ = Env.expand_synonyms env typ in
    let () =
      debug ctxt (lazy (" pattern " ^ string_of_pat pat));
      debug ctxt (lazy (" with expanded type " ^ string_of_typ exp_typ))
    in
    match pat_is_plain_binder env pat with
    | Some id ->
       if Util.is_none (is_auto_decomposed_exist env exp_typ) then
         parens (separate space [doc_id id; colon; doc_typ ctxt typ])
       else begin
           let full_typ = (expand_range_type exp_typ) in
           match destruct_exist (Env.expand_synonyms env full_typ) with
           | Some ([kopt], NC_aux (NC_true,_),
                   Typ_aux (Typ_app (Id_aux (Id "atom",_),
                                     [A_aux (A_nexp (Nexp_aux (Nexp_var kid,_)),_)]),_))
               when Kid.compare (kopt_kid kopt) kid == 0 ->
              parens (separate space [doc_id id; colon; string "Z"])
           | Some ([kopt], nc,
                   Typ_aux (Typ_app (Id_aux (Id "atom",_),
<<<<<<< HEAD
                                     [A_aux (A_nexp (Nexp_aux (Nexp_var kid,_)),_)]),_))
               when Kid.compare (kopt_kid kopt) kid == 0 ->
=======
                                     [Typ_arg_aux (Typ_arg_nexp (Nexp_aux (Nexp_var kid',_)),_)]),_))
               when Kid.compare kid kid' == 0 && not is_measured ->
>>>>>>> f8d88d4c
              (used_a_pattern := true;
               squote ^^ parens (separate space [string "existT"; underscore; doc_id id; underscore; colon; doc_typ ctxt typ]))
           | _ ->
              parens (separate space [doc_id id; colon; doc_typ ctxt typ])
         end
    | None ->
       (used_a_pattern := true;
        squote ^^ parens (separate space [doc_pat ctxt true true (pat, exp_typ); colon; doc_typ ctxt typ]))
  in
  let patspp = flow_map (break 1) doc_binder pats in
  let atom_constrs = Util.map_filter (atom_constraint ctxt) pats in
  let atom_constr_pp = separate space atom_constrs in
  let retpp =
    if effectful eff
    then string "M" ^^ space ^^ parens (doc_typ ctxt ret_typ)
    else doc_typ ctxt ret_typ
  in
  let idpp = doc_id id in
  let intropp, accpp, measurepp, fixupspp = match rec_opt with
    | Rec_aux (Rec_measure _,_) ->
       let fixupspp =
         Util.map_filter (fun (pat,typ) ->
             match pat_is_plain_binder env pat with
             | Some id -> begin
                 match destruct_exist env (expand_range_type typ) with
                 | Some (_, NC_aux (NC_true,_), _) -> None
                 | Some ([kid], nc,
                         Typ_aux (Typ_app (Id_aux (Id "atom",_),
                           [Typ_arg_aux (Typ_arg_nexp (Nexp_aux (Nexp_var kid',_)),_)]),_))
                      when Kid.compare kid kid' == 0 ->
                    Some (string "let " ^^ doc_id id ^^ string " := projT1 " ^^ doc_id id ^^ string " in")
                 | _ -> None
               end
             | None -> None) pats
       in
       string "Fixpoint",
       [parens (string "_acc : Acc (Zwf 0) _rec_limit")],
       [string "{struct _acc}"],
       fixupspp
    | Rec_aux (r,_) ->
       let d = match r with Rec_nonrec -> "Definition" | _ -> "Fixpoint" in
       string d, [], [], []
  in
  (* Work around Coq bug 7975 about pattern binders followed by implicit arguments *)
  let implicitargs =
    if !used_a_pattern && List.length constrspp + List.length atom_constrs > 0 then
      break 1 ^^ separate space
        ([string "Arguments"; idpp;] @
            List.map (fun _ -> string "{_}") quantspp @
            List.map (fun _ -> string "_") pats @
            List.map (fun _ -> string "{_}") constrspp @
            List.map (fun _ -> string "{_}") atom_constrs)
      ^^ dot
    else empty
  in
  let _ = match guard with
    | None -> ()
    | _ ->
       raise (Reporting.err_unreachable l __POS__
               "guarded pattern expression should have been rewritten before pretty-printing") in
  let bodypp = doc_fun_body ctxt exp in
  let bodypp = if effectful eff || not build_ex then bodypp else string "build_ex" ^^ parens bodypp in
  let bodypp = separate (break 1) fixupspp ^/^ bodypp in
  group (prefix 3 1
    (flow (break 1) ([intropp; idpp] @ quantspp @ [patspp] @ constrspp @ [atom_constr_pp] @ accpp) ^/^
       flow (break 1) (measurepp @ [colon; retpp; coloneq]))
    (bodypp ^^ dot)) ^^ implicitargs

let get_id = function
  | [] -> failwith "FD_function with empty list"
  | (FCL_aux (FCL_Funcl (id,_),_))::_ -> id

(* Strictly speaking, Lem doesn't support multiple clauses for a single function
   joined by "and", although it has worked for Isabelle before.  However, all
   the funcls should have been merged by the merge_funcls rewrite now. *)   
let doc_fundef_rhs (FD_aux(FD_function(r, typa, efa, funcls),fannot)) =
  separate_map (hardline ^^ string "and ") (doc_funcl r) funcls

let doc_mutrec = function
  | [] -> failwith "DEF_internal_mutrec with empty function list"
  | fundefs ->
     string "let rec " ^^
     separate_map (hardline ^^ string "and ") doc_fundef_rhs fundefs

let rec doc_fundef (FD_aux(FD_function(r, typa, efa, fcls),fannot)) =
  match fcls with
  | [] -> failwith "FD_function with empty function list"
  | [FCL_aux (FCL_Funcl(id,_),annot) as funcl]
    when not (Env.is_extern id (env_of_annot annot) "coq") ->
     doc_funcl r funcl
  | [_] -> empty (* extern *)
  | _ -> failwith "FD_function with more than one clause"



let doc_dec (DEC_aux (reg, ((l, _) as annot))) =
  match reg with
  | DEC_reg(typ,id) -> empty
     (*
       let env = env_of_annot annot in
       let rt = Env.base_typ_of env typ in
       if is_vector_typ rt then
         let start, (size, order, etyp) = vector_start_index rt, vector_typ_args_of rt in
         if is_bit_typ etyp && is_nexp_constant start && is_nexp_constant size then
           let o = if is_order_inc order then "true" else "false" in
           (doc_op equals)
             (string "let" ^^ space ^^ doc_id id)
             (string "Register" ^^ space ^^
                align (separate space [string_lit(doc_id id);
                                       doc_nexp (size);
                                       doc_nexp (start);
                                       string o;
                                       string "[]"]))
           ^/^ hardline
         else raise (Reporting.err_unreachable l __POS__ ("can't deal with register type " ^ string_of_typ typ))
       else raise (Reporting.err_unreachable l __POS__ ("can't deal with register type " ^ string_of_typ typ)) *)
  | DEC_config _ -> empty
  | DEC_alias(id,alspec) -> empty
  | DEC_typ_alias(typ,id,alspec) -> empty

let is_field_accessor regtypes fdef =
  let is_field_of regtyp field =
    List.exists (fun (tname, (_, _, fields)) -> tname = regtyp &&
      List.exists (fun (_, fid) -> string_of_id fid = field) fields) regtypes in
  match Util.split_on_char '_' (string_of_id (id_of_fundef fdef)) with
  | [access; regtyp; field] ->
     (access = "get" || access = "set") && is_field_of regtyp field
  | _ -> false

let doc_regtype_fields (tname, (n1, n2, fields)) =
  let i1, i2 = match n1, n2 with
    | Nexp_aux(Nexp_constant i1,_),Nexp_aux(Nexp_constant i2,_) -> i1, i2
    | _ -> raise (Reporting.err_typ Parse_ast.Unknown
       ("Non-constant indices in register type " ^ tname)) in
  let dir_b = i1 < i2 in
  let dir = (if dir_b then "true" else "false") in
  let doc_field (fr, fid) =
    let i, j = match fr with
    | BF_aux (BF_single i, _) -> (i, i)
    | BF_aux (BF_range (i, j), _) -> (i, j)
    | _ -> raise (Reporting.err_unreachable Parse_ast.Unknown __POS__
        ("Unsupported type in field " ^ string_of_id fid ^ " of " ^ tname)) in
    let fsize = Big_int.succ (Big_int.abs (Big_int.sub i j)) in
    (* TODO Assumes normalised, decreasing bitvector slices; however, since
       start indices or indexing order do not appear in Lem type annotations,
       this does not matter. *)
    let ftyp = vector_typ (nconstant fsize) dec_ord bit_typ in
    let reftyp =
      mk_typ (Typ_app (Id_aux (Id "field_ref", Parse_ast.Unknown),
        [mk_typ_arg (A_typ (mk_id_typ (mk_id tname)));
         mk_typ_arg (A_typ ftyp)])) in
    let rfannot = doc_tannot empty_ctxt Env.empty false reftyp in
    doc_op equals
     (concat [string "let "; parens (concat [string tname; underscore; doc_id fid; rfannot])])
     (concat [
       space; langlebar; string " field_name = \"" ^^ doc_id fid ^^ string "\";"; hardline;
       space; space; space; string (" field_start = " ^ Big_int.to_string i ^ ";"); hardline;
       space; space; space; string (" field_is_inc = " ^ dir ^ ";"); hardline;
       space; space; space; string (" get_field = get_" ^ tname ^ "_" ^ string_of_id fid ^ ";"); hardline;
       space; space; space; string (" set_field = set_" ^ tname ^ "_" ^ string_of_id fid ^ " "); ranglebar])
  in
  separate_map hardline doc_field fields

(* Remove some type variables in a similar fashion to merge_kids_atoms *)
let doc_axiom_typschm typ_env (TypSchm_aux (TypSchm_ts (tqs,typ),l) as ts) =
  let typ_env = add_typquant l tqs typ_env in
  match typ with
  | Typ_aux (Typ_fn (typs, ret_ty, eff),l') ->
     let check_typ (args,used) typ =
       match Type_check.destruct_atom_nexp typ_env typ with
       | Some (Nexp_aux (Nexp_var kid,_)) ->
          if KidSet.mem kid used then args,used else
            KidSet.add kid args, used
       | Some _ -> args, used
       | _ -> args, KidSet.union used (tyvars_of_typ typ)
     in
     let args, used = List.fold_left check_typ (KidSet.empty, KidSet.empty) typs in
     let used = if is_number ret_ty then used else KidSet.union used (tyvars_of_typ ret_ty) in
     let tqs = match tqs with
       | TypQ_aux (TypQ_tq qs,l) -> TypQ_aux (TypQ_tq (List.filter (function
         | QI_aux (QI_id kopt,_) when is_nat_kopt kopt ->
            let kid = kopt_kid kopt in
            KidSet.mem kid used && not (KidSet.mem kid args)
         | _ -> true) qs),l)
       | _ -> tqs
     in
     let doc_typ' typ =
       match Type_check.destruct_atom_nexp typ_env typ with
       | Some (Nexp_aux (Nexp_var kid,_)) when KidSet.mem kid args ->
          parens (doc_var empty_ctxt kid ^^ string " : Z")
       | _ -> parens (underscore ^^ string " : " ^^ doc_typ empty_ctxt typ)
     in
     let arg_typs_pp = separate space (List.map doc_typ' typs) in
     let _, ret_ty = replace_atom_return_type ret_ty in
     let ret_typ_pp = doc_typ empty_ctxt ret_ty in
     let ret_typ_pp =
       if effectful eff
       then string "M" ^^ space ^^ parens ret_typ_pp
       else ret_typ_pp
     in
     let tyvars_pp, constrs_pp = doc_typquant_items_separate empty_ctxt braces tqs in
     string "forall" ^/^ separate space tyvars_pp ^/^
       arg_typs_pp ^/^ separate space constrs_pp ^^ comma ^/^ ret_typ_pp
  | _ -> doc_typschm empty_ctxt true ts

let doc_val_spec unimplemented (VS_aux (VS_val_spec(tys,id,_,_),ann)) =
  if !opt_undef_axioms && IdSet.mem id unimplemented then
    let typ_env = env_of_annot ann in
    group (separate space
             [string "Axiom"; doc_id id; colon; doc_axiom_typschm typ_env tys] ^^ dot) ^/^ hardline
  else empty (* Type signatures appear in definitions *)

(* If a top-level value is declared with an existential type, we turn it into
   a type annotation expression instead (unless it duplicates an existing one). *)
let doc_val pat exp =
  let (id,pat_typ) = match pat with
    | P_aux (P_typ (typ, P_aux (P_id id,_)),_) -> id, Some typ
    | P_aux (P_id id, _) -> id, None
    | P_aux (P_var (P_aux (P_id id, _), TP_aux (TP_var kid, _)),_) when Id.compare id (id_of_kid kid) == 0 ->
       id, None
    | P_aux (P_typ (typ, P_aux (P_var (P_aux (P_id id, _), TP_aux (TP_var kid, _)),_)),_) when Id.compare id (id_of_kid kid) == 0 ->
       id, Some typ
    | _ -> raise (Reporting.err_todo (pat_loc pat)
                    "Top-level value definition with complex pattern not supported for Coq yet")
  in
  let typpp = match pat_typ with
    | None -> empty
    | Some typ -> space ^^ colon ^^ space ^^ doc_typ empty_ctxt typ
  in
  let env = env_of exp in
  let ctxt = { empty_ctxt with debug  = List.mem (string_of_id id) (!opt_debug_on) } in
  let typpp, exp =
    match pat_typ with
    | None -> typpp, exp
    | Some typ ->
       let typ = expand_range_type (Env.expand_synonyms env typ) in
       match destruct_exist typ with
       | None -> typpp, exp
       | Some _ ->
          empty, match exp with
          | E_aux (E_cast (typ',_),_) when alpha_equivalent env typ typ' -> exp
          | _ -> E_aux (E_cast (typ,exp), (Parse_ast.Unknown, mk_tannot env typ (effect_of exp)))
  in
  let idpp = doc_id id in
  let base_pp = doc_exp ctxt false exp ^^ dot in
  group (string "Definition" ^^ space ^^ idpp ^^ typpp ^^ space ^^ coloneq ^/^ base_pp) ^^ hardline ^^
  group (separate space [string "Hint Unfold"; idpp; colon; string "sail."]) ^^ hardline

let rec doc_def unimplemented generic_eq_types def =
  (* let _ = Pretty_print_sail.pp_defs stderr (Defs [def]) in *)
  match def with
  | DEF_spec v_spec -> doc_val_spec unimplemented v_spec
  | DEF_fixity _ -> empty
  | DEF_overload _ -> empty
  | DEF_type t_def -> group (doc_typdef generic_eq_types t_def) ^/^ hardline
  | DEF_reg_dec dec -> group (doc_dec dec)

  | DEF_default df -> empty
  | DEF_fundef fdef -> group (doc_fundef fdef) ^/^ hardline
  | DEF_internal_mutrec fundefs -> doc_mutrec fundefs ^/^ hardline
  | DEF_val (LB_aux (LB_val (pat, exp), _)) -> doc_val pat exp
  | DEF_scattered sdef -> failwith "doc_def: shoulnd't have DEF_scattered at this point"
  | DEF_mapdef (MD_aux (_, (l,_))) -> unreachable l __POS__ "Coq doesn't support mappings"
  | DEF_kind _ -> empty
  | DEF_pragma _ -> empty

let find_exc_typ defs =
  let is_exc_typ_def = function
    | DEF_type td -> string_of_id (id_of_type_def td) = "exception"
    | _ -> false in
  if List.exists is_exc_typ_def defs then "exception" else "unit"

let find_unimplemented defs =
  let adjust_def unimplemented = function
    | DEF_spec (VS_aux (VS_val_spec (_,id,ext,_),_)) -> begin
      match ext "coq" with
      | Some _ -> unimplemented
      | None -> IdSet.add id unimplemented
    end
    | DEF_fundef (FD_aux (FD_function (_,_,_,funcls),_)) -> begin
      match funcls with
      | [] -> unimplemented
      | (FCL_aux (FCL_Funcl (id,_),_))::_ ->
         IdSet.remove id unimplemented
    end
    | _ -> unimplemented
  in
  List.fold_left adjust_def IdSet.empty defs

let pp_defs_coq (types_file,types_modules) (defs_file,defs_modules) (Defs defs) top_line =
try
  (* let regtypes = find_regtypes d in *)
  let state_ids =
    State.generate_regstate_defs true defs
    |> Initial_check.val_spec_ids
  in
  let is_state_def = function
    | DEF_spec vs -> IdSet.mem (id_of_val_spec vs) state_ids
    | DEF_fundef fd -> IdSet.mem (id_of_fundef fd) state_ids
    | _ -> false
  in
  let is_typ_def = function
    | DEF_type _ -> true
    | _ -> false
  in
  let exc_typ = find_exc_typ defs in
  let typdefs, defs = List.partition is_typ_def defs in
  let statedefs, defs = List.partition is_state_def defs in
  let register_refs = State.register_refs_coq (State.find_registers defs) in
  let unimplemented = find_unimplemented defs in
  let generic_eq_types = types_used_with_generic_eq defs in
  let doc_def = doc_def unimplemented generic_eq_types in
  let () = if !opt_undef_axioms || IdSet.is_empty unimplemented then () else
      Reporting.print_err false false Parse_ast.Unknown "Warning"
        ("The following functions were declared but are undefined:\n" ^
            String.concat "\n" (List.map string_of_id (IdSet.elements unimplemented)))
  in
  (print types_file)
    (concat
       [string "(*" ^^ (string top_line) ^^ string "*)";hardline;
        (separate_map hardline)
          (fun lib -> separate space [string "Require Import";string lib] ^^ dot) types_modules;hardline;
        separate empty (List.map doc_def typdefs); hardline;
        hardline;
        separate empty (List.map doc_def statedefs); hardline;
        hardline;
        register_refs; hardline;
        concat [
          string ("Definition MR a r := monadR register_value a r " ^ exc_typ ^ "."); hardline;
          string ("Definition M a := monad register_value a " ^ exc_typ ^ "."); hardline
        ]
        ]);
  (print defs_file)
    (concat
       [string "(*" ^^ (string top_line) ^^ string "*)";hardline;
        (separate_map hardline)
          (fun lib -> separate space [string "Require Import";string lib] ^^ dot) defs_modules;hardline;
        string "Import ListNotations.";
        hardline;
        string "Open Scope string."; hardline;
        string "Open Scope bool."; hardline;
        (* Put the body into a Section so that we can define some values with
           Let to put them into the local context, where tactics can see them *)
        string "Section Content.";
        hardline;
        hardline;
        separate empty (List.map doc_def defs);
        hardline;
        string "End Content.";
        hardline])
with Type_check.Type_error (l,err) ->
  let extra =
    "\nError during Coq printing\n" ^
    if Printexc.backtrace_status ()
    then "\n" ^ Printexc.get_backtrace ()
    else "(backtracing unavailable)"
  in
  raise (Reporting.err_typ l (Type_error.string_of_type_error err ^ extra))<|MERGE_RESOLUTION|>--- conflicted
+++ resolved
@@ -605,15 +605,10 @@
     | K_int -> Some (delimit (separate space [doc_var ctx kid; colon; string "Z"]))
     | K_order -> None
   end
-<<<<<<< HEAD
-=======
   | QI_const nc -> None
 
 let quant_item_id_name ctx (QI_aux (qi,_)) =
   match qi with
-  | QI_id (KOpt_aux (KOpt_none kid,_)) ->
-     if KBindings.mem kid ctx.kid_id_renames then None else
-     Some (doc_var ctx kid)
   | QI_id (KOpt_aux (KOpt_kind (K_aux (kind,_),kid),_)) -> begin
     if KBindings.mem kid ctx.kid_id_renames then None else
     match kind with
@@ -621,7 +616,6 @@
     | K_int -> Some (doc_var ctx kid)
     | K_order -> None
   end
->>>>>>> f8d88d4c
   | QI_const nc -> None
 
 let doc_quant_item_constr ctx delimit (QI_aux (qi,_)) =
@@ -2111,13 +2105,8 @@
               parens (separate space [doc_id id; colon; string "Z"])
            | Some ([kopt], nc,
                    Typ_aux (Typ_app (Id_aux (Id "atom",_),
-<<<<<<< HEAD
                                      [A_aux (A_nexp (Nexp_aux (Nexp_var kid,_)),_)]),_))
-               when Kid.compare (kopt_kid kopt) kid == 0 ->
-=======
-                                     [Typ_arg_aux (Typ_arg_nexp (Nexp_aux (Nexp_var kid',_)),_)]),_))
-               when Kid.compare kid kid' == 0 && not is_measured ->
->>>>>>> f8d88d4c
+               when Kid.compare (kopt_kid kopt) kid == 0 && not is_measured ->
               (used_a_pattern := true;
                squote ^^ parens (separate space [string "existT"; underscore; doc_id id; underscore; colon; doc_typ ctxt typ]))
            | _ ->
@@ -2142,11 +2131,11 @@
          Util.map_filter (fun (pat,typ) ->
              match pat_is_plain_binder env pat with
              | Some id -> begin
-                 match destruct_exist env (expand_range_type typ) with
+                 match destruct_exist (Env.expand_synonyms env (expand_range_type typ)) with
                  | Some (_, NC_aux (NC_true,_), _) -> None
-                 | Some ([kid], nc,
+                 | Some ([KOpt_aux (KOpt_kind (_, kid), _)], nc,
                          Typ_aux (Typ_app (Id_aux (Id "atom",_),
-                           [Typ_arg_aux (Typ_arg_nexp (Nexp_aux (Nexp_var kid',_)),_)]),_))
+                           [A_aux (A_nexp (Nexp_aux (Nexp_var kid',_)),_)]),_))
                       when Kid.compare kid kid' == 0 ->
                     Some (string "let " ^^ doc_id id ^^ string " := projT1 " ^^ doc_id id ^^ string " in")
                  | _ -> None
