--- conflicted
+++ resolved
@@ -1473,10 +1473,7 @@
       | DEF_comm _
       | DEF_overload _
       | DEF_fixity _
-<<<<<<< HEAD
       | DEF_internal_mutrec _
-=======
->>>>>>> f8107b6b
         -> [d]
       | DEF_fundef fd -> [DEF_fundef (map_fundef fd)]
       | DEF_val lb -> [DEF_val (map_letbind lb)]
@@ -1484,9 +1481,6 @@
     in
     Defs (List.concat (List.map map_def defs))
   in
-<<<<<<< HEAD
-  map_locs splits defs'
-=======
   map_locs splits defs'
 
 
@@ -1742,5 +1736,4 @@
     let defs = AtomToItself.rewrite_size_parameters env defs in
     defs
   else
-    defs
->>>>>>> f8107b6b
+    defs