(**************************************************************************)
(*     Sail                                                               *)
(*                                                                        *)
(*  Copyright (c) 2013-2017                                               *)
(*    Kathyrn Gray                                                        *)
(*    Shaked Flur                                                         *)
(*    Stephen Kell                                                        *)
(*    Gabriel Kerneis                                                     *)
(*    Robert Norton-Wright                                                *)
(*    Christopher Pulte                                                   *)
(*    Peter Sewell                                                        *)
(*    Alasdair Armstrong                                                  *)
(*    Brian Campbell                                                      *)
(*    Thomas Bauereiss                                                    *)
(*    Anthony Fox                                                         *)
(*    Jon French                                                          *)
(*    Dominic Mulligan                                                    *)
(*    Stephen Kell                                                        *)
(*    Mark Wassell                                                        *)
(*                                                                        *)
(*  All rights reserved.                                                  *)
(*                                                                        *)
(*  This software was developed by the University of Cambridge Computer   *)
(*  Laboratory as part of the Rigorous Engineering of Mainstream Systems  *)
(*  (REMS) project, funded by EPSRC grant EP/K008528/1.                   *)
(*                                                                        *)
(*  Redistribution and use in source and binary forms, with or without    *)
(*  modification, are permitted provided that the following conditions    *)
(*  are met:                                                              *)
(*  1. Redistributions of source code must retain the above copyright     *)
(*     notice, this list of conditions and the following disclaimer.      *)
(*  2. Redistributions in binary form must reproduce the above copyright  *)
(*     notice, this list of conditions and the following disclaimer in    *)
(*     the documentation and/or other materials provided with the         *)
(*     distribution.                                                      *)
(*                                                                        *)
(*  THIS SOFTWARE IS PROVIDED BY THE AUTHOR AND CONTRIBUTORS ``AS IS''    *)
(*  AND ANY EXPRESS OR IMPLIED WARRANTIES, INCLUDING, BUT NOT LIMITED     *)
(*  TO, THE IMPLIED WARRANTIES OF MERCHANTABILITY AND FITNESS FOR A       *)
(*  PARTICULAR PURPOSE ARE DISCLAIMED.  IN NO EVENT SHALL THE AUTHOR OR   *)
(*  CONTRIBUTORS BE LIABLE FOR ANY DIRECT, INDIRECT, INCIDENTAL,          *)
(*  SPECIAL, EXEMPLARY, OR CONSEQUENTIAL DAMAGES (INCLUDING, BUT NOT      *)
(*  LIMITED TO, PROCUREMENT OF SUBSTITUTE GOODS OR SERVICES; LOSS OF      *)
(*  USE, DATA, OR PROFITS; OR BUSINESS INTERRUPTION) HOWEVER CAUSED AND   *)
(*  ON ANY THEORY OF LIABILITY, WHETHER IN CONTRACT, STRICT LIABILITY,    *)
(*  OR TORT (INCLUDING NEGLIGENCE OR OTHERWISE) ARISING IN ANY WAY OUT    *)
(*  OF THE USE OF THIS SOFTWARE, EVEN IF ADVISED OF THE POSSIBILITY OF    *)
(*  SUCH DAMAGE.                                                          *)
(**************************************************************************)

(* Could fix list:
   - Can probably trigger non-termination in the analysis or constant
     propagation with carefully constructed recursive (or mutually
     recursive) functions
*)

open Parse_ast
open Ast
open Ast_util
module Big_int = Nat_big_num
open Type_check

let size_set_limit = 64

let optmap v f =
  match v with
  | None -> None
  | Some v -> Some (f v)

let kbindings_from_list = List.fold_left (fun s (v,i) -> KBindings.add v i s) KBindings.empty
let bindings_from_list = List.fold_left (fun s (v,i) -> Bindings.add v i s) Bindings.empty
(* union was introduced in 4.03.0, a bit too recently *)
let bindings_union s1 s2 =
  Bindings.merge (fun _ x y -> match x,y with
  |  _, (Some x) -> Some x
  |  (Some x), _ -> Some x
  |  _,  _ -> None) s1 s2
let kbindings_union s1 s2 =
  KBindings.merge (fun _ x y -> match x,y with
  |  _, (Some x) -> Some x
  |  (Some x), _ -> Some x
  |  _,  _ -> None) s1 s2

let subst_nexp substs nexp =
  let rec s_snexp substs (Nexp_aux (ne,l) as nexp) =
    let re ne = Nexp_aux (ne,l) in
    let s_snexp = s_snexp substs in
    match ne with
    | Nexp_var (Kid_aux (_,l) as kid) ->
       (try KBindings.find kid substs
       with Not_found -> nexp)
    | Nexp_id _
    | Nexp_constant _ -> nexp
    | Nexp_times (n1,n2) -> re (Nexp_times (s_snexp n1, s_snexp n2))
    | Nexp_sum (n1,n2)   -> re (Nexp_sum   (s_snexp n1, s_snexp n2))
    | Nexp_minus (n1,n2) -> re (Nexp_minus (s_snexp n1, s_snexp n2))
    | Nexp_exp ne -> re (Nexp_exp (s_snexp ne))
    | Nexp_neg ne -> re (Nexp_neg (s_snexp ne))
    | Nexp_app (id,args) -> re (Nexp_app (id,List.map s_snexp args))
  in s_snexp substs nexp

let subst_nc, subst_src_typ, subst_src_typ_arg =
  let rec subst_nc substs (NC_aux (nc,l) as n_constraint) =
    let snexp nexp = subst_nexp substs nexp in
    let snc nc = subst_nc substs nc in
    let re nc = NC_aux (nc,l) in
    match nc with
    | NC_equal (n1,n2) -> re (NC_equal (snexp n1, snexp n2))
    | NC_bounded_ge (n1,n2) -> re (NC_bounded_ge (snexp n1, snexp n2))
    | NC_bounded_le (n1,n2) -> re (NC_bounded_le (snexp n1, snexp n2))
    | NC_not_equal (n1,n2) -> re (NC_not_equal (snexp n1, snexp n2))
    | NC_set (kid,is) ->
       begin
         match KBindings.find kid substs with
         | Nexp_aux (Nexp_constant i,_) ->
            if List.exists (fun j -> Big_int.equal i j) is then re NC_true else re NC_false
         | nexp -> 
            raise (Reporting.err_general l
                     ("Unable to substitute " ^ string_of_nexp nexp ^
                        " into set constraint " ^ string_of_n_constraint n_constraint))
         | exception Not_found -> n_constraint
       end
    | NC_or (nc1,nc2) -> re (NC_or (snc nc1, snc nc2))
    | NC_and (nc1,nc2) -> re (NC_and (snc nc1, snc nc2))
    | NC_true
      | NC_false
      -> n_constraint
    | NC_var kid -> re (NC_var kid)
    | NC_app (f, args) ->
       re (NC_app (f, List.map (s_starg substs) args))
  and  s_styp substs ((Typ_aux (t,l)) as ty) =
    let re t = Typ_aux (t,l) in
    match t with
    | Typ_id _
    | Typ_var _
      -> ty
    | Typ_fn (t1,t2,e) -> re (Typ_fn (List.map (s_styp substs) t1, s_styp substs t2,e))
    | Typ_bidir (t1, t2) -> re (Typ_bidir (s_styp substs t1, s_styp substs t2))
    | Typ_tup ts -> re (Typ_tup (List.map (s_styp substs) ts))
    | Typ_app (id,tas) -> re (Typ_app (id,List.map (s_starg substs) tas))
    | Typ_exist (kopts,nc,t) ->
       let substs = List.fold_left (fun sub kopt -> KBindings.remove (kopt_kid kopt) sub) substs kopts in
       re (Typ_exist (kopts,subst_nc substs nc,s_styp substs t))
    | Typ_internal_unknown -> Reporting.unreachable l __POS__ "escaped Typ_internal_unknown"
  and s_starg substs (A_aux (ta,l) as targ) =
    match ta with
    | A_nexp ne -> A_aux (A_nexp (subst_nexp substs ne),l)
    | A_typ t -> A_aux (A_typ (s_styp substs t),l)
    | A_order _ -> targ
    | A_bool nc -> A_aux (A_bool (subst_nc substs nc), l)
  in subst_nc, s_styp, s_starg

let make_vector_lit sz i =
  let f j = if Big_int.equal (Big_int.modulus (Big_int.shift_right i (sz-j-1)) (Big_int.of_int 2)) Big_int.zero then '0' else '1' in
  let s = String.init sz f in
  L_aux (L_bin s,Generated Unknown)

let tabulate f n =
  let rec aux acc n =
    let acc' = f n::acc in
    if Big_int.equal n Big_int.zero then acc' else aux acc' (Big_int.sub n (Big_int.of_int 1))
  in if Big_int.equal n Big_int.zero then [] else aux [] (Big_int.sub n (Big_int.of_int 1))

let make_vectors sz =
  tabulate (make_vector_lit sz) (Big_int.shift_left (Big_int.of_int 1) sz)

let pat_id_is_variable env id =
  match Env.lookup_id id env with
  (* Unbound is returned for both variables and constructors which take
     arguments, but the latter only don't appear in a P_id *)
  | Unbound
  (* Shadowing of immutable locals is allowed; mutable locals and registers
     are rejected by the type checker, so don't matter *)
  | Local _
  | Register _
    -> true
  | Enum _ -> false

let rec is_value (E_aux (e,(l,annot))) =
  let is_constructor id =
    match destruct_tannot annot with
    | None ->
       (Reporting.print_err l "Monomorphisation"
          ("Missing type information for identifier " ^ string_of_id id);
        false) (* Be conservative if we have no info *)
    | Some (env,_,_) ->
       Env.is_union_constructor id env ||
         (match Env.lookup_id id env with
         | Enum _ -> true
         | Unbound | Local _ | Register _ -> false)
  in
  match e with
  | E_id id -> is_constructor id
  | E_lit _ -> true
  | E_tuple es -> List.for_all is_value es
  | E_app (id,es) -> is_constructor id && List.for_all is_value es
  (* We add casts to undefined to keep the type information in the AST *)
  | E_cast (typ,E_aux (E_lit (L_aux (L_undef,_)),_)) -> true
(* TODO: more? *)
  | _ -> false

let is_pure (Effect_opt_aux (e,_)) =
  match e with
  | Effect_opt_pure -> true
  | Effect_opt_effect (Effect_aux (Effect_set [],_)) -> true
  | _ -> false

let rec list_extract f = function
  | [] -> None
  | h::t -> match f h with None -> list_extract f t | Some v -> Some v

let rec cross = function
  | [] -> failwith "cross"
  | [(x,l)] -> List.map (fun y -> [(x,y)]) l
  | (x,l)::t -> 
     let t' = cross t in
     List.concat (List.map (fun y -> List.map (fun l' -> (x,y)::l') t') l)

let rec cross' = function
  | [] -> [[]]
  | (h::t) ->
     let t' = cross' t in
     List.concat (List.map (fun x -> List.map (fun l ->  x::l) t') h)

let rec cross'' = function
  | [] -> [[]]
  | (k,None)::t -> List.map (fun l -> (k,None)::l) (cross'' t)
  | (k,Some h)::t ->
     let t' = cross'' t in
     List.concat (List.map (fun x -> List.map (fun l -> (k,Some x)::l) t') h)

let kidset_bigunion = function
  | [] -> KidSet.empty
  | h::t -> List.fold_left KidSet.union h t

let rec flatten_constraints = function
  | [] -> []
  | (NC_aux (NC_and (nc1,nc2),_))::t -> flatten_constraints (nc1::nc2::t)
  | h::t -> h::(flatten_constraints t)

(* NB: this only looks for direct equalities with the given kid.  It would be
   better in principle to find the entire set of equal kids, but it isn't
   necessary to deal with the fresh kids produced by the type checker while
   checking P_var patterns, so we don't do it for now. *)
let equal_kids_ncs kid ncs =
  let is_eq = function
    | NC_aux (NC_equal (Nexp_aux (Nexp_var var1,_), Nexp_aux (Nexp_var var2,_)),_) ->
       if Kid.compare kid var1 == 0 then Some var2 else
         if Kid.compare kid var2 == 0 then Some var1 else
           None
    | _ -> None
  in
  let kids = Util.map_filter is_eq ncs in
  List.fold_left (fun s k -> KidSet.add k s) (KidSet.singleton kid) kids

let equal_kids env kid =
  let ncs = flatten_constraints (Env.get_constraints env) in
  equal_kids_ncs kid ncs

(* TODO: deal with non-set constraints, intersections, etc somehow *)
let extract_set_nc l var nc =
  let vars = equal_kids_ncs var [nc] in
  let rec aux_or (NC_aux (nc,l)) =
    match nc with
    | NC_equal (Nexp_aux (Nexp_var id,_), Nexp_aux (Nexp_constant n,_))
        when KidSet.mem id vars ->
       Some [n]
    | NC_or (nc1,nc2) ->
       (match aux_or nc1, aux_or nc2 with
       | Some l1, Some l2 -> Some (l1 @ l2)
       | _, _ -> None)
    | _ -> None
  in
  let rec aux (NC_aux (nc,l) as nc_full) =
    let re nc = NC_aux (nc,l) in
    match nc with
    | NC_set (id,is) when KidSet.mem id vars -> Some (is,re NC_true)
    | NC_and (nc1,nc2) ->
       (match aux nc1, aux nc2 with
       | None, None -> None
       | None, Some (is,nc2') -> Some (is, re (NC_and (nc1,nc2')))
       | Some (is,nc1'), None -> Some (is, re (NC_and (nc1',nc2)))
       | Some _, Some _ ->
          raise (Reporting.err_general l ("Multiple set constraints for " ^ string_of_kid var)))
    | NC_or _ ->
       (match aux_or nc_full with
       | Some is -> Some (is, re NC_true)
       | None -> None)
    | _ -> None
  in match aux nc with
  | Some is -> is
  | None ->
     raise (Reporting.err_general l ("No set constraint for " ^ string_of_kid var ^
                                              " in " ^ string_of_n_constraint nc))

let rec peel = function
  | [], l -> ([], l)
  | h1::t1, h2::t2 -> let (l1,l2) = peel (t1, t2) in ((h1,h2)::l1,l2)
  | _,_ -> assert false

let rec split_insts = function
  | [] -> [],[]
  | (k,None)::t -> let l1,l2 = split_insts t in l1,k::l2
  | (k,Some v)::t -> let l1,l2 = split_insts t in (k,v)::l1,l2

let apply_kid_insts kid_insts t =
  let kid_insts, kids' = split_insts kid_insts in
  let kid_insts = List.map (fun (v,i) -> (v,Nexp_aux (Nexp_constant i,Generated Unknown))) kid_insts in
  let subst = kbindings_from_list kid_insts in
  kids', subst_src_typ subst t

let rec inst_src_type insts (Typ_aux (ty,l) as typ) =
  match ty with
  | Typ_id _
  | Typ_var _
    -> insts,typ
  | Typ_fn _ ->
     raise (Reporting.err_general l "Function type in constructor")
  | Typ_bidir _ ->
     raise (Reporting.err_general l "Mapping type in constructor")
  | Typ_tup ts ->
     let insts,ts = 
       List.fold_right
         (fun typ (insts,ts) -> let insts,typ = inst_src_type insts typ in insts,typ::ts)
         ts (insts,[])
     in insts, Typ_aux (Typ_tup ts,l)
  | Typ_app (id,args) ->
     let insts,ts = 
       List.fold_right
         (fun arg (insts,args) -> let insts,arg = inst_src_typ_arg insts arg in insts,arg::args)
         args (insts,[])
     in insts, Typ_aux (Typ_app (id,ts),l)
  | Typ_exist (kopts, nc, t) -> begin
      (* TODO handle non-integer existentials *)
     let kids = List.map kopt_kid kopts in
     let kid_insts, insts' = peel (kids,insts) in
     let kids', t' = apply_kid_insts kid_insts t in
     (* TODO: subst in nc *)
     match kids' with
     | [] -> insts', t'
     | _ -> insts', Typ_aux (Typ_exist (List.map (mk_kopt K_int) kids', nc, t'), l)
    end
  | Typ_internal_unknown -> Reporting.unreachable l __POS__ "escaped Typ_internal_unknown"
and inst_src_typ_arg insts (A_aux (ta,l) as tyarg) =
  match ta with
  | A_nexp _
  | A_order _
      -> insts, tyarg
  | A_typ typ ->
     let insts', typ' = inst_src_type insts typ in
     insts', A_aux (A_typ typ',l)

let rec contains_exist (Typ_aux (ty,l)) =
  match ty with
  | Typ_id _
  | Typ_var _
    -> false
  | Typ_fn (t1,t2,_) -> List.exists contains_exist t1 || contains_exist t2
  | Typ_bidir (t1, t2) -> contains_exist t1 || contains_exist t2
  | Typ_tup ts -> List.exists contains_exist ts
  | Typ_app (_,args) -> List.exists contains_exist_arg args
  | Typ_exist _ -> true
  | Typ_internal_unknown -> Reporting.unreachable l __POS__ "escaped Typ_internal_unknown"
and contains_exist_arg (A_aux (arg,_)) =
  match arg with
  | A_nexp _
  | A_order _
      -> false
  | A_typ typ -> contains_exist typ

let rec size_nvars_nexp (Nexp_aux (ne,_)) =
  match ne with
  | Nexp_var v -> [v]
  | Nexp_id _
  | Nexp_constant _
    -> []
  | Nexp_times (n1,n2)
  | Nexp_sum (n1,n2)
  | Nexp_minus (n1,n2)
    -> size_nvars_nexp n1 @ size_nvars_nexp n2
  | Nexp_exp n
  | Nexp_neg n
    -> size_nvars_nexp n
  | Nexp_app (_,args) -> List.concat (List.map size_nvars_nexp args)

(* Given a type for a constructor, work out which refinements we ought to produce *)
(* TODO collision avoidance *)
let split_src_type id ty (TypQ_aux (q,ql)) =
  let i = string_of_id id in
  (* This was originally written for the general case, but I cut it down to the
     more manageable prenex-form below *)
  let rec size_nvars_ty (Typ_aux (ty,l) as typ) =
    match ty with
    | Typ_id _
    | Typ_var _
      -> (KidSet.empty,[[],typ])
    | Typ_fn _ ->
       raise (Reporting.err_general l ("Function type in constructor " ^ i))
    | Typ_bidir _ ->
       raise (Reporting.err_general l ("Mapping type in constructor " ^ i))
    | Typ_tup ts ->
       let (vars,tys) = List.split (List.map size_nvars_ty ts) in
       let insttys = List.map (fun x -> let (insts,tys) = List.split x in
                                        List.concat insts, Typ_aux (Typ_tup tys,l)) (cross' tys) in
       (kidset_bigunion vars, insttys)
    | Typ_app (Id_aux (Id "vector",_),
               [A_aux (A_nexp sz,_);
                _;A_aux (A_typ (Typ_aux (Typ_id (Id_aux (Id "bit",_)),_)),_)]) ->
       (KidSet.of_list (size_nvars_nexp sz), [[],typ])
    | Typ_app (_, tas) ->
       (KidSet.empty,[[],typ])  (* We only support sizes for bitvectors mentioned explicitly, not any buried
                      inside another type *)
    | Typ_exist (kopts, nc, t) ->
       (* TODO handle non integer existentials *)
       let kids = List.map kopt_kid kopts in
       let (vars,tys) = size_nvars_ty t in
       let find_insts k (insts,nc) =
         let inst,nc' =
           if KidSet.mem k vars then
             let is,nc' = extract_set_nc l k nc in
             Some is,nc'
           else None,nc
         in (k,inst)::insts,nc'
       in
       let (insts,nc') = List.fold_right find_insts kids ([],nc) in
       let insts = cross'' insts in
       let ty_and_inst (inst0,ty) inst =
         let kids, ty = apply_kid_insts inst ty in
         let ty =
           (* Typ_exist is not allowed an empty list of kids *)
           match kids with
           | [] -> ty
           | _ -> Typ_aux (Typ_exist (List.map (mk_kopt K_int) kids, nc', ty),l)
         in inst@inst0, ty
       in
       let tys = List.concat (List.map (fun instty -> List.map (ty_and_inst instty) insts) tys) in
       let free = List.fold_left (fun vars k -> KidSet.remove k vars) vars kids in
       (free,tys)
    | Typ_internal_unknown -> Reporting.unreachable l __POS__ "escaped Typ_internal_unknown"
  in
  (* Only single-variable prenex-form for now *)
  let size_nvars_ty (Typ_aux (ty,l) as typ) =
    match ty with
    | Typ_exist (kids,_,t) ->
       begin
         match snd (size_nvars_ty typ) with
         | [] -> []
         | tys ->
            (* One level of tuple type is stripped off by the type checker, so
               add another here *)
            let tys =
              List.map (fun (x,ty) ->
                x, match ty with
                | Typ_aux (Typ_tup _,_) -> Typ_aux (Typ_tup [ty],Unknown)
                | _ -> ty) tys in
            if contains_exist t then
              raise (Reporting.err_general l
                       "Only prenex types in unions are supported by monomorphisation")
            else if List.length kids > 1 then
              raise (Reporting.err_general l
                       "Only single-variable existential types in unions are currently supported by monomorphisation")
            else tys
       end
    | _ -> []
  in
  (* TODO: reject universally quantification or monomorphise it *)
  let variants = size_nvars_ty ty in
  match variants with
  | [] -> None
  | sample::__ ->
     let () = if List.length variants > size_set_limit then
         raise (Reporting.err_general ql
                  (string_of_int (List.length variants) ^ "variants for constructor " ^ i ^
                     "bigger than limit " ^ string_of_int size_set_limit)) else ()
     in
     let wrap = match id with
       | Id_aux (Id i,l) -> (fun f -> Id_aux (Id (f i),Generated l))
       | Id_aux (DeIid i,l) -> (fun f -> Id_aux (DeIid (f i),l))
     in
     let name_seg = function
       | (_,None) -> ""
       | (k,Some i) -> string_of_kid k ^ Big_int.to_string i
     in
     let name l i = String.concat "_" (i::(List.map name_seg l)) in
     Some (List.map (fun (l,ty) -> (l, wrap (name l),ty)) variants)

let reduce_nexp subst ne =
  let rec eval (Nexp_aux (ne,_) as nexp) =
    match ne with
    | Nexp_constant i -> i
    | Nexp_sum (n1,n2) -> Big_int.add (eval n1) (eval n2)
    | Nexp_minus (n1,n2) -> Big_int.sub (eval n1) (eval n2)
    | Nexp_times (n1,n2) -> Big_int.mul (eval n1) (eval n2)
    | Nexp_exp n -> Big_int.shift_left (eval n) 1
    | Nexp_neg n -> Big_int.negate (eval n)
    | _ ->
       raise (Reporting.err_general Unknown ("Couldn't turn nexp " ^
                                                      string_of_nexp nexp ^ " into concrete value"))
  in eval ne


let typ_of_args args =
  match args with
  | [(E_aux (E_tuple args, (_, tannot)) as exp)] ->
     begin match destruct_tannot tannot with
     | Some (_,Typ_aux (Typ_exist _,_),_) ->
        let tys = List.map Type_check.typ_of args in
        Typ_aux (Typ_tup tys,Unknown)
     | _ -> Type_check.typ_of exp
     end
  | [exp] ->
     Type_check.typ_of exp
  | _ ->
     let tys = List.map Type_check.typ_of args in
     Typ_aux (Typ_tup tys,Unknown)

(* Check to see if we need to monomorphise a use of a constructor.  Currently
   assumes that bitvector sizes are always given as a variable; don't yet handle
   more general cases (e.g., 8 * var) *)

let refine_constructor refinements l env id args =
  match List.find (fun (id',_) -> Id.compare id id' = 0) refinements with
  | (_,irefinements) -> begin
    let (_,constr_ty) = Env.get_val_spec id env in
    match constr_ty with
    (* A constructor should always have a single argument. *)
    | Typ_aux (Typ_fn ([constr_ty],_,_),_) -> begin
       let arg_ty = typ_of_args args in
       match Type_check.destruct_exist (Type_check.Env.expand_synonyms env constr_ty) with
       | None -> None
       | Some (kopts,nc,constr_ty) ->
          (* TODO: Handle non-integer existentials *)
          let kids = List.map kopt_kid kopts in
          let bindings = Type_check.unify l env (tyvars_of_typ constr_ty) constr_ty arg_ty  in
          let find_kid kid = try Some (KBindings.find kid bindings) with Not_found -> None in
          let bindings = List.map find_kid kids in
          let matches_refinement (mapping,_,_) =
            List.for_all2
              (fun v (_,w) ->
                match v,w with
                | _,None -> true
                | Some (A_aux (A_nexp (Nexp_aux (Nexp_constant n, _)), _)),Some m -> Big_int.equal n m
                | _,_ -> false) bindings mapping
          in
          match List.find matches_refinement irefinements with
          | (_,new_id,_) -> Some (E_app (new_id,args))
          | exception Not_found ->
             (Reporting.print_err l "Monomorphisation"
                ("Unable to refine constructor " ^ string_of_id id);
              None)
    end
    | _ -> None
  end
  | exception Not_found -> None


(* Substitute found nexps for variables in an expression, and rename constructors to reflect
   specialisation *)

(* TODO: kid shadowing *)
let nexp_subst_fns substs =

  let s_t t = subst_src_typ substs t in
(*  let s_typschm (TypSchm_aux (TypSchm_ts (q,t),l)) = TypSchm_aux (TypSchm_ts (q,s_t t),l) in
   hopefully don't need this anyway *)(*
  let s_typschm tsh = tsh in*)
  let s_tannot tannot =
    match destruct_tannot tannot with
    | None -> empty_tannot
    | Some (env,t,eff) -> mk_tannot env (s_t t) eff (* TODO: what about env? *)
  in
  let rec s_pat (P_aux (p,(l,annot))) =
    let re p = P_aux (p,(l,s_tannot annot)) in
    match p with
    | P_lit _ | P_wild | P_id _ -> re p
    | P_or (p1, p2) -> re (P_or (s_pat p1, s_pat p2))
    | P_not (p) -> re (P_not (s_pat p))
    | P_var (p',tpat) -> re (P_var (s_pat p',tpat))
    | P_as (p',id) -> re (P_as (s_pat p', id))
    | P_typ (ty,p') -> re (P_typ (s_t ty,s_pat p'))
    | P_app (id,ps) -> re (P_app (id, List.map s_pat ps))
    | P_record (fps,flag) -> re (P_record (List.map s_fpat fps, flag))
    | P_vector ps -> re (P_vector (List.map s_pat ps))
    | P_vector_concat ps -> re (P_vector_concat (List.map s_pat ps))
    | P_string_append ps -> re (P_string_append (List.map s_pat ps))
    | P_tup ps -> re (P_tup (List.map s_pat ps))
    | P_list ps -> re (P_list (List.map s_pat ps))
    | P_cons (p1,p2) -> re (P_cons (s_pat p1, s_pat p2))
  and s_fpat (FP_aux (FP_Fpat (id, p), (l,annot))) =
    FP_aux (FP_Fpat (id, s_pat p), (l,s_tannot annot))
  in
  let rec s_exp (E_aux (e,(l,annot))) =
    let re e = E_aux (e,(l,s_tannot annot)) in
      match e with
      | E_block es -> re (E_block (List.map s_exp es))
      | E_nondet es -> re (E_nondet (List.map s_exp es))
      | E_id _
      | E_ref _
      | E_lit _
      | E_internal_value _
        -> re e
      | E_sizeof ne -> begin
         let ne' = subst_nexp substs ne in
         match ne' with
         | Nexp_aux (Nexp_constant i,l) -> re (E_lit (L_aux (L_num i,l)))
         | _ -> re (E_sizeof ne')
      end
      | E_constraint nc -> re (E_constraint (subst_nc substs nc))
      | E_cast (t,e') -> re (E_cast (s_t t, s_exp e'))
      | E_app (id,es) -> re (E_app (id, List.map s_exp es))
      | E_app_infix (e1,id,e2) -> re (E_app_infix (s_exp e1,id,s_exp e2))
      | E_tuple es -> re (E_tuple (List.map s_exp es))
      | E_if (e1,e2,e3) -> re (E_if (s_exp e1, s_exp e2, s_exp e3))
      | E_for (id,e1,e2,e3,ord,e4) -> re (E_for (id,s_exp e1,s_exp e2,s_exp e3,ord,s_exp e4))
      | E_loop (loop,e1,e2) -> re (E_loop (loop,s_exp e1,s_exp e2))
      | E_vector es -> re (E_vector (List.map s_exp es))
      | E_vector_access (e1,e2) -> re (E_vector_access (s_exp e1,s_exp e2))
      | E_vector_subrange (e1,e2,e3) -> re (E_vector_subrange (s_exp e1,s_exp e2,s_exp e3))
      | E_vector_update (e1,e2,e3) -> re (E_vector_update (s_exp e1,s_exp e2,s_exp e3))
      | E_vector_update_subrange (e1,e2,e3,e4) -> re (E_vector_update_subrange (s_exp e1,s_exp e2,s_exp e3,s_exp e4))
      | E_vector_append (e1,e2) -> re (E_vector_append (s_exp e1,s_exp e2))
      | E_list es -> re (E_list (List.map s_exp es))
      | E_cons (e1,e2) -> re (E_cons (s_exp e1,s_exp e2))
      | E_record fes -> re (E_record (List.map s_fexp fes))
      | E_record_update (e,fes) -> re (E_record_update (s_exp e, List.map s_fexp fes))
      | E_field (e,id) -> re (E_field (s_exp e,id))
      | E_case (e,cases) -> re (E_case (s_exp e, List.map s_pexp cases))
      | E_let (lb,e) -> re (E_let (s_letbind lb, s_exp e))
      | E_assign (le,e) -> re (E_assign (s_lexp le, s_exp e))
      | E_exit e -> re (E_exit (s_exp e))
      | E_return e -> re (E_return (s_exp e))
      | E_assert (e1,e2) -> re (E_assert (s_exp e1,s_exp e2))
      | E_var (le,e1,e2) -> re (E_var (s_lexp le, s_exp e1, s_exp e2))
      | E_internal_plet (p,e1,e2) -> re (E_internal_plet (s_pat p, s_exp e1, s_exp e2))
      | E_internal_return e -> re (E_internal_return (s_exp e))
      | E_throw e -> re (E_throw (s_exp e))
      | E_try (e,cases) -> re (E_try (s_exp e, List.map s_pexp cases))
    and s_fexp (FE_aux (FE_Fexp (id,e), (l,annot))) =
      FE_aux (FE_Fexp (id,s_exp e),(l,s_tannot annot))
    and s_pexp = function
      | (Pat_aux (Pat_exp (p,e),(l,annot))) ->
         Pat_aux (Pat_exp (s_pat p, s_exp e),(l,s_tannot annot))
      | (Pat_aux (Pat_when (p,e1,e2),(l,annot))) ->
         Pat_aux (Pat_when (s_pat p, s_exp e1, s_exp e2),(l,s_tannot annot))
    and s_letbind (LB_aux (lb,(l,annot))) =
      match lb with
      | LB_val (p,e) -> LB_aux (LB_val (s_pat p,s_exp e), (l,s_tannot annot))
    and s_lexp (LEXP_aux (e,(l,annot))) =
      let re e = LEXP_aux (e,(l,s_tannot annot)) in
      match e with
      | LEXP_id _ -> re e
      | LEXP_cast (typ,id) -> re (LEXP_cast (s_t typ, id))
      | LEXP_memory (id,es) -> re (LEXP_memory (id,List.map s_exp es))
      | LEXP_tup les -> re (LEXP_tup (List.map s_lexp les))
      | LEXP_vector (le,e) -> re (LEXP_vector (s_lexp le, s_exp e))
      | LEXP_vector_range (le,e1,e2) -> re (LEXP_vector_range (s_lexp le, s_exp e1, s_exp e2))
      | LEXP_vector_concat les -> re (LEXP_vector_concat (List.map s_lexp les))
      | LEXP_field (le,id) -> re (LEXP_field (s_lexp le, id))
      | LEXP_deref e -> re (LEXP_deref (s_exp e))
  in (s_pat,s_exp)
let nexp_subst_pat substs = fst (nexp_subst_fns substs)
let nexp_subst_exp substs = snd (nexp_subst_fns substs)

let bindings_from_pat p =
  let rec aux_pat (P_aux (p,(l,annot))) =
    let env = Type_check.env_of_annot (l, annot) in
    match p with
    | P_lit _
    | P_wild
      -> []
    | P_or (p1, p2) -> aux_pat p1 @ aux_pat p2
    | P_not (p) -> aux_pat p
    | P_as (p,id) -> id::(aux_pat p)
    | P_typ (_,p) -> aux_pat p
    | P_id id ->
       if pat_id_is_variable env id then [id] else []
    | P_var (p,kid) -> aux_pat p
    | P_vector ps
    | P_vector_concat ps
    | P_string_append ps
    | P_app (_,ps)
    | P_tup ps
    | P_list ps
      -> List.concat (List.map aux_pat ps)
    | P_record (fps,_) -> List.concat (List.map aux_fpat fps)
    | P_cons (p1,p2) -> aux_pat p1 @ aux_pat p2
  and aux_fpat (FP_aux (FP_Fpat (_,p), _)) = aux_pat p
  in aux_pat p

let remove_bound (substs,ksubsts) pat =
  let bound = bindings_from_pat pat in
  List.fold_left (fun sub v -> Bindings.remove v sub) substs bound, ksubsts

(* Attempt simple pattern matches *)
let lit_match = function
  | (L_zero | L_false), (L_zero | L_false) -> true
  | (L_one  | L_true ), (L_one  | L_true ) -> true
  | L_num i1, L_num i2 -> Big_int.equal i1 i2
  | l1,l2 -> l1 = l2

(* There's no undefined nexp, so replace undefined sizes with a plausible size.
   32 is used as a sensible default. *)

let fabricate_nexp_exist env l typ kids nc typ' =
  match kids,nc,Env.expand_synonyms env typ' with
  | ([kid],NC_aux (NC_set (kid',i::_),_),
     Typ_aux (Typ_app (Id_aux (Id "atom",_),
                       [A_aux (A_nexp (Nexp_aux (Nexp_var kid'',_)),_)]),_))
      when Kid.compare kid kid' = 0 && Kid.compare kid kid'' = 0 ->
     Nexp_aux (Nexp_constant i,Unknown)
  | ([kid],NC_aux (NC_true,_),
     Typ_aux (Typ_app (Id_aux (Id "atom",_),
                       [A_aux (A_nexp (Nexp_aux (Nexp_var kid'',_)),_)]),_))
      when Kid.compare kid kid'' = 0 ->
     nint 32
  | ([kid],NC_aux (NC_set (kid',i::_),_),
     Typ_aux (Typ_app (Id_aux (Id "range",_),
                       [A_aux (A_nexp (Nexp_aux (Nexp_var kid'',_)),_);
                        A_aux (A_nexp (Nexp_aux (Nexp_var kid''',_)),_)]),_))
      when Kid.compare kid kid' = 0 && Kid.compare kid kid'' = 0 &&
        Kid.compare kid kid''' = 0 ->
     Nexp_aux (Nexp_constant i,Unknown)
  | ([kid],NC_aux (NC_true,_),
     Typ_aux (Typ_app (Id_aux (Id "range",_),
                       [A_aux (A_nexp (Nexp_aux (Nexp_var kid'',_)),_);
                        A_aux (A_nexp (Nexp_aux (Nexp_var kid''',_)),_)]),_))
      when Kid.compare kid kid'' = 0 &&
        Kid.compare kid kid''' = 0 ->
     nint 32
  | ([], _, typ) -> nint 32
  | (kids, nc, typ) ->
     raise (Reporting.err_general l
              ("Undefined value at unsupported type " ^ string_of_typ typ ^ " with " ^ Util.string_of_list ", " string_of_kid kids))

let fabricate_nexp l tannot =
  match destruct_tannot tannot with
  | None -> nint 32
  | Some (env,typ,_) ->
     match Type_check.destruct_exist (Type_check.Env.expand_synonyms env typ) with
     | None -> nint 32
     (* TODO: check this *)
     | Some (kopts,nc,typ') -> fabricate_nexp_exist env l typ (List.map kopt_kid kopts) nc typ'

let atom_typ_kid kid = function
  | Typ_aux (Typ_app (Id_aux (Id "atom",_),
                      [A_aux (A_nexp (Nexp_aux (Nexp_var kid',_)),_)]),_) ->
     Kid.compare kid kid' = 0
  | _ -> false

(* We reduce casts in a few cases, in particular to ensure that where the
   type checker has added a ({'n, true. atom('n)}) ex_int(...) cast we can
   fill in the 'n.  For undefined we fabricate a suitable value for 'n. *)

let reduce_cast typ exp l annot =
  let env = env_of_annot (l,annot) in
  let typ' = Env.base_typ_of env typ in
  match exp, destruct_exist (Env.expand_synonyms env typ') with
  | E_aux (E_lit (L_aux (L_num n,_)),_), Some ([kopt],nc,typ'') when atom_typ_kid (kopt_kid kopt) typ'' ->
     let nc_env = Env.add_typ_var l kopt env in
     let nc_env = Env.add_constraint (nc_eq (nvar (kopt_kid kopt)) (nconstant n)) nc_env in
     if prove __POS__ nc_env nc
     then exp
     else raise (Reporting.err_unreachable l __POS__
                   ("Constant propagation error: literal " ^ Big_int.to_string n ^
                       " does not satisfy constraint " ^ string_of_n_constraint nc))
  | E_aux (E_lit (L_aux (L_undef,_)),_), Some ([kopt],nc,typ'') when atom_typ_kid (kopt_kid kopt) typ'' ->
     let nexp = fabricate_nexp_exist env Unknown typ [kopt_kid kopt] nc typ'' in
     let newtyp = subst_src_typ (KBindings.singleton (kopt_kid kopt) nexp) typ'' in
     E_aux (E_cast (newtyp, exp), (Generated l,replace_typ newtyp annot))
  | E_aux (E_cast (_,
                   (E_aux (E_lit (L_aux (L_undef,_)),_) as exp)),_),
     Some ([kopt],nc,typ'') when atom_typ_kid (kopt_kid kopt) typ'' ->
     let nexp = fabricate_nexp_exist env Unknown typ [kopt_kid kopt] nc typ'' in
     let newtyp = subst_src_typ (KBindings.singleton (kopt_kid kopt) nexp) typ'' in
     E_aux (E_cast (newtyp, exp), (Generated l,replace_typ newtyp annot))
  | _ -> E_aux (E_cast (typ,exp),(l,annot))

(* Used for constant propagation in pattern matches *)
type 'a matchresult =
  | DoesMatch of 'a
  | DoesNotMatch
  | GiveUp

(* Remove top-level casts from an expression.  Useful when we need to look at
   subexpressions to reduce something, but could break type-checking if we used
   it everywhere. *)
let rec drop_casts = function
  | E_aux (E_cast (_,e),_) -> drop_casts e
  | exp -> exp

let int_of_str_lit = function
  | L_hex hex -> Big_int.of_string ("0x" ^ hex)
  | L_bin bin -> Big_int.of_string ("0b" ^ bin)
  | _ -> assert false

let bits_of_lit = function
  | L_bin bin -> bin
  | L_hex hex -> hex_to_bin hex
  | _ -> assert false

let slice_lit (L_aux (lit,ll)) i len (Ord_aux (ord,_)) =
  let i = Big_int.to_int i in
  let len = Big_int.to_int len in
  let bin = bits_of_lit lit in
  match match ord with
  | Ord_inc -> Some i
  | Ord_dec -> Some (String.length bin - i - len)
  | Ord_var _ -> None
  with
  | None -> None
  | Some i ->
     Some (L_aux (L_bin (String.sub bin i len),Generated ll))

let concat_vec lit1 lit2 =
  let bits1 = bits_of_lit lit1 in
  let bits2 = bits_of_lit lit2 in
  L_bin (bits1 ^ bits2)

let lit_eq (L_aux (l1,_)) (L_aux (l2,_)) =
  match l1,l2 with
  | (L_zero|L_false), (L_zero|L_false)
  | (L_one |L_true ), (L_one |L_true)
    -> Some true
  | (L_hex _| L_bin _), (L_hex _|L_bin _)
    -> Some (Big_int.equal (int_of_str_lit l1) (int_of_str_lit l2))
  | L_undef, _ | _, L_undef -> None
  | L_num i1, L_num i2 -> Some (Big_int.equal i1 i2)
  | _ -> Some (l1 = l2)

let try_app (l,ann) (id,args) =
  let new_l = Generated l in
  let env = env_of_annot (l,ann) in
  let get_overloads f = List.map string_of_id
    (Env.get_overloads (Id_aux (Id f, Parse_ast.Unknown)) env @
    Env.get_overloads (Id_aux (DeIid f, Parse_ast.Unknown)) env) in
  let is_id f = List.mem (string_of_id id) (f :: get_overloads f) in
  if is_id "==" || is_id "!=" then
    match args with
    | [E_aux (E_lit l1,_); E_aux (E_lit l2,_)] ->
       let lit b = if b then L_true else L_false in
       let lit b = lit (if is_id "==" then b else not b) in
       (match lit_eq l1 l2 with
       | None -> None
       | Some b -> Some (E_aux (E_lit (L_aux (lit b,new_l)),(l,ann))))
    | _ -> None
  else if is_id "cast_bit_bool" then
    match args with
    | [E_aux (E_lit L_aux (L_zero,_),_)] -> Some (E_aux (E_lit (L_aux (L_false,new_l)),(l,ann)))
    | [E_aux (E_lit L_aux (L_one ,_),_)] -> Some (E_aux (E_lit (L_aux (L_true ,new_l)),(l,ann)))
    | _ -> None
  else if is_id "UInt" || is_id "unsigned" then
    match args with
    | [E_aux (E_lit L_aux ((L_hex _| L_bin _) as lit,_), _)] ->
       Some (E_aux (E_lit (L_aux (L_num (int_of_str_lit lit),new_l)),(l,ann)))
    | _ -> None
  else if is_id "slice" then
    match args with
    | [E_aux (E_lit (L_aux ((L_hex _| L_bin _),_) as lit), annot);
       E_aux (E_lit L_aux (L_num i,_), _);
       E_aux (E_lit L_aux (L_num len,_), _)] ->
       (match Env.base_typ_of (env_of_annot annot) (typ_of_annot annot) with
       | Typ_aux (Typ_app (_,[_;A_aux (A_order ord,_);_]),_) ->
          (match slice_lit lit i len ord with
          | Some lit' -> Some (E_aux (E_lit lit',(l,ann)))
          | None -> None)
       | _ -> None)
    | _ -> None
  else if is_id "bitvector_concat" then
    match args with
    | [E_aux (E_lit L_aux ((L_hex _| L_bin _) as lit1,_), _);
       E_aux (E_lit L_aux ((L_hex _| L_bin _) as lit2,_), _)] ->
       Some (E_aux (E_lit (L_aux (concat_vec lit1 lit2,new_l)),(l,ann)))
    | _ -> None
  else if is_id "shl_int" then
    match args with
    | [E_aux (E_lit L_aux (L_num i,_),_); E_aux (E_lit L_aux (L_num j,_),_)] ->
       Some (E_aux (E_lit (L_aux (L_num (Big_int.shift_left i (Big_int.to_int j)),new_l)),(l,ann)))
    | _ -> None
  else if is_id "mult_atom" || is_id "mult_int" || is_id "mult_range" then
    match args with
    | [E_aux (E_lit L_aux (L_num i,_),_); E_aux (E_lit L_aux (L_num j,_),_)] ->
       Some (E_aux (E_lit (L_aux (L_num (Big_int.mul i j),new_l)),(l,ann)))
    | _ -> None
  else if is_id "quotient_nat" then
    match args with
    | [E_aux (E_lit L_aux (L_num i,_),_); E_aux (E_lit L_aux (L_num j,_),_)] ->
       Some (E_aux (E_lit (L_aux (L_num (Big_int.div i j),new_l)),(l,ann)))
    | _ -> None
  else if is_id "add_atom" || is_id "add_int" || is_id "add_range" then
    match args with
    | [E_aux (E_lit L_aux (L_num i,_),_); E_aux (E_lit L_aux (L_num j,_),_)] ->
       Some (E_aux (E_lit (L_aux (L_num (Big_int.add i j),new_l)),(l,ann)))
    | _ -> None
  else if is_id "negate_range" then
    match args with
    | [E_aux (E_lit L_aux (L_num i,_),_)] ->
       Some (E_aux (E_lit (L_aux (L_num (Big_int.negate i),new_l)),(l,ann)))
    | _ -> None
  else if is_id "ex_int" then
    match args with
    | [E_aux (E_lit lit,(l,_))] -> Some (E_aux (E_lit lit,(l,ann)))
    | [E_aux (E_cast (_,(E_aux (E_lit (L_aux (L_undef,_)),_) as e)),(l,_))] ->
       Some (reduce_cast (typ_of_annot (l,ann)) e l ann)
    | _ -> None
  else if is_id "vector_access" || is_id "bitvector_access" then
    match args with
    | [E_aux (E_lit L_aux ((L_hex _ | L_bin _) as lit,_),_);
       E_aux (E_lit L_aux (L_num i,_),_)] ->
       let v = int_of_str_lit lit in
       let b = Big_int.bitwise_and (Big_int.shift_right v (Big_int.to_int i)) (Big_int.of_int 1) in
       let lit' = if Big_int.equal b (Big_int.of_int 1) then L_one else L_zero in
       Some (E_aux (E_lit (L_aux (lit',new_l)),(l,ann)))
    | _ -> None
  else None


let construct_lit_vector args =
  let rec aux l = function
    | [] -> Some (L_aux (L_bin (String.concat "" (List.rev l)),Unknown))
    | E_aux (E_lit (L_aux ((L_zero | L_one) as lit,_)),_)::t ->
       aux ((if lit = L_zero then "0" else "1")::l) t
    | _ -> None
  in aux [] args

type pat_choice = Parse_ast.l * (int * int * (id * tannot exp) list)

(* We may need to split up a pattern match if (1) we've been told to case split
   on a variable by the user or analysis, or (2) we monomorphised a constructor that's used
   in the pattern. *)
type split =
  | NoSplit
  | VarSplit of (tannot pat *        (* pattern for this case *)
      (id * tannot Ast.exp) list *   (* substitutions for arguments *)
      pat_choice list * (* optional locations of constraints/case expressions to reduce *)
      (kid * nexp) list)             (* substitutions for type variables *)
      list
  | ConstrSplit of (tannot pat * nexp KBindings.t) list

let threaded_map f state l =
  let l',state' =
    List.fold_left (fun (tl,state) element -> let (el',state') = f state element in (el'::tl,state'))
      ([],state) l
  in List.rev l',state'

let isubst_minus subst subst' =
  Bindings.merge (fun _ x y -> match x,y with (Some a), None -> Some a | _, _ -> None) subst subst'

let isubst_minus_set subst set =
  IdSet.fold Bindings.remove set subst

let assigned_vars exp =
  fst (Rewriter.fold_exp
         { (Rewriter.compute_exp_alg IdSet.empty IdSet.union) with
           Rewriter.lEXP_id = (fun id -> IdSet.singleton id, LEXP_id id);
           Rewriter.lEXP_cast = (fun (ty,id) -> IdSet.singleton id, LEXP_cast (ty,id)) }
         exp)

let referenced_vars exp =
  let open Rewriter in
  fst (fold_exp
         { (compute_exp_alg IdSet.empty IdSet.union) with
           e_ref = (fun id -> IdSet.singleton id, E_ref id) } exp)

let assigned_vars_in_fexps fes =
  List.fold_left
    (fun vs (FE_aux (FE_Fexp (_,e),_)) -> IdSet.union vs (assigned_vars e))
    IdSet.empty
    fes

let assigned_vars_in_pexp (Pat_aux (p,_)) =
  match p with
  | Pat_exp (_,e) -> assigned_vars e
  | Pat_when (p,e1,e2) -> IdSet.union (assigned_vars e1) (assigned_vars e2)

let rec assigned_vars_in_lexp (LEXP_aux (le,_)) =
  match le with
  | LEXP_id id
  | LEXP_cast (_,id) -> IdSet.singleton id
  | LEXP_tup lexps
  | LEXP_vector_concat lexps -> 
     List.fold_left (fun vs le -> IdSet.union vs (assigned_vars_in_lexp le)) IdSet.empty lexps
  | LEXP_memory (_,es) -> List.fold_left (fun vs e -> IdSet.union vs (assigned_vars e)) IdSet.empty es
  | LEXP_vector (le,e) -> IdSet.union (assigned_vars_in_lexp le) (assigned_vars e)
  | LEXP_vector_range (le,e1,e2) ->
     IdSet.union (assigned_vars_in_lexp le) (IdSet.union (assigned_vars e1) (assigned_vars e2))
  | LEXP_field (le,_) -> assigned_vars_in_lexp le
  | LEXP_deref e -> assigned_vars e

(* Add a cast to undefined so that it retains its type, otherwise it can't be
   substituted safely *)
let keep_undef_typ value =
  match value with
  | E_aux (E_lit (L_aux (L_undef,lann)),eann) ->
     E_aux (E_cast (typ_of_annot eann,value),(Generated Unknown,snd eann))
  | _ -> value

let freshen_id =
  let counter = ref 0 in
  fun id ->
    let n = !counter in
    let () = counter := n + 1 in
    match id with
    | Id_aux (Id x, l) -> Id_aux (Id (x ^ "#m" ^ string_of_int n),Generated l)
    | Id_aux (DeIid x, l) -> Id_aux (DeIid (x ^ "#m" ^ string_of_int n),Generated l)

(* TODO: only freshen bindings that might be shadowed *)
let rec freshen_pat_bindings p =
  let rec aux (P_aux (p,(l,annot)) as pat) =
    let mkp p = P_aux (p,(Generated l, annot)) in
    match p with
    | P_lit _
    | P_wild -> pat, []
    | P_or (p1, p2) ->
       let (r1, vs1) = aux p1 in
       let (r2, vs2) = aux p2 in
       (mkp (P_or (r1, r2)), vs1 @ vs2)
    | P_not p ->
       let (r, vs) = aux p in
       (mkp (P_not r), vs)
    | P_as (p,_) -> aux p
    | P_typ (typ,p) -> let p',vs = aux p in mkp (P_typ (typ,p')),vs
    | P_id id -> let id' = freshen_id id in mkp (P_id id'),[id,E_aux (E_id id',(Generated Unknown,empty_tannot))]
    | P_var (p,_) -> aux p
    | P_app (id,args) ->
       let args',vs = List.split (List.map aux args) in
       mkp (P_app (id,args')),List.concat vs
    | P_record (fpats,flag) ->
       let fpats,vs = List.split (List.map auxr fpats) in
       mkp (P_record (fpats,flag)),List.concat vs
    | P_vector ps ->
       let ps,vs = List.split (List.map aux ps) in
       mkp (P_vector ps),List.concat vs
    | P_vector_concat ps ->
       let ps,vs = List.split (List.map aux ps) in
       mkp (P_vector_concat ps),List.concat vs
    | P_string_append ps ->
       let ps,vs = List.split (List.map aux ps) in
       mkp (P_string_append ps),List.concat vs
    | P_tup ps ->
       let ps,vs = List.split (List.map aux ps) in
       mkp (P_tup ps),List.concat vs
    | P_list ps ->
       let ps,vs = List.split (List.map aux ps) in
       mkp (P_list ps),List.concat vs
    | P_cons (p1,p2) ->
       let p1,vs1 = aux p1 in
       let p2,vs2 = aux p2 in
       mkp (P_cons (p1, p2)), vs1@vs2
  and auxr (FP_aux (FP_Fpat (id,p),(l,annot))) =
    let p,vs = aux p in
    FP_aux (FP_Fpat (id, p),(Generated l,annot)), vs
  in aux p

(* This cuts off function bodies at false assertions that we may have produced
   in a wildcard pattern match.  It should handle the same assertions that
   find_set_assertions does. *)
let stop_at_false_assertions e =
  let dummy_value_of_typ typ =
    let l = Generated Unknown in
    E_aux (E_exit (E_aux (E_lit (L_aux (L_unit,l)),(l,empty_tannot))),(l,empty_tannot))
  in
  let rec nc_false (NC_aux (nc,_)) =
    match nc with
    | NC_false -> true
    | NC_and (nc1,nc2) -> nc_false nc1 || nc_false nc2
    | _ -> false
  in
  let rec exp_false (E_aux (e,_)) =
    match e with
    | E_constraint nc -> nc_false nc
    | E_lit (L_aux (L_false,_)) -> true
    | E_app (Id_aux (Id "and_bool",_),[e1;e2]) ->
       exp_false e1 || exp_false e2
    | _ -> false
  in
  let rec exp (E_aux (e,ann) as ea) =
    match e with
    | E_block es ->
       let rec aux = function
         | [] -> [], None
         | e::es -> let e,stop = exp e in
                    match stop with
                    | Some _ -> [e],stop
                    | None ->
                       let es',stop = aux es in
                       e::es',stop
       in let es,stop = aux es in begin
          match stop with
          | None -> E_aux (E_block es,ann), stop
          | Some typ ->
             let typ' = typ_of_annot ann in
             if Type_check.alpha_equivalent (env_of_annot ann) typ typ'
             then E_aux (E_block es,ann), stop
             else E_aux (E_block (es@[dummy_value_of_typ typ']),ann), Some typ'
       end
    | E_nondet es ->
       let es,stops = List.split (List.map exp es) in
       let stop = List.exists (function Some _ -> true | _ -> false) stops in
       let stop = if stop then Some (typ_of_annot ann) else None in
       E_aux (E_nondet es,ann), stop
    | E_cast (typ,e) -> let e,stop = exp e in
                        let stop = match stop with Some _ -> Some typ | None -> None in
                        E_aux (E_cast (typ,e),ann),stop
    | E_let (LB_aux (LB_val (p,e1),lbann),e2) ->
       let e1,stop = exp e1 in begin
       match stop with
       | Some _ -> e1,stop
       | None -> 
          let e2,stop = exp e2 in
          E_aux (E_let (LB_aux (LB_val (p,e1),lbann),e2),ann), stop
       end
    | E_assert (e1,_) when exp_false e1 ->
       ea, Some (typ_of_annot ann)
    | _ -> ea, None
  in fst (exp e)

(* Use the location pairs in choices to reduce case expressions at the first
   location to the given case at the second. *)
let apply_pat_choices choices =
  let rec rewrite_ncs (NC_aux (nc,l) as nconstr) =
    match nc with
    | NC_set _
    | NC_or _ -> begin
      match List.assoc l choices with
      | choice,max,_ ->
         NC_aux ((if choice < max then NC_true else NC_false), Generated l)
      | exception Not_found -> nconstr
      end
    | NC_and (nc1,nc2) -> begin
      match rewrite_ncs nc1, rewrite_ncs nc2 with
      | NC_aux (NC_false,l), _
      | _, NC_aux (NC_false,l) -> NC_aux (NC_false,l)
      | nc1,nc2 -> NC_aux (NC_and (nc1,nc2),l)
      end
    | _ -> nconstr
  in
  let rec rewrite_assert_cond (E_aux (e,(l,ann)) as exp) =
    match List.assoc l choices with
    | choice,max,_ ->
       E_aux (E_lit (L_aux ((if choice < max then L_true else L_false (* wildcard *)),
         Generated l)),(Generated l,ann))
    | exception Not_found ->
       match e with
       | E_constraint nc -> E_aux (E_constraint (rewrite_ncs nc),(l,ann))
       | E_app (Id_aux (Id "and_bool",andl), [e1;e2]) ->
          E_aux (E_app (Id_aux (Id "and_bool",andl),
                        [rewrite_assert_cond e1;
                         rewrite_assert_cond e2]),(l,ann))
       | _ -> exp
  in
  let rewrite_assert (e1,e2) =
    E_assert (rewrite_assert_cond e1, e2)
  in
  let rewrite_case (e,cases) =
    match List.assoc (exp_loc e) choices with
    | choice,max,subst ->
       (match List.nth cases choice with
       | Pat_aux (Pat_exp (p,E_aux (e,_)),_) ->
          let dummyannot = (Generated Unknown,empty_tannot) in
          (* TODO: use a proper substitution *)
          List.fold_left (fun e (id,e') ->
            E_let (LB_aux (LB_val (P_aux (P_id id, dummyannot),e'),dummyannot),E_aux (e,dummyannot))) e subst
       | Pat_aux (Pat_when _,(l,_)) ->
          raise (Reporting.err_unreachable l __POS__
                   "Pattern acquired a guard after analysis!")
       | exception Not_found ->
          raise (Reporting.err_unreachable (exp_loc e) __POS__
                   "Unable to find case I found earlier!"))
    | exception Not_found -> E_case (e,cases)
  in
  let open Rewriter in
  fold_exp { id_exp_alg with
    e_assert = rewrite_assert;
    e_case = rewrite_case }

(* Check whether the current environment with the given kid assignments is
   inconsistent (and hence whether the code is dead) *)
let is_env_inconsistent env ksubsts =
  let env = KBindings.fold (fun k nexp env ->
    Env.add_constraint (nc_eq (nvar k) nexp) env) ksubsts env in
  prove __POS__ env nc_false

let split_defs all_errors splits defs =
  let no_errors_happened = ref true in
  let split_constructors (Defs defs) =
    let sc_type_union q (Tu_aux (Tu_ty_id (ty, id), l)) =
      match split_src_type id ty q with
      | None -> ([],[Tu_aux (Tu_ty_id (ty,id),l)])
      | Some variants ->
         ([(id,variants)],
          List.map (fun (insts, id', ty) -> Tu_aux (Tu_ty_id (ty,id'),Generated l)) variants)
    in
    let sc_type_def ((TD_aux (tda,annot)) as td) =
      match tda with
      | TD_variant (id,quant,tus,flag) ->
         let (refinements, tus') = List.split (List.map (sc_type_union quant) tus) in
         (List.concat refinements, TD_aux (TD_variant (id,quant,List.concat tus',flag),annot))
      | _ -> ([],td)
    in
    let sc_def d =
      match d with
    | DEF_type td -> let (refinements,td') = sc_type_def td in (refinements, DEF_type td')
    | _ -> ([], d)
    in
    let (refinements, defs') = List.split (List.map sc_def defs)
    in (List.concat refinements, Defs defs')
  in

  let (refinements, defs') = split_constructors defs in

  (* COULD DO: dead code is only eliminated at if expressions, but we could
     also cut out impossible case branches and code after assertions. *)

  (* Constant propogation.
     Takes maps of immutable/mutable variables to subsitute.
     The substs argument also contains the current type-level kid refinements
     so that we can check for dead code.
     Extremely conservative about evaluation order of assignments in
     subexpressions, dropping assignments rather than committing to
     any particular order *)
  let rec const_prop_exp ref_vars substs assigns ((E_aux (e,(l,annot))) as exp) =
    (* Functions to treat lists and tuples of subexpressions as possibly
       non-deterministic: that is, we stop making any assumptions about
       variables that are assigned to in any of the subexpressions *)
    let non_det_exp_list es =
      let assigned_in =
        List.fold_left (fun vs exp -> IdSet.union vs (assigned_vars exp))
          IdSet.empty es in
      let assigns = isubst_minus_set assigns assigned_in in
      let es' = List.map (fun e -> fst (const_prop_exp ref_vars substs assigns e)) es in
      es',assigns
    in
    let non_det_exp_2 e1 e2 =
       let assigned_in_e12 = IdSet.union (assigned_vars e1) (assigned_vars e2) in
       let assigns = isubst_minus_set assigns assigned_in_e12 in
       let e1',_ = const_prop_exp ref_vars substs assigns e1 in
       let e2',_ = const_prop_exp ref_vars substs assigns e2 in
       e1',e2',assigns
    in
    let non_det_exp_3 e1 e2 e3 =
       let assigned_in_e12 = IdSet.union (assigned_vars e1) (assigned_vars e2) in
       let assigned_in_e123 = IdSet.union assigned_in_e12 (assigned_vars e3) in
       let assigns = isubst_minus_set assigns assigned_in_e123 in
       let e1',_ = const_prop_exp ref_vars substs assigns e1 in
       let e2',_ = const_prop_exp ref_vars substs assigns e2 in
       let e3',_ = const_prop_exp ref_vars substs assigns e3 in
       e1',e2',e3',assigns
    in
    let non_det_exp_4 e1 e2 e3 e4 =
       let assigned_in_e12 = IdSet.union (assigned_vars e1) (assigned_vars e2) in
       let assigned_in_e123 = IdSet.union assigned_in_e12 (assigned_vars e3) in
       let assigned_in_e1234 = IdSet.union assigned_in_e123 (assigned_vars e4) in
       let assigns = isubst_minus_set assigns assigned_in_e1234 in
       let e1',_ = const_prop_exp ref_vars substs assigns e1 in
       let e2',_ = const_prop_exp ref_vars substs assigns e2 in
       let e3',_ = const_prop_exp ref_vars substs assigns e3 in
       let e4',_ = const_prop_exp ref_vars substs assigns e4 in
       e1',e2',e3',e4',assigns
    in
    let re e assigns = E_aux (e,(l,annot)),assigns in
    match e with
      (* TODO: are there more circumstances in which we should get rid of these? *)
    | E_block [e] -> const_prop_exp ref_vars substs assigns e
    | E_block es ->
       let es',assigns = threaded_map (const_prop_exp ref_vars substs) assigns es in
       re (E_block es') assigns
    | E_nondet es ->
       let es',assigns = non_det_exp_list es in
       re (E_nondet es') assigns
    | E_id id ->
       let env = Type_check.env_of_annot (l, annot) in
       (try
         match Env.lookup_id id env with
         | Local (Immutable,_) -> Bindings.find id (fst substs)
         | Local (Mutable,_)   -> Bindings.find id assigns
         | _ -> exp
       with Not_found -> exp),assigns
    | E_lit _
    | E_sizeof _
    | E_constraint _
      -> exp,assigns
    | E_cast (t,e') ->
       let e'',assigns = const_prop_exp ref_vars substs assigns e' in
       if is_value e''
       then reduce_cast t e'' l annot, assigns
       else re (E_cast (t, e'')) assigns
    | E_app (id,es) ->
       let es',assigns = non_det_exp_list es in
       let env = Type_check.env_of_annot (l, annot) in
       (match try_app (l,annot) (id,es') with
       | None ->
          (match const_prop_try_fn ref_vars l env (id,es') with
          | None -> re (E_app (id,es')) assigns
          | Some r -> r,assigns)
       | Some r -> r,assigns)
    | E_tuple es ->
       let es',assigns = non_det_exp_list es in
       re (E_tuple es') assigns
    | E_if (e1,e2,e3) ->
       let e1',assigns = const_prop_exp ref_vars substs assigns e1 in
       let e1_no_casts = drop_casts e1' in
       (match e1_no_casts with
       | E_aux (E_lit (L_aux ((L_true|L_false) as lit ,_)),_) ->
          (match lit with
          | L_true -> const_prop_exp ref_vars substs assigns e2
          |  _     -> const_prop_exp ref_vars substs assigns e3)
       | _ ->
          (* If the guard is an equality check, propagate the value. *)
          let env1 = env_of e1_no_casts in
          let is_equal id =
            List.exists (fun id' -> Id.compare id id' == 0)
              (Env.get_overloads (Id_aux (DeIid "==", Parse_ast.Unknown))
                 env1)
          in
          let substs_true =
            match e1_no_casts with
            | E_aux (E_app (id, [E_aux (E_id var,_); vl]),_)
            | E_aux (E_app (id, [vl; E_aux (E_id var,_)]),_)
                when is_equal id ->
               if is_value vl then
                 (match Env.lookup_id var env1 with
                 | Local (Immutable,_) -> Bindings.add var vl (fst substs),snd substs
                 | _ -> substs)
               else substs
            | _ -> substs
          in
          (* Discard impossible branches *)
          if is_env_inconsistent (env_of e2) (snd substs) then
            const_prop_exp ref_vars substs assigns e3
          else if is_env_inconsistent (env_of e3) (snd substs) then
            const_prop_exp ref_vars substs_true assigns e2
          else
            let e2',assigns2 = const_prop_exp ref_vars substs_true assigns e2 in
            let e3',assigns3 = const_prop_exp ref_vars substs assigns e3 in
            let assigns = isubst_minus_set assigns (assigned_vars e2) in
            let assigns = isubst_minus_set assigns (assigned_vars e3) in
            re (E_if (e1',e2',e3')) assigns)
    | E_for (id,e1,e2,e3,ord,e4) ->
       (* Treat e1, e2 and e3 (from, to and by) as a non-det tuple *)
       let e1',e2',e3',assigns = non_det_exp_3 e1 e2 e3 in
       let assigns = isubst_minus_set assigns (assigned_vars e4) in
       let e4',_ = const_prop_exp ref_vars (Bindings.remove id (fst substs),snd substs) assigns e4 in
       re (E_for (id,e1',e2',e3',ord,e4')) assigns
    | E_loop (loop,e1,e2) ->
       let assigns = isubst_minus_set assigns (IdSet.union (assigned_vars e1) (assigned_vars e2)) in
       let e1',_ = const_prop_exp ref_vars substs assigns e1 in
       let e2',_ = const_prop_exp ref_vars substs assigns e2 in
       re (E_loop (loop,e1',e2')) assigns
    | E_vector es ->
       let es',assigns = non_det_exp_list es in
       begin
         match construct_lit_vector es' with
         | None -> re (E_vector es') assigns
         | Some lit -> re (E_lit lit) assigns
       end
    | E_vector_access (e1,e2) ->
       let e1',e2',assigns = non_det_exp_2 e1 e2 in
       re (E_vector_access (e1',e2')) assigns
    | E_vector_subrange (e1,e2,e3) ->
       let e1',e2',e3',assigns = non_det_exp_3 e1 e2 e3 in
       re (E_vector_subrange (e1',e2',e3')) assigns
    | E_vector_update (e1,e2,e3) ->
       let e1',e2',e3',assigns = non_det_exp_3 e1 e2 e3 in
       re (E_vector_update (e1',e2',e3')) assigns
    | E_vector_update_subrange (e1,e2,e3,e4) ->
       let e1',e2',e3',e4',assigns = non_det_exp_4 e1 e2 e3 e4 in
       re (E_vector_update_subrange (e1',e2',e3',e4')) assigns
    | E_vector_append (e1,e2) ->
       let e1',e2',assigns = non_det_exp_2 e1 e2 in
       re (E_vector_append (e1',e2')) assigns
    | E_list es ->
       let es',assigns = non_det_exp_list es in
       re (E_list es') assigns
    | E_cons (e1,e2) ->
       let e1',e2',assigns = non_det_exp_2 e1 e2 in
       re (E_cons (e1',e2')) assigns
    | E_record fes ->
       let assigned_in_fes = assigned_vars_in_fexps fes in
       let assigns = isubst_minus_set assigns assigned_in_fes in
       re (E_record (const_prop_fexps ref_vars substs assigns fes)) assigns
    | E_record_update (e,fes) ->
       let assigned_in = IdSet.union (assigned_vars_in_fexps fes) (assigned_vars e) in
       let assigns = isubst_minus_set assigns assigned_in in
       let e',_ = const_prop_exp ref_vars substs assigns e in
       re (E_record_update (e', const_prop_fexps ref_vars substs assigns fes)) assigns
    | E_field (e,id) ->
       let e',assigns = const_prop_exp ref_vars substs assigns e in
       re (E_field (e',id)) assigns
    | E_case (e,cases) ->
       let e',assigns = const_prop_exp ref_vars substs assigns e in
       (match can_match ref_vars e' cases substs assigns with
       | None ->
          let assigned_in =
            List.fold_left (fun vs pe -> IdSet.union vs (assigned_vars_in_pexp pe))
              IdSet.empty cases
          in
          let assigns' = isubst_minus_set assigns assigned_in in
          re (E_case (e', List.map (const_prop_pexp ref_vars substs assigns) cases)) assigns'
       | Some (E_aux (_,(_,annot')) as exp,newbindings,kbindings) ->
          let exp = nexp_subst_exp (kbindings_from_list kbindings) exp in
          let newbindings_env = bindings_from_list newbindings in
          let substs' = bindings_union (fst substs) newbindings_env, snd substs in
          const_prop_exp ref_vars substs' assigns exp)
    | E_let (lb,e2) ->
       begin
         match lb with
         | LB_aux (LB_val (p,e), annot) ->
            let e',assigns = const_prop_exp ref_vars substs assigns e in
            let substs' = remove_bound substs p in
            let plain () =
              let e2',assigns = const_prop_exp ref_vars substs' assigns e2 in
              re (E_let (LB_aux (LB_val (p,e'), annot),
                         e2')) assigns in
            if is_value e' && not (is_value e) then
              match can_match ref_vars e' [Pat_aux (Pat_exp (p,e2),(Unknown,empty_tannot))] substs assigns with
              | None -> plain ()
              | Some (e'',bindings,kbindings) ->
                 let e'' = nexp_subst_exp (kbindings_from_list kbindings) e'' in
                 let bindings = bindings_from_list bindings in
                 let substs'' = bindings_union (fst substs') bindings, snd substs' in
                 const_prop_exp ref_vars substs'' assigns e''
            else plain ()
       end
    (* TODO maybe - tuple assignments *)
    | E_assign (le,e) ->
       let env = Type_check.env_of_annot (l, annot) in
       let assigned_in = IdSet.union (assigned_vars_in_lexp le) (assigned_vars e) in
       let assigns = isubst_minus_set assigns assigned_in in
       let le',idopt = const_prop_lexp ref_vars substs assigns le in
       let e',_ = const_prop_exp ref_vars substs assigns e in
       let assigns =
         match idopt with
         | Some id ->
            begin
              match Env.lookup_id id env with
              | Local (Mutable,_) | Unbound ->
                 if is_value e' && not (IdSet.mem id ref_vars)
                 then Bindings.add id (keep_undef_typ e') assigns
                 else Bindings.remove id assigns
              | _ -> assigns
            end
         | None -> assigns
       in
       re (E_assign (le', e')) assigns
    | E_exit e ->
       let e',_ = const_prop_exp ref_vars substs assigns e in
       re (E_exit e') Bindings.empty
    | E_ref id -> re (E_ref id) Bindings.empty
    | E_throw e ->
       let e',_ = const_prop_exp ref_vars substs assigns e in
       re (E_throw e') Bindings.empty
    | E_try (e,cases) ->
       (* TODO: try and preserve *any* assignment info *)
       let e',_ = const_prop_exp ref_vars substs assigns e in
       re (E_case (e', List.map (const_prop_pexp ref_vars substs Bindings.empty) cases)) Bindings.empty
    | E_return e ->
       let e',_ = const_prop_exp ref_vars substs assigns e in
       re (E_return e') Bindings.empty
    | E_assert (e1,e2) ->
       let e1',e2',assigns = non_det_exp_2 e1 e2 in
       re (E_assert (e1',e2')) assigns

    | E_app_infix _
    | E_var _
    | E_internal_plet _
    | E_internal_return _
    | E_internal_value _
      -> raise (Reporting.err_unreachable l __POS__
                  ("Unexpected expression encountered in monomorphisation: " ^ string_of_exp exp))
  and const_prop_fexps ref_vars substs assigns fes =
    List.map (const_prop_fexp ref_vars substs assigns) fes
  and const_prop_fexp ref_vars substs assigns (FE_aux (FE_Fexp (id,e), annot)) =
    FE_aux (FE_Fexp (id,fst (const_prop_exp ref_vars substs assigns e)),annot)
  and const_prop_pexp ref_vars substs assigns = function
    | (Pat_aux (Pat_exp (p,e),l)) ->
       Pat_aux (Pat_exp (p,fst (const_prop_exp ref_vars (remove_bound substs p) assigns e)),l)
    | (Pat_aux (Pat_when (p,e1,e2),l)) ->
       let substs' = remove_bound substs p in
       let e1',assigns = const_prop_exp ref_vars substs' assigns e1 in
       Pat_aux (Pat_when (p, e1', fst (const_prop_exp ref_vars substs' assigns e2)),l)
  and const_prop_lexp ref_vars substs assigns ((LEXP_aux (e,annot)) as le) =
    let re e = LEXP_aux (e,annot), None in
    match e with
    | LEXP_id id (* shouldn't end up substituting here *)
    | LEXP_cast (_,id)
      -> le, Some id
    | LEXP_memory (id,es) ->
       re (LEXP_memory (id,List.map (fun e -> fst (const_prop_exp ref_vars substs assigns e)) es)) (* or here *)
    | LEXP_tup les -> re (LEXP_tup (List.map (fun le -> fst (const_prop_lexp ref_vars substs assigns le)) les))
    | LEXP_vector (le,e) -> re (LEXP_vector (fst (const_prop_lexp ref_vars substs assigns le), fst (const_prop_exp ref_vars substs assigns e)))
    | LEXP_vector_range (le,e1,e2) ->
       re (LEXP_vector_range (fst (const_prop_lexp ref_vars substs assigns le),
                              fst (const_prop_exp ref_vars substs assigns e1),
                              fst (const_prop_exp ref_vars substs assigns e2)))
    | LEXP_vector_concat les -> re (LEXP_vector_concat (List.map (fun le -> fst (const_prop_lexp ref_vars substs assigns le)) les))
    | LEXP_field (le,id) -> re (LEXP_field (fst (const_prop_lexp ref_vars substs assigns le), id))
    | LEXP_deref e ->
       re (LEXP_deref (fst (const_prop_exp ref_vars substs assigns e)))
  (* Reduce a function when
     1. all arguments are values,
     2. the function is pure,
     3. the result is a value
     (and 4. the function is not scattered, but that's not terribly important)
     to try and keep execution time and the results managable.
  *)
  and const_prop_try_fn ref_vars l env (id,args) =
    if not (List.for_all is_value args) then
      None
    else
      let Defs ds = defs in
      match list_extract (function
      | (DEF_fundef (FD_aux (FD_function (_,_,eff,((FCL_aux (FCL_Funcl (id',_),_))::_ as fcls)),_)))
        -> if Id.compare id id' = 0 then Some (eff,fcls) else None
      | _ -> None) ds with
      | None -> None
      | Some (eff,_) when not (is_pure eff) -> None
      | Some (_,fcls) ->
         let arg = match args with
           | [] -> E_aux (E_lit (L_aux (L_unit,Generated l)),(Generated l,empty_tannot))
           | [e] -> e
           | _ -> E_aux (E_tuple args,(Generated l,empty_tannot)) in
         let cases = List.map (function
           | FCL_aux (FCL_Funcl (_,pexp), ann) -> pexp)
           fcls in
         match can_match_with_env ref_vars env arg cases (Bindings.empty,KBindings.empty) Bindings.empty with
         | Some (exp,bindings,kbindings) ->
            let substs = bindings_from_list bindings, kbindings_from_list kbindings in
            let result,_ = const_prop_exp ref_vars substs Bindings.empty exp in
            let result = match result with
              | E_aux (E_return e,_) -> e
              | _ -> result
            in
            if is_value result then Some result else None
         | None -> None

  and can_match_with_env ref_vars env (E_aux (e,(l,annot)) as exp0) cases (substs,ksubsts) assigns =
    let rec findpat_generic check_pat description assigns = function
      | [] -> (Reporting.print_err l "Monomorphisation"
                 ("Failed to find a case for " ^ description); None)
      | [Pat_aux (Pat_exp (P_aux (P_wild,_),exp),_)] -> Some (exp,[],[])
      | (Pat_aux (Pat_exp (P_aux (P_typ (_,p),_),exp),ann))::tl ->
         findpat_generic check_pat description assigns ((Pat_aux (Pat_exp (p,exp),ann))::tl)
      | (Pat_aux (Pat_exp (P_aux (P_id id',_),exp),_))::tlx
          when pat_id_is_variable env id' ->
         Some (exp, [(id', exp0)], [])
      | (Pat_aux (Pat_when (P_aux (P_id id',_),guard,exp),_))::tl
          when pat_id_is_variable env id' -> begin
            let substs = Bindings.add id' exp0 substs, ksubsts in
            let (E_aux (guard,_)),assigns = const_prop_exp ref_vars substs assigns guard in
            match guard with
            | E_lit (L_aux (L_true,_)) -> Some (exp,[(id',exp0)],[])
            | E_lit (L_aux (L_false,_)) -> findpat_generic check_pat description assigns tl
            | _ -> None
          end
      | (Pat_aux (Pat_when (p,guard,exp),_))::tl -> begin
        match check_pat p with
        | DoesNotMatch -> findpat_generic check_pat description assigns tl
        | DoesMatch (vsubst,ksubst) -> begin
          let guard = nexp_subst_exp (kbindings_from_list ksubst) guard in
          let substs = bindings_union substs (bindings_from_list vsubst),
                       kbindings_union ksubsts (kbindings_from_list ksubst) in
          let (E_aux (guard,_)),assigns = const_prop_exp ref_vars substs assigns guard in
          match guard with
          | E_lit (L_aux (L_true,_)) -> Some (exp,vsubst,ksubst)
          | E_lit (L_aux (L_false,_)) -> findpat_generic check_pat description assigns tl
          | _ -> None
        end
        | GiveUp -> None
      end
      | (Pat_aux (Pat_exp (p,exp),_))::tl ->
         match check_pat p with
         | DoesNotMatch -> findpat_generic check_pat description assigns tl
         | DoesMatch (subst,ksubst) -> Some (exp,subst,ksubst)
         | GiveUp -> None
    in
    match e with
    | E_id id ->
       (match Env.lookup_id id env with
       | Enum _ ->
          let checkpat = function
            | P_aux (P_id id',_)
            | P_aux (P_app (id',[]),_) ->
               if Id.compare id id' = 0 then DoesMatch ([],[]) else DoesNotMatch
            | P_aux (_,(l',_)) ->
               (Reporting.print_err l' "Monomorphisation"
                  "Unexpected kind of pattern for enumeration"; GiveUp)
          in findpat_generic checkpat (string_of_id id) assigns cases
       | _ -> None)
    | E_lit (L_aux (lit_e, lit_l)) ->
       let checkpat = function
         | P_aux (P_lit (L_aux (lit_p, _)),_) ->
            if lit_match (lit_e,lit_p) then DoesMatch ([],[]) else DoesNotMatch
         | P_aux (P_var (P_aux (P_id id,p_id_annot), TP_aux (TP_var kid, _)),_) ->
            begin
              match lit_e with
              | L_num i ->
                 DoesMatch ([id, E_aux (e,(l,annot))],
                            [kid,Nexp_aux (Nexp_constant i,Unknown)])
              (* For undefined we fix the type-level size (because there's no good
                 way to construct an undefined size), but leave the term as undefined
                 to make the meaning clear. *)
              | L_undef ->
                 let nexp = fabricate_nexp l annot in
                 let typ = subst_src_typ (KBindings.singleton kid nexp) (typ_of_annot p_id_annot) in
                 DoesMatch ([id, E_aux (E_cast (typ,E_aux (e,(l,empty_tannot))),(l,empty_tannot))],
                            [kid,nexp])
              | _ ->
                 (Reporting.print_err lit_l "Monomorphisation"
                    "Unexpected kind of literal for var match"; GiveUp)
            end
         | P_aux (_,(l',_)) ->
            (Reporting.print_err l' "Monomorphisation"
               "Unexpected kind of pattern for literal"; GiveUp)
       in findpat_generic checkpat "literal" assigns cases
    | E_vector es when List.for_all (function (E_aux (E_lit _,_)) -> true | _ -> false) es ->
       let checkpat = function
         | P_aux (P_vector ps,_) ->
            let matches = List.map2 (fun e p ->
              match e, p with
              | E_aux (E_lit (L_aux (lit,_)),_), P_aux (P_lit (L_aux (lit',_)),_) ->
                 if lit_match (lit,lit') then DoesMatch ([],[]) else DoesNotMatch
              | E_aux (E_lit l,_), P_aux (P_id var,_) when pat_id_is_variable env var ->
                 DoesMatch ([var, e],[])
              | _ -> GiveUp) es ps in
            let final = List.fold_left (fun acc m -> match acc, m with
              | _, GiveUp -> GiveUp
              | GiveUp, _ -> GiveUp
              | DoesMatch (sub,ksub), DoesMatch(sub',ksub') -> DoesMatch(sub@sub',ksub@ksub')
              | _ -> DoesNotMatch) (DoesMatch ([],[])) matches in
            (match final with
            | GiveUp ->
               (Reporting.print_err l "Monomorphisation"
                  "Unexpected kind of pattern for vector literal"; GiveUp)
            | _ -> final)
         | _ ->
            (Reporting.print_err l "Monomorphisation"
               "Unexpected kind of pattern for vector literal"; GiveUp)
       in findpat_generic checkpat "vector literal" assigns cases

    | E_cast (undef_typ, (E_aux (E_lit (L_aux (L_undef, lit_l)),_) as e_undef)) ->
       let checkpat = function
         | P_aux (P_lit (L_aux (lit_p, _)),_) -> DoesNotMatch
         | P_aux (P_var (P_aux (P_id id,p_id_annot), TP_aux (TP_var kid, _)),_) ->
              (* For undefined we fix the type-level size (because there's no good
                 way to construct an undefined size), but leave the term as undefined
                 to make the meaning clear. *)
            let nexp = fabricate_nexp l annot in
            let kids = equal_kids (env_of_annot p_id_annot) kid in
            let ksubst = KidSet.fold (fun k b -> KBindings.add k nexp b) kids KBindings.empty in
            let typ = subst_src_typ ksubst (typ_of_annot p_id_annot) in
            DoesMatch ([id, E_aux (E_cast (typ,e_undef),(l,empty_tannot))],
                       KBindings.bindings ksubst)
         | P_aux (_,(l',_)) ->
            (Reporting.print_err l' "Monomorphisation"
               "Unexpected kind of pattern for literal"; GiveUp)
       in findpat_generic checkpat "literal" assigns cases
    | _ -> None

  and can_match ref_vars exp =
    let env = Type_check.env_of exp in
    can_match_with_env ref_vars env exp
  in

  let subst_exp ref_vars substs ksubsts exp =
    let substs = bindings_from_list substs, ksubsts in
    fst (const_prop_exp ref_vars substs Bindings.empty exp)
  in

  (* Split a variable pattern into every possible value *)

  let split var pat_l annot =
    let v = string_of_id var in
    let env = Type_check.env_of_annot (pat_l, annot) in
    let typ = Type_check.typ_of_annot (pat_l, annot) in
    let typ = Env.expand_synonyms env typ in
    let Typ_aux (ty,l) = typ in
    let new_l = Generated l in
    let renew_id (Id_aux (id,l)) = Id_aux (id,new_l) in
    let cannot msg =
      let open Reporting in
      let error =
        Err_general (pat_l,
                     ("Cannot split type " ^ string_of_typ typ ^ " for variable " ^ v ^ ": " ^ msg))
      in if all_errors
        then (no_errors_happened := false;
              print_error error;
              [P_aux (P_id var,(pat_l,annot)),[],[],[]])
        else raise (Fatal_error error)
    in
    match ty with
    | Typ_id (Id_aux (Id "bool",_)) | Typ_app (Id_aux (Id "atom_bool", _), [_]) ->
       [P_aux (P_lit (L_aux (L_true,new_l)),(l,annot)),[var, E_aux (E_lit (L_aux (L_true,new_l)),(new_l,annot))],[],[];
        P_aux (P_lit (L_aux (L_false,new_l)),(l,annot)),[var, E_aux (E_lit (L_aux (L_false,new_l)),(new_l,annot))],[],[]]

    | Typ_id id ->
       (try
         (* enumerations *)
         let ns = Env.get_enum id env in
         List.map (fun n -> (P_aux (P_id (renew_id n),(l,annot)),
                             [var,E_aux (E_id (renew_id n),(new_l,annot))],[],[])) ns
       with Type_error _ ->
         match id with
         | Id_aux (Id "bit",_) ->
            List.map (fun b ->
              P_aux (P_lit (L_aux (b,new_l)),(l,annot)),
              [var,E_aux (E_lit (L_aux (b,new_l)),(new_l, annot))],[],[])
              [L_zero; L_one]
         | _ -> cannot ("don't know about type " ^ string_of_id id))

    | Typ_app (Id_aux (Id "vector",_), [A_aux (A_nexp len,_);_;A_aux (A_typ (Typ_aux (Typ_id (Id_aux (Id "bit",_)),_)),_)]) ->
       (match len with
       | Nexp_aux (Nexp_constant sz,_) ->
          let lits = make_vectors (Big_int.to_int sz) in
          List.map (fun lit ->
            P_aux (P_lit lit,(l,annot)),
            [var,E_aux (E_lit lit,(new_l,annot))],[],[]) lits
       | _ ->
          cannot ("length not constant, " ^ string_of_nexp len)
       )
    (* set constrained numbers *)
    | Typ_app (Id_aux (Id "atom",_), [A_aux (A_nexp (Nexp_aux (value,_) as nexp),_)]) ->
       begin
         let mk_lit kid i =
            let lit = L_aux (L_num i,new_l) in
            P_aux (P_lit lit,(l,annot)),
            [var,E_aux (E_lit lit,(new_l,annot))],[],
            match kid with None -> [] | Some k -> [(k,nconstant i)]
         in
         match value with
         | Nexp_constant i -> [mk_lit None i]
         | Nexp_var kvar ->
           let ncs = Env.get_constraints env in
           let nc = List.fold_left nc_and nc_true ncs in
           (match extract_set_nc l kvar nc with
           | (is,_) -> List.map (mk_lit (Some kvar)) is
           | exception Reporting.Fatal_error (Reporting.Err_general (_,msg)) -> cannot msg)
         | _ -> cannot ("unsupport atom nexp " ^ string_of_nexp nexp)
       end
    | _ -> cannot ("unsupported type " ^ string_of_typ typ)
  in
  

  (* Split variable patterns at the given locations *)

  let map_locs ls (Defs defs) =
    let rec match_l = function
      | Unknown -> []
      | Unique (_, l) -> match_l l
      | Generated l -> [] (* Could do match_l l, but only want to split user-written patterns *)
      | Documented (_,l) -> match_l l
      | Range (p,q) ->
         let matches =
           List.filter (fun ((filename,line),_,_) ->
             p.Lexing.pos_fname = filename &&
               p.Lexing.pos_lnum <= line && line <= q.Lexing.pos_lnum) ls
         in List.map (fun (_,var,optpats) -> (var,optpats)) matches
    in 

    let split_pat vars p =
      let id_match = function
        | Id_aux (Id x,_) -> (try Some (List.assoc x vars) with Not_found -> None)
        | Id_aux (DeIid x,_) -> (try Some (List.assoc x vars) with Not_found -> None)
      in

      let rec list f = function
        | [] -> None
        | h::t ->
           let t' =
             match list f t with
             | None -> [t,[],[],[]]
             | Some t' -> t'
           in
           let h' =
             match f h with
             | None -> [h,[],[],[]]
             | Some ps -> ps
           in
           Some (List.concat
                   (List.map (fun (h,hsubs,hpchoices,hksubs) ->
                     List.map (fun (t,tsubs,tpchoices,tksubs) ->
                       (h::t, hsubs@tsubs, hpchoices@tpchoices, hksubs@tksubs)) t') h'))
      in
      let rec spl (P_aux (p,(l,annot))) =
        let relist f ctx ps =
          optmap (list f ps) 
            (fun ps ->
              List.map (fun (ps,sub,pchoices,ksub) -> P_aux (ctx ps,(l,annot)),sub,pchoices,ksub) ps)
        in
        let re f p =
          optmap (spl p)
            (fun ps -> List.map (fun (p,sub,pchoices,ksub) -> (P_aux (f p,(l,annot)), sub, pchoices, ksub)) ps)
        in
        let fpat (FP_aux ((FP_Fpat (id,p),annot))) =
          optmap (spl p)
            (fun ps -> List.map (fun (p,sub,pchoices,ksub) -> FP_aux (FP_Fpat (id,p), annot), sub, pchoices, ksub) ps)
        in
        match p with
        | P_lit _
        | P_wild
          -> None
        | P_or (p1, p2) ->
           (* Todo: I am not proud of this abuse of relist - but creating a special
            * version of re just for two entries did not seem worth it
            *)
           relist spl (fun [p1'; p2'] -> P_or (p1', p2')) [p1; p2]
        | P_not p ->
           (* todo: not sure that I can't split - but can't figure out how at
            * the moment *)
           raise (Reporting.err_general l
                    ("Cannot split on 'not' pattern"))
        | P_as (p',id) when id_match id <> None ->
           raise (Reporting.err_general l
                    ("Cannot split " ^ string_of_id id ^ " on 'as' pattern"))
        | P_as (p',id) ->
           re (fun p -> P_as (p,id)) p'
        | P_typ (t,p') -> re (fun p -> P_typ (t,p)) p'
        | P_var (p', (TP_aux (TP_var kid,_) as tp)) ->
           (match spl p' with
           | None -> None
           | Some ps ->
              let kids = equal_kids (env_of_pat p') kid in
              Some (List.map (fun (p,sub,pchoices,ksub) ->
                P_aux (P_var (p,tp),(l,annot)), sub, pchoices,
                List.concat
                  (List.map
                     (fun (k,nexp) -> if KidSet.mem k kids then [(kid,nexp);(k,nexp)] else [(k,nexp)])
                     ksub)) ps))
        | P_var (p',tp) -> re (fun p -> P_var (p,tp)) p'
        | P_id id ->
           (match id_match id with
           | None -> None
           (* Total case split *)
           | Some None -> Some (split id l annot)
           (* Where the analysis proposed a specific case split, propagate a
              literal as normal, but perform a more careful transformation
              otherwise *)
           | Some (Some (pats,l)) ->
              let max = List.length pats - 1 in
              let lit_like = function
                | P_lit _ -> true
                | P_vector ps -> List.for_all (function P_aux (P_lit _,_) -> true | _ -> false) ps
                | _ -> false
              in
              let rec to_exp = function
                | P_aux (P_lit lit,(l,ann)) -> E_aux (E_lit lit,(Generated l,ann))
                | P_aux (P_vector ps,(l,ann)) -> E_aux (E_vector (List.map to_exp ps),(Generated l,ann))
                | _ -> assert false
              in
              Some (List.mapi (fun i p ->
                match p with
                | P_aux (P_lit (L_aux (L_num j,_) as lit),(pl,pannot)) ->
                   let orig_typ = Env.base_typ_of (env_of_annot (l,annot)) (typ_of_annot (l,annot)) in
                   let kid_subst = match orig_typ with
                     | Typ_aux
                         (Typ_app (Id_aux (Id "atom",_),
                                   [A_aux (A_nexp
                                                   (Nexp_aux (Nexp_var var,_)),_)]),_) ->
                        [var,nconstant j]
                     | _ -> []
                   in
                   p,[id,E_aux (E_lit lit,(Generated pl,pannot))],[l,(i,max,[])],kid_subst
                | P_aux (p',(pl,pannot)) when lit_like p' ->
                   p,[id,to_exp p],[l,(i,max,[])],[]
                | _ ->
                   let p',subst = freshen_pat_bindings p in
                   match p' with
                   | P_aux (P_wild,_) ->
                      P_aux (P_id id,(l,annot)),[],[l,(i,max,subst)],[]
                   | _ ->
                      P_aux (P_as (p',id),(l,annot)),[],[l,(i,max,subst)],[])
                      pats)
           )
        | P_app (id,ps) ->
           relist spl (fun ps -> P_app (id,ps)) ps
        | P_record (fps,flag) ->
           relist fpat (fun fps -> P_record (fps,flag)) fps
        | P_vector ps ->
           relist spl (fun ps -> P_vector ps) ps
        | P_vector_concat ps ->
           relist spl (fun ps -> P_vector_concat ps) ps
        | P_string_append ps ->
           relist spl (fun ps -> P_string_append ps) ps
        | P_tup ps ->
           relist spl (fun ps -> P_tup ps) ps
        | P_list ps ->
           relist spl (fun ps -> P_list ps) ps
        | P_cons (p1,p2) ->
           match spl p1, spl p2 with
           | None, None -> None
           | p1', p2' ->
              let p1' = match p1' with None -> [p1,[],[],[]] | Some p1' -> p1' in
              let p2' = match p2' with None -> [p2,[],[],[]] | Some p2' -> p2' in
              let ps = List.map (fun (p1',subs1,pchoices1,ksub1) -> List.map (fun (p2',subs2,pchoices2,ksub2) ->
                P_aux (P_cons (p1',p2'),(l,annot)),subs1@subs2,pchoices1@pchoices2,ksub1@ksub2) p2') p1' in
              Some (List.concat ps)
      in spl p
    in

    let map_pat_by_loc (P_aux (p,(l,_)) as pat) =
      match match_l l with
      | [] -> None
      | vars -> split_pat vars pat
    in
    let map_pat (P_aux (p,(l,tannot)) as pat) =
      match map_pat_by_loc pat with
      | Some l -> VarSplit l
      | None ->
         match p with
         | P_app (id,args) ->
            begin
              match List.find (fun (id',_) -> Id.compare id id' = 0) refinements with
              | (_,variants) ->
                 let kid,kid_annot =
                   match args with
                   | [P_aux (P_var (_, TP_aux (TP_var kid, _)),ann)] -> kid,ann
                   | _ -> 
                      raise (Reporting.err_general l
                               "Pattern match not currently supported by monomorphisation")
                 in
                 let map_inst (insts,id',_) =
                   let insts =
                     match insts with [(v,Some i)] -> [(kid,Nexp_aux (Nexp_constant i, Generated l))]
                     | _ -> assert false
                   in
(*
                   let insts,_ = split_insts insts in
                   let insts = List.map (fun (v,i) ->
                     (??,
                      Nexp_aux (Nexp_constant i,Generated l)))
                     insts in
  P_aux (P_app (id',args),(Generated l,tannot)),
*)
                   P_aux (P_app (id',[P_aux (P_id (id_of_kid kid),kid_annot)]),(Generated l,tannot)),
                   kbindings_from_list insts
                 in
                 ConstrSplit (List.map map_inst variants)
              | exception Not_found -> NoSplit
            end
         | _ -> NoSplit
    in

    let check_single_pat (P_aux (_,(l,annot)) as p) =
      match match_l l with
      | [] -> p
      | lvs ->
         let pvs = bindings_from_pat p in
         let pvs = List.map string_of_id pvs in
         let overlap = List.exists (fun (v,_) -> List.mem v pvs) lvs in
         let () =
           if overlap then
             Reporting.print_err l "Monomorphisation"
               "Splitting a singleton pattern is not possible"
         in p
    in

    let check_split_size lst l =
      let size = List.length lst in
      if size > size_set_limit then
        let open Reporting in
        let error =
          Err_general (l, "Case split is too large (" ^ string_of_int size ^
            " > limit " ^ string_of_int size_set_limit ^ ")")
        in if all_errors
          then (no_errors_happened := false;
                print_error error; false)
          else raise (Fatal_error error)
      else true
    in

    let map_fns ref_vars =
      let rec map_exp ((E_aux (e,annot)) as ea) =
        let re e = E_aux (e,annot) in
        match e with
        | E_block es -> re (E_block (List.map map_exp es))
        | E_nondet es -> re (E_nondet (List.map map_exp es))
        | E_id _
        | E_lit _
        | E_sizeof _
        | E_constraint _
        | E_ref _
        | E_internal_value _
          -> ea
        | E_cast (t,e') -> re (E_cast (t, map_exp e'))
        | E_app (id,es) ->
           let es' = List.map map_exp es in
           let env = env_of_annot annot in
           begin
             match Env.is_union_constructor id env, refine_constructor refinements (fst annot) env id es' with
             | true, Some exp -> re exp
             | _,_ -> re (E_app (id,es'))
           end
        | E_app_infix (e1,id,e2) -> re (E_app_infix (map_exp e1,id,map_exp e2))
        | E_tuple es -> re (E_tuple (List.map map_exp es))
        | E_if (e1,e2,e3) -> re (E_if (map_exp e1, map_exp e2, map_exp e3))
        | E_for (id,e1,e2,e3,ord,e4) -> re (E_for (id,map_exp e1,map_exp e2,map_exp e3,ord,map_exp e4))
        | E_loop (loop,e1,e2) -> re (E_loop (loop,map_exp e1,map_exp e2))
        | E_vector es -> re (E_vector (List.map map_exp es))
        | E_vector_access (e1,e2) -> re (E_vector_access (map_exp e1,map_exp e2))
        | E_vector_subrange (e1,e2,e3) -> re (E_vector_subrange (map_exp e1,map_exp e2,map_exp e3))
        | E_vector_update (e1,e2,e3) -> re (E_vector_update (map_exp e1,map_exp e2,map_exp e3))
        | E_vector_update_subrange (e1,e2,e3,e4) -> re (E_vector_update_subrange (map_exp e1,map_exp e2,map_exp e3,map_exp e4))
        | E_vector_append (e1,e2) -> re (E_vector_append (map_exp e1,map_exp e2))
        | E_list es -> re (E_list (List.map map_exp es))
        | E_cons (e1,e2) -> re (E_cons (map_exp e1,map_exp e2))
        | E_record fes -> re (E_record (List.map map_fexp fes))
        | E_record_update (e,fes) -> re (E_record_update (map_exp e, List.map map_fexp fes))
        | E_field (e,id) -> re (E_field (map_exp e,id))
        | E_case (e,cases) -> re (E_case (map_exp e, List.concat (List.map map_pexp cases)))
        | E_let (lb,e) -> re (E_let (map_letbind lb, map_exp e))
        | E_assign (le,e) -> re (E_assign (map_lexp le, map_exp e))
        | E_exit e -> re (E_exit (map_exp e))
        | E_throw e -> re (E_throw e)
        | E_try (e,cases) -> re (E_try (map_exp e, List.concat (List.map map_pexp cases)))
        | E_return e -> re (E_return (map_exp e))
        | E_assert (e1,e2) -> re (E_assert (map_exp e1,map_exp e2))
        | E_var (le,e1,e2) -> re (E_var (map_lexp le, map_exp e1, map_exp e2))
        | E_internal_plet (p,e1,e2) -> re (E_internal_plet (check_single_pat p, map_exp e1, map_exp e2))
        | E_internal_return e -> re (E_internal_return (map_exp e))
      and map_fexp (FE_aux (FE_Fexp (id,e), annot)) =
        FE_aux (FE_Fexp (id,map_exp e),annot)
      and map_pexp = function
        | Pat_aux (Pat_exp (p,e),l) ->
           let nosplit = [Pat_aux (Pat_exp (p,map_exp e),l)] in
           (match map_pat p with
           | NoSplit -> nosplit
           | VarSplit patsubsts ->
              if check_split_size patsubsts (pat_loc p) then
                List.map (fun (pat',substs,pchoices,ksubsts) ->
                  let ksubsts = kbindings_from_list ksubsts in
                  let exp' = nexp_subst_exp ksubsts e in
                  let exp' = subst_exp ref_vars substs ksubsts exp' in
                  let exp' = apply_pat_choices pchoices exp' in
                  let exp' = stop_at_false_assertions exp' in
                  Pat_aux (Pat_exp (pat', map_exp exp'),l))
                  patsubsts
              else nosplit
           | ConstrSplit patnsubsts ->
              List.map (fun (pat',nsubst) ->
                let pat' = nexp_subst_pat nsubst pat' in
                let exp' = nexp_subst_exp nsubst e in
                Pat_aux (Pat_exp (pat', map_exp exp'),l)
              ) patnsubsts)
        | Pat_aux (Pat_when (p,e1,e2),l) ->
           let nosplit = [Pat_aux (Pat_when (p,map_exp e1,map_exp e2),l)] in
           (match map_pat p with
           | NoSplit -> nosplit
           | VarSplit patsubsts ->
              if check_split_size patsubsts (pat_loc p) then
                List.map (fun (pat',substs,pchoices,ksubsts) ->
                  let ksubsts = kbindings_from_list ksubsts in
                  let exp1' = nexp_subst_exp ksubsts e1 in
                  let exp1' = subst_exp ref_vars substs ksubsts exp1' in
                  let exp1' = apply_pat_choices pchoices exp1' in
                  let exp2' = nexp_subst_exp ksubsts e2 in
                  let exp2' = subst_exp ref_vars substs ksubsts exp2' in
                  let exp2' = apply_pat_choices pchoices exp2' in
                  let exp2' = stop_at_false_assertions exp2' in
                  Pat_aux (Pat_when (pat', map_exp exp1', map_exp exp2'),l))
                  patsubsts
              else nosplit
           | ConstrSplit patnsubsts ->
              List.map (fun (pat',nsubst) ->
                let pat' = nexp_subst_pat nsubst pat' in
                let exp1' = nexp_subst_exp nsubst e1 in
                let exp2' = nexp_subst_exp nsubst e2 in
                Pat_aux (Pat_when (pat', map_exp exp1', map_exp exp2'),l)
              ) patnsubsts)
      and map_letbind (LB_aux (lb,annot)) =
        match lb with
        | LB_val (p,e) -> LB_aux (LB_val (check_single_pat p,map_exp e), annot)
      and map_lexp ((LEXP_aux (e,annot)) as le) =
        let re e = LEXP_aux (e,annot) in
        match e with
        | LEXP_id _
        | LEXP_cast _
          -> le
        | LEXP_memory (id,es) -> re (LEXP_memory (id,List.map map_exp es))
        | LEXP_tup les -> re (LEXP_tup (List.map map_lexp les))
        | LEXP_vector (le,e) -> re (LEXP_vector (map_lexp le, map_exp e))
        | LEXP_vector_range (le,e1,e2) -> re (LEXP_vector_range (map_lexp le, map_exp e1, map_exp e2))
        | LEXP_vector_concat les -> re (LEXP_vector_concat (List.map map_lexp les))
        | LEXP_field (le,id) -> re (LEXP_field (map_lexp le, id))
        | LEXP_deref e -> re (LEXP_deref (map_exp e))
      in map_pexp, map_letbind
    in    
    let map_pexp top_pexp =
      (* Construct the set of referenced variables so that we don't accidentally
         make false assumptions about them during constant propagation.  Note that
         we assume there aren't any in the guard. *)
      let (_,_,body,_) = destruct_pexp top_pexp in
      let ref_vars = referenced_vars body in
      fst (map_fns ref_vars) top_pexp
    in
    let map_letbind (LB_aux (LB_val (_,e),_) as lb) =
      let ref_vars = referenced_vars e in
      snd (map_fns ref_vars) lb
    in

    let map_funcl (FCL_aux (FCL_Funcl (id,pexp),annot)) =
      List.map (fun pexp -> FCL_aux (FCL_Funcl (id,pexp),annot)) (map_pexp pexp)
    in

    let map_fundef (FD_aux (FD_function (r,t,e,fcls),annot)) =
      FD_aux (FD_function (r,t,e,List.concat (List.map map_funcl fcls)),annot)
    in
    let map_scattered_def sd =
      match sd with
      | SD_aux (SD_funcl fcl, annot) ->
         List.map (fun fcl' -> SD_aux (SD_funcl fcl', annot)) (map_funcl fcl)
      | _ -> [sd]
    in
    let map_def d =
      match d with
      | DEF_type _
      | DEF_spec _
      | DEF_default _
      | DEF_reg_dec _
      | DEF_overload _
      | DEF_fixity _
      | DEF_pragma _
      | DEF_internal_mutrec _
        -> [d]
      | DEF_fundef fd -> [DEF_fundef (map_fundef fd)]
      | DEF_mapdef (MD_aux (_, (l, _))) -> Reporting.unreachable l __POS__ "mappings should be gone by now"
      | DEF_val lb -> [DEF_val (map_letbind lb)]
      | DEF_scattered sd -> List.map (fun x -> DEF_scattered x) (map_scattered_def sd)
    in
    Defs (List.concat (List.map map_def defs))
  in
  let defs'' = map_locs splits defs' in
  !no_errors_happened, defs''



(* The next section of code turns atom('n) types into itself('n) types, which
   survive into the Lem output, so can be used to parametrise functions over
   internal bitvector lengths (such as datasize and regsize in ARM specs *)

module AtomToItself =
struct

let findi f =
  let rec aux n = function
    | [] -> None
    | h::t -> match f h with Some x -> Some (n,x) | _ -> aux (n+1) t
  in aux 0

let mapat f is xs =
  let rec aux n = function
    | [] -> []
    | h::t when Util.IntSet.mem n is ->
       let h' = f h in
       let t' = aux (n+1) t in
       h'::t'
    | h::t ->
       let t' = aux (n+1) t in
       h::t'
  in aux 0 xs

let mapat_extra f is xs =
  let rec aux n = function
    | [] -> [], []
    | h::t when Util.IntSet.mem n is ->
       let h',x = f n h in
       let t',xs = aux (n+1) t in
       h'::t',x::xs
    | h::t ->
       let t',xs = aux (n+1) t in
       h::t',xs
  in aux 0 xs

let tyvars_bound_in_pat pat =
  let rec tp_kids s (TP_aux (tp,_)) =
    match tp with
    | TP_wild -> s
    | TP_var kid -> KidSet.add kid s
    | TP_app (_,tps) -> List.fold_left tp_kids s tps
  in
  let open Rewriter in
  fst (fold_pat
         { (compute_pat_alg KidSet.empty KidSet.union) with
           p_var = (fun ((s,pat), tpat) ->
                     tp_kids s tpat, P_var (pat, tpat)) }
         pat)
let tyvars_bound_in_lb (LB_aux (LB_val (pat,_),_)) = tyvars_bound_in_pat pat

let rec sizes_of_typ (Typ_aux (t,l)) =
  match t with
  | Typ_id _
  | Typ_var _
    -> KidSet.empty
  | Typ_fn _ -> raise (Reporting.err_general l
                         "Function type on expression")
  | Typ_bidir _ -> raise (Reporting.err_general l "Mapping type on expression")
  | Typ_tup typs -> kidset_bigunion (List.map sizes_of_typ typs)
  | Typ_exist (kopts,_,typ) ->
     List.fold_left (fun s k -> KidSet.remove (kopt_kid k) s) (sizes_of_typ typ) kopts
  | Typ_app (Id_aux (Id "vector",_),
             [A_aux (A_nexp size,_);
              _;A_aux (A_typ (Typ_aux (Typ_id (Id_aux (Id "bit",_)),_)),_)]) ->
     KidSet.of_list (size_nvars_nexp size)
  | Typ_app (_,tas) ->
     kidset_bigunion (List.map sizes_of_typarg tas)
  | Typ_internal_unknown -> Reporting.unreachable l __POS__ "escaped Typ_internal_unknown"
and sizes_of_typarg (A_aux (ta,_)) =
  match ta with
    A_nexp _
  | A_order _
    -> KidSet.empty
  | A_typ typ -> sizes_of_typ typ

let sizes_of_annot (l, tannot) =
  match destruct_tannot tannot with
  | None -> KidSet.empty
  | Some (env,typ,_) -> sizes_of_typ (Env.base_typ_of env typ)

let change_parameter_pat i = function
  | P_aux (P_id var, (l,_))
  | P_aux (P_typ (_,P_aux (P_id var, (l,_))),_) ->
     P_aux (P_id var, (l,empty_tannot)), ([var],[])
  | P_aux (P_lit lit,(l,_)) ->
     let var = mk_id ("p#" ^ string_of_int i) in
     let annot = (Generated l, empty_tannot) in
     let test : tannot exp =
       E_aux (E_app_infix (E_aux (E_app (mk_id "size_itself_int",[E_aux (E_id var,annot)]),annot),
                           mk_id "==",
                           E_aux (E_lit lit,annot)), annot) in
     P_aux (P_id var, (l,empty_tannot)), ([],[test])
  | P_aux (_,(l,_)) -> raise (Reporting.err_unreachable l __POS__
                                "Expected variable pattern")

(* TODO: make more precise, preferably with a proper free variables function
   which deals with shadowing *)
let var_maybe_used_in_exp exp var =
  let open Rewriter in
  fst (fold_exp {
    (compute_exp_alg false (||)) with
      e_id = fun id -> (Id.compare id var == 0, E_id id) } exp)

(* We add code to change the itself('n) parameter into the corresponding
   integer.  We always do this for the function body (otherwise we'd have to do
   something clever with E_sizeof to avoid making things more complex), but
   only for guards when they actually use the variable. *)
let add_var_rebind unconditional exp var =
  if unconditional || var_maybe_used_in_exp exp var then
    let l = Generated Unknown in
    let annot = (l,empty_tannot) in
    E_aux (E_let (LB_aux (LB_val (P_aux (P_id var,annot),
                                  E_aux (E_app (mk_id "size_itself_int",[E_aux (E_id var,annot)]),annot)),annot),exp),annot)
  else exp

(* atom('n) arguments to function calls need to be rewritten *)
let replace_with_the_value bound_nexps (E_aux (_,(l,_)) as exp) =
  let env = env_of exp in
  let typ, wrap = match typ_of exp with
    | Typ_aux (Typ_exist (kids,nc,typ),l) -> typ, fun t -> Typ_aux (Typ_exist (kids,nc,t),l)
    | typ -> typ, fun x -> x
  in
  let typ = Env.expand_synonyms env typ in
  let replace_size size = 
    (* TODO: pick simpler nexp when there's a choice (also in pretty printer) *)
    let is_equal nexp =
      prove __POS__ env (NC_aux (NC_equal (size,nexp), Parse_ast.Unknown))
    in
    if is_nexp_constant size then size else
      match List.find is_equal bound_nexps with
      | nexp -> nexp
      | exception Not_found -> size
  in
  let mk_exp nexp l l' =
    let nexp = replace_size nexp in
    E_aux (E_cast (wrap (Typ_aux (Typ_app (Id_aux (Id "itself",Generated Unknown),
                                           [A_aux (A_nexp nexp,l')]),Generated Unknown)),
                   E_aux (E_app (Id_aux (Id "make_the_value",Generated Unknown),[exp]),(Generated l,empty_tannot))),
           (Generated l,empty_tannot))
  in
  match typ with
  | Typ_aux (Typ_app (Id_aux (Id "range",_),
                      [A_aux (A_nexp nexp,l');A_aux (A_nexp nexp',_)]),_)
    when nexp_identical nexp nexp' ->
     mk_exp nexp l l'
  | Typ_aux (Typ_app (Id_aux (Id "atom",_),
                      [A_aux (A_nexp nexp,l')]),_) ->
     mk_exp nexp l l'
  | _ -> raise (Reporting.err_unreachable l __POS__
                  "atom stopped being an atom?")

let replace_type env typ =
  let Typ_aux (t,l) = Env.expand_synonyms env typ in
  match t with
  | Typ_app (Id_aux (Id "range",_),
             [A_aux (A_nexp nexp,l');A_aux (A_nexp _,_)]) ->
     Typ_aux (Typ_app (Id_aux (Id "itself",Generated Unknown),
                       [A_aux (A_nexp nexp,l')]),Generated l)
  | Typ_app (Id_aux (Id "atom",_),
                      [A_aux (A_nexp nexp,l')]) ->
     Typ_aux (Typ_app (Id_aux (Id "itself",Generated Unknown),
                       [A_aux (A_nexp nexp,l')]),Generated l)
  | _ -> raise (Reporting.err_unreachable l __POS__
                  "atom stopped being an atom?")


let rewrite_size_parameters env (Defs defs) =
  let open Rewriter in
  let open Util in

  let sizes_funcl fsizes (FCL_aux (FCL_Funcl (id,pexp),(l,ann))) =
    let pat,guard,exp,pannot = destruct_pexp pexp in
    let env = env_of_annot (l,ann) in
    let _, typ = Env.get_val_spec_orig id env in
    let types = match typ with
      | Typ_aux (Typ_fn (arg_typs,_,_),_) -> List.map (Env.expand_synonyms env) arg_typs
      | _ -> raise (Reporting.err_unreachable l __POS__ "Function clause does not have a function type")
    in
    let add_parameter (i,nmap) typ =
      let nmap =
        match Env.base_typ_of env typ with
          Typ_aux (Typ_app(Id_aux (Id "range",_),
                           [A_aux (A_nexp nexp,_);
                            A_aux (A_nexp nexp',_)]),_)
            when Nexp.compare nexp nexp' = 0 && not (NexpMap.mem nexp nmap) ->
              NexpMap.add nexp i nmap
        | Typ_aux (Typ_app(Id_aux (Id "atom", _),
                           [A_aux (A_nexp nexp,_)]), _)
            when not (NexpMap.mem nexp nmap) ->
           NexpMap.add nexp i nmap
        | _ -> nmap
      in (i+1,nmap)
    in
    let (_,nexp_map) = List.fold_left add_parameter (0,NexpMap.empty) types in
    let nexp_list = NexpMap.bindings nexp_map in
(* let () =
 print_endline ("Type of pattern for " ^ string_of_id id ^": " ^string_of_typ (typ_of_pat pat));
 print_endline ("Types : " ^ String.concat ", " (List.map string_of_typ types));
 print_endline ("Nexp map for " ^ string_of_id id);
 List.iter (fun (nexp, i) -> print_endline ("  " ^ string_of_nexp nexp ^ " -> " ^ string_of_int i)) nexp_list
in *)
    let parameters_for tannot =
      match destruct_tannot tannot with
      | Some (env,typ,_) ->
         begin match Env.base_typ_of env typ with
         | Typ_aux (Typ_app (Id_aux (Id "vector",_), [A_aux (A_nexp size,_);_;_]),_)
             when not (is_nexp_constant size) ->
            begin
              match NexpMap.find size nexp_map with
              | i -> IntSet.singleton i
              | exception Not_found ->
                 (* Look for equivalent nexps, but only in consistent type env *)
                 if prove __POS__ env (NC_aux (NC_false,Unknown)) then IntSet.empty else
                   match List.find (fun (nexp,i) -> 
                     prove __POS__ env (NC_aux (NC_equal (nexp,size),Unknown))) nexp_list with
                   | _, i -> IntSet.singleton i
                   | exception Not_found -> IntSet.empty
          end
         | _ -> IntSet.empty
         end
      | None -> IntSet.empty
    in
    let parameters_to_rewrite =
      fst (fold_pexp
             { (compute_exp_alg IntSet.empty IntSet.union) with
               e_aux = (fun ((s,e),(l,annot)) -> IntSet.union s (parameters_for annot),E_aux (e,(l,annot)))
             } pexp)
    in
    let new_nexps = NexpSet.of_list (List.map fst
      (List.filter (fun (nexp,i) -> IntSet.mem i parameters_to_rewrite) nexp_list)) in
    match Bindings.find id fsizes with
    | old,old_nexps -> Bindings.add id (IntSet.union old parameters_to_rewrite,
                                        NexpSet.union old_nexps new_nexps) fsizes
    | exception Not_found -> Bindings.add id (parameters_to_rewrite, new_nexps) fsizes
  in
  let sizes_def fsizes = function
    | DEF_fundef (FD_aux (FD_function (_,_,_,funcls),_)) ->
       List.fold_left sizes_funcl fsizes funcls
    | _ -> fsizes
  in
  let fn_sizes = List.fold_left sizes_def Bindings.empty defs in

  let rewrite_funcl (FCL_aux (FCL_Funcl (id,pexp),(l,annot))) =
    let pat,guard,body,(pl,_) = destruct_pexp pexp in
    let pat,guard,body, nexps =
      (* Update pattern and add itself -> nat wrapper to body *)
      match Bindings.find id fn_sizes with
      | to_change,nexps ->
         let pat, vars, new_guards =
           match pat with
             P_aux (P_tup pats,(l,_)) ->
               let pats, vars_guards = mapat_extra change_parameter_pat to_change pats in
               let vars, new_guards = List.split vars_guards in
               P_aux (P_tup pats,(l,empty_tannot)), vars, new_guards
           | P_aux (_,(l,_)) ->
              begin
                if IntSet.is_empty to_change then pat, [], []
                else
                   let pat, (var, newguard) = change_parameter_pat 0 pat in
                   pat, [var], [newguard]
              end
         in
         let vars, new_guards = List.concat vars, List.concat new_guards in
         let body = List.fold_left (add_var_rebind true) body vars in
         let merge_guards g1 g2 : tannot exp =
           E_aux (E_app_infix (g1, mk_id "&", g2),(Generated Unknown,empty_tannot)) in
         let guard = match guard, new_guards with
           | None, [] -> None
           | None, (h::t) -> Some (List.fold_left merge_guards h t)
           | Some exp, gs ->
              let exp' = List.fold_left (add_var_rebind false) exp vars in
              Some (List.fold_left merge_guards exp' gs)
         in
         pat,guard,body,nexps
      | exception Not_found -> pat,guard,body,NexpSet.empty
    in
    (* Update function applications *)
    let funcl_typ = typ_of_annot (l,annot) in
    let already_visible_nexps =
      NexpSet.union
         (Pretty_print_lem.lem_nexps_of_typ funcl_typ)
         (Pretty_print_lem.typeclass_nexps funcl_typ)
    in
    let bound_nexps = NexpSet.elements (NexpSet.union nexps already_visible_nexps) in
    let rewrite_e_app (id,args) =
      match Bindings.find id fn_sizes with
      | to_change,_ ->
         let args' = mapat (replace_with_the_value bound_nexps) to_change args in
         E_app (id,args')
      | exception Not_found -> E_app (id,args)
    in
    let body = fold_exp { id_exp_alg with e_app = rewrite_e_app } body in
    let guard = match guard with
      | None -> None
      | Some exp -> Some (fold_exp { id_exp_alg with e_app = rewrite_e_app } exp) in
    FCL_aux (FCL_Funcl (id,construct_pexp (pat,guard,body,(pl,empty_tannot))),(l,empty_tannot))
  in
  let rewrite_letbind lb =
    let rewrite_e_app (id,args) =
      match Bindings.find id fn_sizes with
      | to_change,_ ->
         let args' = mapat (replace_with_the_value []) to_change args in
         E_app (id,args')
      | exception Not_found -> E_app (id,args)
    in fold_letbind { id_exp_alg with e_app = rewrite_e_app } lb
  in
  let rewrite_def = function
    | DEF_fundef (FD_aux (FD_function (recopt,tannopt,effopt,funcls),(l,_))) ->
       (* TODO rewrite tannopt? *)
       DEF_fundef (FD_aux (FD_function (recopt,tannopt,effopt,List.map rewrite_funcl funcls),(l,empty_tannot)))
    | DEF_val lb -> DEF_val (rewrite_letbind lb)
    | DEF_spec (VS_aux (VS_val_spec (typschm,id,extern,cast),(l,annot))) as spec ->
       begin
         match Bindings.find id fn_sizes with
         | to_change,_ when not (IntSet.is_empty to_change) ->
            let typschm = match typschm with
              | TypSchm_aux (TypSchm_ts (tq,typ),l) ->
                 let typ = match typ with
                   | Typ_aux (Typ_fn (ts,t2,eff),l2) ->
                      Typ_aux (Typ_fn (mapat (replace_type env) to_change ts,t2,eff),l2)
                   | _ -> replace_type env typ
                 in TypSchm_aux (TypSchm_ts (tq,typ),l)
            in
            DEF_spec (VS_aux (VS_val_spec (typschm,id,extern,cast),(l,empty_tannot)))
         | _ -> spec
         | exception Not_found -> spec
       end
    | def -> def
  in
(*
  Bindings.iter (fun id args ->
    print_endline (string_of_id id ^ " needs " ^
                     String.concat ", " (List.map string_of_int args))) fn_sizes
*)
  Defs (List.map rewrite_def defs)

end


let is_id env id =
  let ids = Env.get_overloads (Id_aux (id,Parse_ast.Unknown)) env in
  let ids = id :: List.map (fun (Id_aux (id,_)) -> id) ids in
  fun (Id_aux (x,_)) -> List.mem x ids

(* Type-agnostic pattern comparison for merging below *)

let lit_eq' (L_aux (l1,_)) (L_aux (l2,_)) =
  match l1, l2 with
  | L_num n1, L_num n2 -> Big_int.equal n1 n2
  | _,_ -> l1 = l2

let forall2 p x y =
  try List.for_all2 p x y with Invalid_argument _ -> false

let rec typ_pat_eq (TP_aux (tp1, _)) (TP_aux (tp2, _)) =
  match tp1, tp2 with
  | TP_wild, TP_wild -> true
  | TP_var kid1, TP_var kid2 -> Kid.compare kid1 kid2 = 0
  | TP_app (f1, args1), TP_app (f2, args2) when List.length args1 = List.length args2 ->
     Id.compare f1 f2 = 0 && List.for_all2 typ_pat_eq args1 args2
  | _, _ -> false

let rec pat_eq (P_aux (p1,_)) (P_aux (p2,_)) =
  match p1, p2 with
  | P_lit lit1, P_lit lit2 -> lit_eq' lit1 lit2
  | P_wild, P_wild -> true
  | P_or (p1, q1), P_or (p2, q2) ->
     (* ToDo: A case could be made for flattening trees of P_or nodes and
      * comparing the lists so that we treat P_or as associative
      *)
     pat_eq p1 p2 && pat_eq q1 q2
  | P_not(p1), P_not(p2) -> pat_eq p1 p2
  | P_as (p1',id1), P_as (p2',id2) -> Id.compare id1 id2 == 0 && pat_eq p1' p2'
  | P_typ (_,p1'), P_typ (_,p2') -> pat_eq p1' p2'
  | P_id id1, P_id id2 -> Id.compare id1 id2 == 0
  | P_var (p1', tpat1), P_var (p2', tpat2) -> typ_pat_eq tpat1 tpat2 && pat_eq p1' p2'
  | P_app (id1,args1), P_app (id2,args2) ->
     Id.compare id1 id2 == 0 && forall2 pat_eq args1 args2
  | P_record (fpats1, flag1), P_record (fpats2, flag2) ->
     flag1 == flag2 && forall2 fpat_eq fpats1 fpats2
  | P_vector ps1, P_vector ps2
  | P_vector_concat ps1, P_vector_concat ps2
  | P_tup ps1, P_tup ps2
  | P_list ps1, P_list ps2 -> List.for_all2 pat_eq ps1 ps2
  | P_cons (p1',p1''), P_cons (p2',p2'') -> pat_eq p1' p2' && pat_eq p1'' p2''
  | _,_ -> false
and fpat_eq (FP_aux (FP_Fpat (id1,p1),_)) (FP_aux (FP_Fpat (id2,p2),_)) =
  Id.compare id1 id2 == 0 && pat_eq p1 p2



module Analysis =
struct

type loc = string * int (* filename, line *)

let string_of_loc (s,l) = s ^ "." ^ string_of_int l

let id_pair_compare (id,l) (id',l') =
    match Id.compare id id' with
    | 0 -> compare l l'
    | x -> x

(* Usually we do a full case split on an argument, but sometimes we find a
   case expression in the function body that suggests a more compact case
   splitting. *)
type match_detail =
  | Total
  | Partial of tannot pat list * Parse_ast.l

(* Arguments that we might split on *)
module ArgSplits = Map.Make (struct
  type t = id * loc
  let compare = id_pair_compare
end)
type arg_splits = match_detail ArgSplits.t

(* Function id, funcl loc for adding splits on sizes in the body when
   there's no corresponding argument *)
module ExtraSplits = Map.Make (struct
  type t = id * Parse_ast.l
  let compare (id,l) (id',l') =
    let x = Id.compare id id' in
    if x <> 0 then x else
      compare l l'
end)
type extra_splits = (match_detail KBindings.t) ExtraSplits.t

(* Arguments that we should look at in callers *)
module CallerArgSet = Set.Make (struct
  type t = id * int
  let compare = id_pair_compare
end)

(* Type variables that we should look at in callers *)
module CallerKidSet = Set.Make (struct
  type t = id * kid
  let compare (id,kid) (id',kid') =
    match Id.compare id id' with
    | 0 -> Kid.compare kid kid'
    | x -> x
end)

(* Map from locations to string sets *)
module Failures = Map.Make (struct
  type t = Parse_ast.l
  let compare = compare
end)
module StringSet = Set.Make (struct
  type t = string
  let compare = compare
end)

type dependencies =
  | Have of arg_splits * extra_splits
  | Unknown of Parse_ast.l * string

let string_of_match_detail = function
  | Total -> "[total]"
  | Partial (pats,_) -> "[" ^ String.concat " | " (List.map string_of_pat pats) ^ "]"

let string_of_argsplits s =
  String.concat ", "
    (List.map (fun ((id,l),detail) ->
      string_of_id id ^ "." ^ string_of_loc l ^ string_of_match_detail detail)
                        (ArgSplits.bindings s))

let string_of_lx lx =
  let open Lexing in
  Printf.sprintf "%s,%d,%d,%d" lx.pos_fname lx.pos_lnum lx.pos_bol lx.pos_cnum

let rec simple_string_of_loc = function
  | Parse_ast.Unknown -> "Unknown"
  | Parse_ast.Unique (n, l) -> "Unique(" ^ string_of_int n ^ ", " ^ simple_string_of_loc l ^ ")"
  | Parse_ast.Generated l -> "Generated(" ^ simple_string_of_loc l ^ ")"
  | Parse_ast.Range (lx1,lx2) -> "Range(" ^ string_of_lx lx1 ^ "->" ^ string_of_lx lx2 ^ ")"
  | Parse_ast.Documented (_,l) -> "Documented(_," ^ simple_string_of_loc l ^ ")"

let string_of_extra_splits s =
  String.concat ", "
    (List.map (fun ((id,l),ks) ->
      string_of_id id ^ "." ^ simple_string_of_loc l ^ ":" ^
        (String.concat "," (List.map (fun (kid,detail) ->
          string_of_kid kid ^ "." ^ string_of_match_detail detail)
                              (KBindings.bindings ks))))
       (ExtraSplits.bindings s))

let string_of_callerset s =
  String.concat ", " (List.map (fun (id,arg) -> string_of_id id ^ "." ^ string_of_int arg)
                        (CallerArgSet.elements s))

let string_of_callerkidset s =
  String.concat ", " (List.map (fun (id,kid) -> string_of_id id ^ "." ^ string_of_kid kid)
                        (CallerKidSet.elements s))

let string_of_dep = function
  | Have (args,extras) ->
     "Have (" ^ string_of_argsplits args ^ ";" ^ string_of_extra_splits extras ^ ")"
  | Unknown (l,msg) -> "Unknown " ^ msg ^ " at " ^ Reporting.loc_to_string l

(* If a callee uses a type variable as a size, does it need to be split in the
   current function, or is it also a parameter?  (Note that there may be multiple
   calls, so more than one parameter can be involved) *)
type call_dep =
  | InFun of dependencies
  | Parents of CallerKidSet.t

(* Result of analysing the body of a function.  The split field gives
   the arguments to split based on the body alone, the extra_splits
   field where we want to case split on a size type variable but
   there's no corresponding argument so we introduce a case
   expression, and the failures field where we couldn't do anything.
   The other fields are used at the end for the interprocedural
   phase. *)

type result = {
  split : arg_splits;
  extra_splits : extra_splits;
  failures : StringSet.t Failures.t;
  (* Dependencies for type variables of each fn called, so that
     if the fn uses one for a bitvector size we can track it back *)
  split_on_call : (call_dep KBindings.t) Bindings.t; (* kids per fn *)
  kid_in_caller : CallerKidSet.t
}

let empty = {
  split = ArgSplits.empty;
  extra_splits = ExtraSplits.empty;
  failures = Failures.empty;
  split_on_call = Bindings.empty;
  kid_in_caller = CallerKidSet.empty
}

let merge_detail _ x y =
  match x,y with
  | None, x -> x
  | x, None -> x
  | Some (Partial (ps1,l1)), Some (Partial (ps2,l2))
    when l1 = l2 && forall2 pat_eq ps1 ps2 -> x
  | _ -> Some Total

let opt_merge f _ x y =
  match x,y with
  | None, _ -> y
  | _, None -> x
  | Some x, Some y -> Some (f x y)

let merge_extras = ExtraSplits.merge (opt_merge (KBindings.merge merge_detail))

let dmerge x y =
  match x,y with
  | Unknown (l,s), _ -> Unknown (l,s)
  | _, Unknown (l,s) -> Unknown (l,s)
  | Have (args,extras), Have (args',extras') ->
     Have (ArgSplits.merge merge_detail args args',
           merge_extras extras extras')

let dempty = Have (ArgSplits.empty, ExtraSplits.empty)

let dep_bindings_merge a1 a2 =
  Bindings.merge (opt_merge dmerge) a1 a2

let dep_kbindings_merge a1 a2 =
  KBindings.merge (opt_merge dmerge) a1 a2

let call_kid_merge k x y =
  match x, y with
  | None, x -> x
  | x, None -> x
  | Some (InFun deps), Some (Parents _)
  | Some (Parents _), Some (InFun deps)
    -> Some (InFun deps)
  | Some (InFun deps), Some (InFun deps')
    -> Some (InFun (dmerge deps deps'))
  | Some (Parents fns), Some (Parents fns')
    -> Some (Parents (CallerKidSet.union fns fns'))

let call_arg_merge k args args' =
  match args, args' with
  | None, x -> x
  | x, None -> x
  | Some kdep, Some kdep'
    -> Some (KBindings.merge call_kid_merge kdep kdep')

let failure_merge _ x y =
  match x, y with
  | None, x -> x
  | x, None -> x
  | Some x, Some y -> Some (StringSet.union x y)

let merge rs rs' = {
  split = ArgSplits.merge merge_detail rs.split rs'.split;
  extra_splits = merge_extras rs.extra_splits rs'.extra_splits;
  failures = Failures.merge failure_merge rs.failures rs'.failures;
  split_on_call = Bindings.merge call_arg_merge rs.split_on_call rs'.split_on_call;
  kid_in_caller = CallerKidSet.union rs.kid_in_caller rs'.kid_in_caller
}

type env = {
  top_kids : kid list; (* Int kids bound by the function type *)
  var_deps : dependencies Bindings.t;
  kid_deps : dependencies KBindings.t;
  referenced_vars : IdSet.t
}

let rec split3 = function
  | [] -> [],[],[]
  | ((h1,h2,h3)::t) ->
     let t1,t2,t3 = split3 t in
     (h1::t1,h2::t2,h3::t3)

let is_kid_in_env env kid =
  match Env.get_typ_var kid env with
  | _ -> true
  | exception _ -> false

let rec kids_bound_by_typ_pat (TP_aux (tp,_)) =
  match tp with
  | TP_wild -> KidSet.empty
  | TP_var kid -> KidSet.singleton kid
  | TP_app (_,pats) ->
     kidset_bigunion (List.map kids_bound_by_typ_pat pats)

(* We need both the explicitly bound kids from the AST, and any freshly
   generated kids from the typechecker. *)
let kids_bound_by_pat pat =
  let open Rewriter in
  fst (fold_pat ({ (compute_pat_alg KidSet.empty KidSet.union)
    with p_aux =
      (function ((s,(P_var (P_aux (_, annot'),tpat) as p)), annot) when not (is_empty_tannot (snd annot')) ->
        let kids = tyvars_of_typ (typ_of_annot annot') in
        let new_kids = KidSet.filter (fun kid -> not (is_kid_in_env (env_of_annot annot) kid)) kids in
        let tpat_kids = kids_bound_by_typ_pat tpat in
        KidSet.union s (KidSet.union new_kids tpat_kids), P_aux (p, annot)
      | ((s,p),ann) -> s, P_aux (p,ann))
    }) pat)

(* Diff the type environment to find new type variables and record that they
   depend on deps *)

let update_env_new_kids env deps typ_env_pre typ_env_post =
  let kbound =
    KBindings.merge (fun k x y ->
      match x,y with
      | Some k, None -> Some k
      | _ -> None)
      (Env.get_typ_vars typ_env_post)
      (Env.get_typ_vars typ_env_pre)
  in
  let kid_deps = KBindings.fold (fun v _ ds -> KBindings.add v deps ds) kbound env.kid_deps in
  { env with kid_deps = kid_deps }

(* Add bound variables from a pattern to the environment with the given dependency,
   plus any new type variables. *)

let update_env env deps pat typ_env_pre typ_env_post =
  let bound = bindings_from_pat pat in
  let var_deps = List.fold_left (fun ds v -> Bindings.add v deps ds) env.var_deps bound in
  update_env_new_kids { env with var_deps = var_deps } deps typ_env_pre typ_env_post

let assigned_vars_exps es =
  List.fold_left (fun vs exp -> IdSet.union vs (assigned_vars exp))
    IdSet.empty es

(* For adding control dependencies to mutable variables *)

let add_dep_to_assigned dep assigns es =
  let assigned = assigned_vars_exps es in
  Bindings.mapi (fun id d -> if IdSet.mem id assigned then dmerge dep d else d) assigns

(* Functions to give dependencies for type variables in nexps, constraints, types and
   unification variables.  For function calls we also supply a list of dependencies for
   arguments so that we can find dependencies for existentially bound sizes. *)

let deps_of_tyvars l kid_deps arg_deps kids =
  let check kid deps =
    match KBindings.find kid kid_deps with
    | deps' -> dmerge deps deps'
    | exception Not_found ->
       match kid with
       | Kid_aux (Var kidstr, _) ->
          let unknown = Unknown (l, "Unknown type variable " ^ string_of_kid kid) in
          (* Tyvars from existentials in arguments have a special format *)
          if String.length kidstr > 5 && String.sub kidstr 0 4 = "'arg" then
            try
              let i = String.index kidstr '#' in
              let n = String.sub kidstr 4 (i-4) in
              let arg = int_of_string n in
              List.nth arg_deps arg
            with Not_found | Failure _ -> unknown
          else unknown
  in
  KidSet.fold check kids dempty

let deps_of_nexp l kid_deps arg_deps nexp =
  let kids = nexp_frees nexp in
  deps_of_tyvars l kid_deps arg_deps kids

let rec deps_of_nc kid_deps (NC_aux (nc,l)) =
  match nc with
  | NC_equal (nexp1,nexp2)
  | NC_bounded_ge (nexp1,nexp2)
  | NC_bounded_le (nexp1,nexp2)
  | NC_not_equal (nexp1,nexp2)
    -> dmerge (deps_of_nexp l kid_deps [] nexp1) (deps_of_nexp l kid_deps [] nexp2)
  | NC_set (kid,_) ->
     (match KBindings.find kid kid_deps with
     | deps -> deps
     | exception Not_found -> Unknown (l, "Unknown type variable in constraint " ^ string_of_kid kid))
  | NC_or (nc1,nc2)
  | NC_and (nc1,nc2)
    -> dmerge (deps_of_nc kid_deps nc1) (deps_of_nc kid_deps nc2)
  | NC_true
  | NC_false
    -> dempty
  | NC_app (Id_aux (Id "mod", _), [A_aux (A_nexp nexp1, _); A_aux (A_nexp nexp2, _)])
    -> dmerge (deps_of_nexp l kid_deps [] nexp1) (deps_of_nexp l kid_deps [] nexp2)
  | NC_var _ | NC_app _
    -> dempty

and deps_of_typ l kid_deps arg_deps typ =
  deps_of_tyvars l kid_deps arg_deps (tyvars_of_typ typ)

and deps_of_typ_arg l fn_id env arg_deps (A_aux (aux, _)) =
  match aux with
  | A_nexp (Nexp_aux (Nexp_var kid,_))
      when List.exists (fun k -> Kid.compare kid k == 0) env.top_kids ->
     Parents (CallerKidSet.singleton (fn_id,kid))
  | A_nexp nexp -> InFun (deps_of_nexp l env.kid_deps arg_deps nexp)
  | A_order _ -> InFun dempty
  | A_typ typ -> InFun (deps_of_typ l env.kid_deps arg_deps typ)
  | A_bool nc -> InFun (deps_of_nc env.kid_deps nc)

let mk_subrange_pattern vannot vstart vend =
  let (len,ord,typ) = vector_typ_args_of (Env.base_typ_of (env_of_annot vannot) (typ_of_annot vannot)) in
  match ord with
  | Ord_aux (Ord_var _,_) -> None
  | Ord_aux (ord',_) ->
     let vstart,vend = if ord' = Ord_inc then vstart,vend else vend,vstart
     in
     let dummyl = Generated Unknown in
     match len with
     | Nexp_aux (Nexp_constant len,_) -> 
        Some (fun pat ->
          let end_len = Big_int.pred (Big_int.sub len vend) in
          (* Wrap pat in its type; in particular the type checker won't
             manage P_wild in the middle of a P_vector_concat *)
          let pat = P_aux (P_typ (typ_of_pat pat, pat),(Generated (pat_loc pat),empty_tannot)) in
          let pats = if Big_int.greater end_len Big_int.zero then
              [pat;P_aux (P_typ (vector_typ (nconstant end_len) ord typ,
                                 P_aux (P_wild,(dummyl,empty_tannot))),(dummyl,empty_tannot))]
            else [pat]
          in
          let pats = if Big_int.greater vstart Big_int.zero then
              (P_aux (P_typ (vector_typ (nconstant vstart) ord typ,
                             P_aux (P_wild,(dummyl,empty_tannot))),(dummyl,empty_tannot)))::pats
            else pats
          in
          let pats = if ord' = Ord_inc then pats else List.rev pats
          in
          P_aux (P_vector_concat pats,(Generated (fst vannot),empty_tannot)))
     | _ -> None

(* If the expression matched on in a case expression is a function argument,
   and has no other dependencies, we can try to use the pattern match directly
   rather than doing a full case split. *)
let refine_dependency env (E_aux (e,(l,annot)) as exp) pexps =
  let check_dep id ctx =
    match Bindings.find id env.var_deps with
    | Have (args,extras) -> begin
      match ArgSplits.bindings args, ExtraSplits.bindings extras with
      | [(id',loc),Total], [] when Id.compare id id' == 0 ->
         (match Util.map_all (function
         | Pat_aux (Pat_exp (pat,_),_) -> Some (ctx pat)
         | Pat_aux (Pat_when (_,_,_),_) -> None) pexps
          with
          | Some pats ->
             if l = Parse_ast.Unknown then
               (Reporting.print_error
                  (Reporting.Err_general
                     (l, "No location for pattern match: " ^ string_of_exp exp));
                None)
             else
               Some (Have (ArgSplits.singleton (id,loc) (Partial (pats,l)),
                           ExtraSplits.empty))
          | None -> None)
      | _ -> None
    end
    | Unknown _ -> None
    | exception Not_found -> None
  in
  match e with
  | E_id id -> check_dep id (fun x -> x)
  | E_app (fn_id, [E_aux (E_id id,vannot);
                   E_aux (E_lit (L_aux (L_num vstart,_)),_);
                   E_aux (E_lit (L_aux (L_num vend,_)),_)])
      when is_id (env_of exp) (Id "vector_subrange") fn_id ->
     (match mk_subrange_pattern vannot vstart vend with
     | Some mk_pat -> check_dep id mk_pat
     | None -> None)
  | _ -> None

let simplify_size_nexp env typ_env (Nexp_aux (ne,l) as nexp) =
  match solve typ_env nexp with
  | Some n -> nconstant n
  | None ->
     let is_equal kid =
       try
         prove __POS__ typ_env (NC_aux (NC_equal (Nexp_aux (Nexp_var kid,Unknown), nexp),Unknown))
       with _ -> false
     in
     match ne with
     | Nexp_var _
     | Nexp_constant _ -> nexp
     | _ ->
        match List.find is_equal env.top_kids with
        | kid -> Nexp_aux (Nexp_var kid,Generated l)
        | exception Not_found -> nexp

let simplify_size_typ_arg env typ_env = function
  | A_aux (A_nexp nexp, l) -> A_aux (A_nexp (simplify_size_nexp env typ_env nexp), l)
  | x -> x

(* Takes an environment of dependencies on vars, type vars, and flow control,
   and dependencies on mutable variables.  The latter are quite conservative,
   we currently drop variables assigned inside loops, for example. *)

let rec analyse_exp fn_id env assigns (E_aux (e,(l,annot)) as exp) =
  let remove_assigns es message =
    let assigned = assigned_vars_exps es in
    IdSet.fold
      (fun id asn ->
        Bindings.add id (Unknown (l, string_of_id id ^ message)) asn)
      assigned assigns
  in
  let non_det es =
    let assigns = remove_assigns es " assigned in non-deterministic expressions" in
    let deps, _, rs = split3 (List.map (analyse_exp fn_id env assigns) es) in
    (deps, assigns, List.fold_left merge empty rs)
  in
  (* We allow for arguments to functions being executed non-deterministically, but
     follow the type checker in processing them in-order to detect the automatic
     unpacking of existentials.  When we spot a new type variable (using
     update_env_new_kids) we set them to depend on the previous argument. *)
  let non_det_args es =
    let assigns = remove_assigns es " assigned in non-deterministic expressions" in
    let rec aux prev_typ_env prev_deps env = function
      | [] -> [], empty
      | h::t ->
         let typ_env = env_of h in
         let env = update_env_new_kids env prev_deps prev_typ_env typ_env in
         let new_deps, _, new_r = analyse_exp fn_id env assigns h in
         let t_deps, t_r = aux typ_env new_deps env t in
         new_deps::t_deps, merge new_r t_r
    in
    let deps, r = match es with
      | [] -> [], empty
      | h::t ->
         let new_deps, _, new_r = analyse_exp fn_id env assigns h in
         let t_deps, t_r = aux (env_of h) new_deps env t in
         new_deps::t_deps, merge new_r t_r
    in
    (deps, assigns, r)
  in
  let merge_deps deps = List.fold_left dmerge dempty deps in
  let deps, assigns, r =
    match e with
    | E_block es ->
       let rec aux assigns = function
         | [] -> (dempty, assigns, empty)
         | [e] -> analyse_exp fn_id env assigns e
         | e::es ->
            let _, assigns, r' = analyse_exp fn_id env assigns e in
            let d, assigns, r = aux assigns es in
            d, assigns, merge r r'
       in
       aux assigns es
    | E_nondet es ->
       let _, assigns, r = non_det es in
       (dempty, assigns, r)
    | E_id id ->
       begin 
         match Bindings.find id env.var_deps with
         | args -> (args,assigns,empty)
         | exception Not_found ->
            match Bindings.find id assigns with
            | args -> (args,assigns,empty)
            | exception Not_found ->
               match Env.lookup_id id (Type_check.env_of_annot (l,annot)) with
               | Enum _ -> dempty,assigns,empty
               | Register _ -> Unknown (l, string_of_id id ^ " is a register"),assigns,empty
               | _ ->
                  if IdSet.mem id env.referenced_vars then
                    Unknown (l, string_of_id id ^ " may be modified via a reference"),assigns,empty
                  else
                    Unknown (l, string_of_id id ^ " is not in the environment"),assigns,empty
       end
    | E_lit _ -> (dempty,assigns,empty)
    | E_cast (_,e) -> analyse_exp fn_id env assigns e
    | E_app (id,args) ->
       let deps, assigns, r = non_det_args args in
       let typ_env = env_of_annot (l,annot) in
       let (_,fn_typ) = Env.get_val_spec id typ_env in
       let fn_effect = match fn_typ with
         | Typ_aux (Typ_fn (_,_,eff),_) -> eff
         | _ -> Effect_aux (Effect_set [],Unknown)
       in
       let eff_dep = match fn_effect with
         | Effect_aux (Effect_set ([] | [BE_aux (BE_undef,_)]),_) -> dempty
         | _ -> Unknown (l, "Effects from function application")
       in
       let kid_inst = instantiation_of exp in
       let kid_inst = KBindings.map (simplify_size_typ_arg env typ_env) kid_inst in
       (* Change kids in instantiation to the canonical ones from the type signature *)
       let kid_inst = KBindings.fold (fun kid -> KBindings.add (orig_kid kid)) kid_inst KBindings.empty in
       let kid_deps = KBindings.map (deps_of_typ_arg l fn_id env deps) kid_inst in
       let rdep,r' =
         if Id.compare fn_id id == 0 then
           let bad = Unknown (l,"Recursive call of " ^ string_of_id id) in
           let kid_deps = KBindings.map (fun _ -> InFun bad) kid_deps in
           bad, { empty with split_on_call = Bindings.singleton id kid_deps }
         else
           dempty, { empty with split_on_call = Bindings.singleton id kid_deps } in
       (merge_deps (rdep::eff_dep::deps), assigns, merge r r')
    | E_tuple es
    | E_list es ->
       let deps, assigns, r = non_det es in
       (merge_deps deps, assigns, r)
    | E_if (e1,e2,e3) ->
       let d1,assigns,r1 = analyse_exp fn_id env assigns e1 in
       let d2,a2,r2 = analyse_exp fn_id env assigns e2 in
       let d3,a3,r3 = analyse_exp fn_id env assigns e3 in
       let assigns = add_dep_to_assigned d1 (dep_bindings_merge a2 a3) [e2;e3] in
       (dmerge d1 (dmerge d2 d3), assigns, merge r1 (merge r2 r3))
    | E_loop (_,e1,e2) ->
       (* We remove all of the variables assigned in the loop, so we don't
          need to add control dependencies *)
       let assigns = remove_assigns [e1;e2] " assigned in a loop" in
       let d1,a1,r1 = analyse_exp fn_id env assigns e1 in
       let d2,a2,r2 = analyse_exp fn_id env assigns e2 in
     (dempty, assigns, merge r1 r2)
    | E_for (var,efrom,eto,eby,ord,body) ->
       let d1,assigns,r1 = non_det [efrom;eto;eby] in
       let assigns = remove_assigns [body] " assigned in a loop" in
       let d = merge_deps d1 in
       let loop_kid = mk_kid ("loop_" ^ string_of_id var) in
       let env' = { env with
         kid_deps = KBindings.add loop_kid d env.kid_deps} in
       let d2,a2,r2 = analyse_exp fn_id env' assigns body in
       (dempty, assigns, merge r1 r2)
    | E_vector es ->
       let ds, assigns, r = non_det es in
       (merge_deps ds, assigns, r)
    | E_vector_access (e1,e2)
    | E_vector_append (e1,e2)
    | E_cons (e1,e2) ->
       let ds, assigns, r = non_det [e1;e2] in
       (merge_deps ds, assigns, r)
    | E_vector_subrange (e1,e2,e3)
    | E_vector_update (e1,e2,e3) ->
       let ds, assigns, r = non_det [e1;e2;e3] in
       (merge_deps ds, assigns, r)
    | E_vector_update_subrange (e1,e2,e3,e4) ->
       let ds, assigns, r = non_det [e1;e2;e3;e4] in
       (merge_deps ds, assigns, r)
    | E_record fexps ->
       let es = List.map (function (FE_aux (FE_Fexp (_,e),_)) -> e) fexps in
       let ds, assigns, r = non_det es in
       (merge_deps ds, assigns, r)
    | E_record_update (e,fexps) ->
       let es = List.map (function (FE_aux (FE_Fexp (_,e),_)) -> e) fexps in
       let ds, assigns, r = non_det (e::es) in
       (merge_deps ds, assigns, r)
    | E_field (e,_) -> analyse_exp fn_id env assigns e
    | E_case (e,cases) ->
       let deps,assigns,r = analyse_exp fn_id env assigns e in
       let deps = match refine_dependency env e cases with
         | Some deps -> deps
         | None -> deps
       in
       let analyse_case (Pat_aux (pexp,_)) =
         match pexp with
         | Pat_exp (pat,e1) ->
            let env = update_env env deps pat (env_of_annot (l,annot)) (env_of e1) in
            let d,assigns,r = analyse_exp fn_id env assigns e1 in
            let assigns = add_dep_to_assigned deps assigns [e1] in
            (d,assigns,r)
         | Pat_when (pat,e1,e2) ->
            let env = update_env env deps pat (env_of_annot (l,annot)) (env_of e2) in
            let d1,assigns,r1 = analyse_exp fn_id env assigns e1 in
            let d2,assigns,r2 = analyse_exp fn_id env assigns e2 in
            let assigns = add_dep_to_assigned deps assigns [e1;e2] in
            (dmerge d1 d2, assigns, merge r1 r2)
       in
       let ds,assigns,rs = split3 (List.map analyse_case cases) in
       (merge_deps (deps::ds),
        List.fold_left dep_bindings_merge Bindings.empty assigns,
        List.fold_left merge r rs)
    | E_let (LB_aux (LB_val (pat,e1),_),e2) ->
       let d1,assigns,r1 = analyse_exp fn_id env assigns e1 in
       let env = update_env env d1 pat (env_of_annot (l,annot)) (env_of e2) in
       let d2,assigns,r2 = analyse_exp fn_id env assigns e2 in
       (d2,assigns,merge r1 r2)
    | E_assign (lexp,e1) ->
       let d1,assigns,r1 = analyse_exp fn_id env assigns e1 in
       let assigns,r2 = analyse_lexp fn_id env assigns d1 lexp in
       (dempty, assigns, merge r1 r2)
    | E_sizeof nexp ->
       (deps_of_nexp l env.kid_deps [] nexp, assigns, empty)
    | E_return e
    | E_exit e
    | E_throw e ->
       let _, _, r = analyse_exp fn_id env assigns e in
       (dempty, Bindings.empty, r)
    | E_ref id ->
       (Unknown (l, "May be mutated via reference to " ^ string_of_id id), assigns, empty)
    | E_try (e,cases) ->
       let deps,_,r = analyse_exp fn_id env assigns e in
       let assigns = remove_assigns [e] " assigned in try expression" in
       let analyse_handler (Pat_aux (pexp,_)) =
         match pexp with
         | Pat_exp (pat,e1) ->
            let env = update_env env (Unknown (l,"Exception")) pat (env_of_annot (l,annot)) (env_of e1) in
            let d,assigns,r = analyse_exp fn_id env assigns e1 in
            let assigns = add_dep_to_assigned deps assigns [e1] in
            (d,assigns,r)
         | Pat_when (pat,e1,e2) ->
            let env = update_env env (Unknown (l,"Exception")) pat (env_of_annot (l,annot)) (env_of e2) in
            let d1,assigns,r1 = analyse_exp fn_id env assigns e1 in
            let d2,assigns,r2 = analyse_exp fn_id env assigns e2 in
            let assigns = add_dep_to_assigned deps assigns [e1;e2] in
            (dmerge d1 d2, assigns, merge r1 r2)
       in
       let ds,assigns,rs = split3 (List.map analyse_handler cases) in
       (merge_deps (deps::ds),
        List.fold_left dep_bindings_merge Bindings.empty assigns,
        List.fold_left merge r rs)
    | E_assert (e1,_) -> analyse_exp fn_id env assigns e1

    | E_app_infix _
    | E_internal_plet _
    | E_internal_return _
    | E_internal_value _
      -> raise (Reporting.err_unreachable l __POS__
                  ("Unexpected expression encountered in monomorphisation: " ^ string_of_exp exp))

    | E_var (lexp,e1,e2) ->
       (* Really we ought to remove the assignment after e2 *)
       let d1,assigns,r1 = analyse_exp fn_id env assigns e1 in
       let assigns,r' = analyse_lexp fn_id env assigns d1 lexp in
       let d2,assigns,r2 = analyse_exp fn_id env assigns e2 in
       (dempty, assigns, merge r1 (merge r' r2))
    | E_constraint nc ->
       (deps_of_nc env.kid_deps nc, assigns, empty)
  in
  let r =
    (* Check for bitvector types with parametrised sizes *)
    match destruct_tannot annot with
    | None -> r
    | Some (tenv,typ,_) ->
       let typ = Env.base_typ_of tenv typ in
       let env, tenv, typ =
         match destruct_exist (Env.expand_synonyms tenv typ) with
         | None -> env, tenv, typ
         | Some (kopts, nc, typ) ->
            { env with kid_deps =
                List.fold_left (fun kds kopt -> KBindings.add (kopt_kid kopt) deps kds) env.kid_deps kopts },
           Env.add_constraint nc
             (List.fold_left (fun tenv kopt -> Env.add_typ_var l kopt tenv) tenv kopts),
           typ
       in
       if is_bitvector_typ typ then
         let size,_,_ = vector_typ_args_of typ in
         let Nexp_aux (size,_) as size_nexp = simplify_size_nexp env tenv size in
         let is_tyvar_parameter v =
           List.exists (fun k -> Kid.compare k v == 0) env.top_kids
         in
         match size with
         | Nexp_constant _ -> r
         | Nexp_var v when is_tyvar_parameter v ->
             { r with kid_in_caller = CallerKidSet.add (fn_id,v) r.kid_in_caller }
         | _ ->
             match deps_of_nexp l env.kid_deps [] size_nexp with
             | Have (args,extras) ->
                { r with
                  split = ArgSplits.merge merge_detail r.split args;
                  extra_splits = merge_extras r.extra_splits extras
                }
             | Unknown (l,msg) ->
                { r with
                  failures =
                    Failures.add l (StringSet.singleton ("Unable to monomorphise " ^ string_of_nexp size_nexp ^ ": " ^ msg))
                      r.failures }
       else
         r
  in (deps, assigns, r)


and analyse_lexp fn_id env assigns deps (LEXP_aux (lexp,(l,_))) =
 (* TODO: maybe subexps and sublexps should be non-det (and in const_prop_lexp, too?) *)
 match lexp with
  | LEXP_id id
  | LEXP_cast (_,id) ->
     if IdSet.mem id env.referenced_vars
     then assigns, empty
     else Bindings.add id deps assigns, empty
  | LEXP_memory (id,es) ->
     let _, assigns, r = analyse_exp fn_id env assigns (E_aux (E_tuple es,(Unknown,empty_tannot))) in
     assigns, r
  | LEXP_tup lexps
  | LEXP_vector_concat lexps ->
      List.fold_left (fun (assigns,r) lexp ->
       let assigns,r' = analyse_lexp fn_id env assigns deps lexp
       in assigns,merge r r') (assigns,empty) lexps
  | LEXP_vector (lexp,e) ->
     let _, assigns, r1 = analyse_exp fn_id env assigns e in
     let assigns, r2 = analyse_lexp fn_id env assigns deps lexp in
     assigns, merge r1 r2
  | LEXP_vector_range (lexp,e1,e2) ->
     let _, assigns, r1 = analyse_exp fn_id env assigns e1 in
     let _, assigns, r2 = analyse_exp fn_id env assigns e2 in
     let assigns, r3 = analyse_lexp fn_id env assigns deps lexp in
     assigns, merge r3 (merge r1 r2)
  | LEXP_field (lexp,_) -> analyse_lexp fn_id env assigns deps lexp
  | LEXP_deref e ->
     let _, assigns, r = analyse_exp fn_id env assigns e in
     assigns, r


let rec translate_loc l =
  match l with
  | Range (pos,_) -> Some (pos.Lexing.pos_fname,pos.Lexing.pos_lnum)
  | Generated l -> translate_loc l
  | _ -> None

let initial_env fn_id fn_l (TypQ_aux (tq,_)) pat body set_assertions =
  let pats = 
    match pat with
    | P_aux (P_tup pats,_) -> pats
    | _ -> [pat]
  in
  (* For the type in an annotation, produce the corresponding tyvar (if any),
     and a default case split (a set if there's one, a full case split if not). *)
  let kids_of_annot annot =
    let env = env_of_annot annot in
    let Typ_aux (typ,_) = Env.base_typ_of env (typ_of_annot annot) in
    match typ with
    | Typ_app (Id_aux (Id "atom",_),[A_aux (A_nexp (Nexp_aux (Nexp_var kid,_)),_)]) ->
       equal_kids env kid
    | _ -> KidSet.empty
  in
  let default_split annot kids =
    let kids = KidSet.elements kids in
    let try_kid kid = try Some (KBindings.find kid set_assertions) with Not_found -> None in
    match Util.option_first try_kid kids with
    | Some (l,is) ->
       let l' = Generated l in
       let pats = List.map (fun n -> P_aux (P_lit (L_aux (L_num n,l')),(l',annot))) is in
       let pats = pats @ [P_aux (P_wild,(l',annot))] in
       Partial (pats,l)
    | None -> Total
  in
  let qs =
    match tq with
    | TypQ_no_forall -> []
    | TypQ_tq qs -> qs
  in
  let eqn_instantiations = Type_check.instantiate_simple_equations qs in
  let eqn_kid_deps = KBindings.map (function
    | A_aux (A_nexp nexp, _) -> Some (nexp_frees nexp)
    | _ -> None) eqn_instantiations
  in
  let arg i pat =
    let rec aux (P_aux (p,(l,annot))) =
      let of_list pats =
        let ss,vs,ks = split3 (List.map aux pats) in
        let s = List.fold_left (ArgSplits.merge merge_detail) ArgSplits.empty ss in
        let v = List.fold_left dep_bindings_merge Bindings.empty vs in
        let k = List.fold_left dep_kbindings_merge KBindings.empty ks in
        s,v,k
      in
      match p with
      | P_lit _
      | P_wild
        -> ArgSplits.empty,Bindings.empty,KBindings.empty
      | P_or (p1, p2) ->
         let (s1, v1, k1) = aux p1 in
         let (s2, v2, k2) = aux p2 in
         (ArgSplits.merge merge_detail s1 s2, dep_bindings_merge v1 v2, dep_kbindings_merge k1 k2)
      | P_not p -> aux p
      | P_as (pat,id) ->
         begin
           let s,v,k = aux pat in
           match translate_loc (id_loc id) with
           | Some loc ->
              ArgSplits.add (id,loc) Total s,
              Bindings.add id (Have (ArgSplits.singleton (id,loc) Total, ExtraSplits.empty)) v,
              k
           | None ->
              s,
              Bindings.add id (Unknown (l, ("Unable to give location for " ^ string_of_id id))) v,
              k
         end
      | P_typ (_,pat) -> aux pat
      | P_id id ->
         begin
         match translate_loc (id_loc id) with
         | Some loc ->
            let kids = kids_of_annot (l,annot) in
            let split = default_split annot kids in
            let s = ArgSplits.singleton (id,loc) split in
            s,
            Bindings.singleton id (Have (s, ExtraSplits.empty)),
            KidSet.fold (fun kid k -> KBindings.add kid (Have (s, ExtraSplits.empty)) k) kids KBindings.empty
         | None ->
            ArgSplits.empty,
            Bindings.singleton id (Unknown (l, ("Unable to give location for " ^ string_of_id id))),
            KBindings.empty
         end
      | P_var (pat, tpat) ->
         let s,v,k = aux pat in
         let kids = kids_bound_by_typ_pat tpat in
         let kids = KidSet.fold (fun kid s ->
           KidSet.union s (equal_kids (env_of_annot (l,annot)) kid))
           kids kids in
         s,v,KidSet.fold (fun kid k -> KBindings.add kid (Have (s, ExtraSplits.empty)) k) kids k
      | P_app (_,pats) -> of_list pats
      | P_record (fpats,_) -> of_list (List.map (fun (FP_aux (FP_Fpat (_,p),_)) -> p) fpats)
      | P_vector pats
      | P_vector_concat pats
      | P_string_append pats
      | P_tup pats
      | P_list pats
        -> of_list pats
      | P_cons (p1,p2) -> of_list [p1;p2]
    in aux pat
  in
  let int_quant = function
    | QI_aux (QI_id (KOpt_aux (KOpt_kind (K_aux (K_int,_),kid),_)),_) -> Some kid
    | _ -> None
  in
  let top_kids = Util.map_filter int_quant qs in
  let _,var_deps,kid_deps = split3 (List.mapi arg pats) in
  let var_deps = List.fold_left dep_bindings_merge Bindings.empty var_deps in
  let kid_deps = List.fold_left dep_kbindings_merge KBindings.empty kid_deps in
  let note_no_arg kid_deps kid =
    if KBindings.mem kid kid_deps then kid_deps
    else
      (* When there's no argument to case split on for a kid, we'll add a
         case expression instead *)
      let env = env_of_pat pat in
      let split = default_split (mk_tannot env int_typ no_effect) (KidSet.singleton kid) in
      let extra_splits = ExtraSplits.singleton (fn_id, fn_l)
        (KBindings.singleton kid split) in
      KBindings.add kid (Have (ArgSplits.empty, extra_splits)) kid_deps
  in
  let kid_deps = List.fold_left note_no_arg kid_deps top_kids in
  let merge_kid_deps_eqns k kdeps eqn_kids =
    match kdeps, eqn_kids with
    | _, Some (Some kids) -> Some (KidSet.fold (fun kid deps -> dmerge deps (KBindings.find kid kid_deps)) kids dempty)
    | Some deps, _ -> Some deps
    | _, _ -> None
  in
  let kid_deps = KBindings.merge merge_kid_deps_eqns kid_deps eqn_kid_deps in
  let referenced_vars = referenced_vars body in
  { top_kids; var_deps; kid_deps; referenced_vars }

(* When there's more than one pick the first *)
let merge_set_asserts _ x y =
  match x, y with
  | None, _ -> y
  | _, _ -> x
let merge_set_asserts_by_kid sets1 sets2 =
  KBindings.merge merge_set_asserts sets1 sets2

(* Set constraints in assertions don't always use the set syntax, so we also
   handle assert('N == 1 | ...) style set constraints *)
let rec sets_from_assert e =
  let set_from_or_exps (E_aux (_,(l,_)) as e) =
    let mykid = ref None in
    let check_kid kid =
      match !mykid with
      | None -> mykid := Some kid
      | Some kid' -> if Kid.compare kid kid' == 0 then ()
        else raise Not_found
    in
    let rec aux (E_aux (e,_)) =
      match e with
      | E_app (Id_aux (Id "or_bool",_),[e1;e2]) ->
         aux e1 @ aux e2
      | E_app (Id_aux (Id "eq_int",_),
               [E_aux (E_sizeof (Nexp_aux (Nexp_var kid,_)),_);
                E_aux (E_lit (L_aux (L_num i,_)),_)]) ->
         (check_kid kid; [i])
      | _ -> raise Not_found
    in try
         let is = aux e in
         match !mykid with
         | None -> KBindings.empty
         | Some kid -> KBindings.singleton kid (l,is)
      with Not_found -> KBindings.empty
  in
  let rec set_from_nc_or (NC_aux (nc,_)) =
    match nc with
    | NC_equal (Nexp_aux (Nexp_var kid,_), Nexp_aux (Nexp_constant n,_)) ->
       Some (kid,[n])
    | NC_or (nc1, nc2) ->
       (match set_from_nc_or nc1, set_from_nc_or nc2 with
       | Some (kid1,l1), Some (kid2,l2) when Kid.compare kid1 kid2 == 0 -> Some (kid1,l1 @ l2)
       | _ -> None)
    | _ -> None
  in
  let rec sets_from_nc (NC_aux (nc,l) as nc_full) =
    match nc with
    | NC_and (nc1,nc2) -> merge_set_asserts_by_kid (sets_from_nc nc1) (sets_from_nc nc2)
    | NC_set (kid,is) -> KBindings.singleton kid (l,is)
    | NC_or _ ->
       (match set_from_nc_or nc_full with
       | Some (kid, is) -> KBindings.singleton kid (l,is)
       | None -> KBindings.empty)
    | _ -> KBindings.empty
  in
  match e with
  | E_aux (E_app (Id_aux (Id "and_bool",_),[e1;e2]),_) ->
     merge_set_asserts_by_kid (sets_from_assert e1) (sets_from_assert e2)
  | E_aux (E_constraint nc,_) -> sets_from_nc nc
  | _ -> set_from_or_exps e

(* Find all the easily reached set assertions in a function body, to use as
   case splits.  Note that this should be mirrored in stop_at_false_assertions,
   above. *)
let rec find_set_assertions (E_aux (e,_)) =
  match e with
  | E_block es
  | E_nondet es ->
     List.fold_left merge_set_asserts_by_kid KBindings.empty (List.map find_set_assertions es)
  | E_cast (_,e) -> find_set_assertions e
  | E_let (LB_aux (LB_val (p,e1),_),e2) ->
     let sets1 = find_set_assertions e1 in
     let sets2 = find_set_assertions e2 in
     let kbound = kids_bound_by_pat p in
     let sets2 = KBindings.filter (fun kid _ -> not (KidSet.mem kid kbound)) sets2 in
     merge_set_asserts_by_kid sets1 sets2
  | E_assert (exp1,_) -> sets_from_assert exp1
  | _ -> KBindings.empty

let print_set_assertions set_assertions =
  if KBindings.is_empty set_assertions then
    print_endline "No top-level set assertions found."
  else begin
    print_endline "Top-level set assertions found:";
    KBindings.iter (fun k (l,is) ->
      print_endline (string_of_kid k ^ " " ^
                       String.concat "," (List.map Big_int.to_string is)))
      set_assertions
  end

let print_result r =
  let _ = print_endline ("  splits: " ^ string_of_argsplits r.split) in
  let print_kbinding kid dep =
    let s = match dep with
      | InFun dep -> "InFun " ^ string_of_dep dep
      | Parents cks -> string_of_callerkidset cks
    in
    let _ = print_endline ("      " ^ string_of_kid kid ^ ": " ^ s) in
    ()
  in
  let print_binding id kdep =
    let _ = print_endline ("    " ^ string_of_id id ^ ":") in
    let _ = KBindings.iter print_kbinding kdep in
    ()
  in
  let _ = print_endline "  split_on_call: " in
  let _ = Bindings.iter print_binding r.split_on_call in
  let _ = print_endline ("  kid_in_caller: " ^ string_of_callerkidset r.kid_in_caller) in
  let _ = print_endline ("  failures: \n    " ^
                            (String.concat "\n    "
                               (List.map (fun (l,s) -> Reporting.loc_to_string l ^ ":\n     " ^
                                 String.concat "\n      " (StringSet.elements s))
                                  (Failures.bindings r.failures)))) in
  ()

let analyse_funcl debug tenv (FCL_aux (FCL_Funcl (id,pexp),(l,_))) =
  let _ = if debug > 2 then print_endline (string_of_id id) else () in
  let pat,guard,body,_ = destruct_pexp pexp in
  let (tq,_) = Env.get_val_spec id tenv in
  let set_assertions = find_set_assertions body in
  let _ = if debug > 2 then print_set_assertions set_assertions in
  let aenv = initial_env id l tq pat body set_assertions in
  let _,_,r = analyse_exp id aenv Bindings.empty body in
  let r = match guard with
    | None -> r
    | Some exp -> let _,_,r' = analyse_exp id aenv Bindings.empty exp in
                  let r' =
                    if ExtraSplits.is_empty r'.extra_splits
                    then r'
                    else merge r' { empty with failures =
                        Failures.singleton l (StringSet.singleton
                                                "Case splitting size tyvars in guards not supported") }
                  in
                  merge r r'
  in
  let _ = if debug > 2 then print_result r else ()
  in r

let analyse_def debug env = function
  | DEF_fundef (FD_aux (FD_function (_,_,_,funcls),_)) ->
     List.fold_left (fun r f -> merge r (analyse_funcl debug env f)) empty funcls

  | _ -> empty

let detail_to_split = function
  | Total -> None
  | Partial (pats,l) -> Some (pats,l)

let argset_to_list splits =
  let l = ArgSplits.bindings splits in
  let argelt  = function
    | ((id,(file,loc)),detail) -> ((file,loc),string_of_id id,detail_to_split detail)
  in
  List.map argelt l

let analyse_defs debug env (Defs defs) =
  let r = List.fold_left (fun r d -> merge r (analyse_def debug env d)) empty defs in

  (* Resolve the interprocedural dependencies *)

  let rec separate_deps = function
    | Have (splits, extras) ->
       splits, extras, Failures.empty
    | Unknown (l,msg) ->
       ArgSplits.empty, ExtraSplits.empty,
      Failures.singleton l (StringSet.singleton ("Unable to monomorphise dependency: " ^ msg))
  and chase_kid_caller (id,kid) =
    match Bindings.find id r.split_on_call with
    | kid_deps -> begin
      match KBindings.find kid kid_deps with
      | InFun deps -> separate_deps deps
      | Parents fns -> CallerKidSet.fold add_kid fns (ArgSplits.empty, ExtraSplits.empty, Failures.empty)
      | exception Not_found -> ArgSplits.empty,ExtraSplits.empty,Failures.empty
    end
    | exception Not_found -> ArgSplits.empty,ExtraSplits.empty,Failures.empty
  and add_kid k (splits,extras,fails) =
    let splits',extras',fails' = chase_kid_caller k in
    ArgSplits.merge merge_detail splits splits',
    merge_extras extras extras',
    Failures.merge failure_merge fails fails'
  in
  let _ = if debug > 1 then print_result r else () in
  let splits,extras,fails = CallerKidSet.fold add_kid r.kid_in_caller (r.split,r.extra_splits,r.failures) in
  let _ =
    if debug > 0 then
      (print_endline "Final splits:";
       print_endline (string_of_argsplits splits);
       print_endline (string_of_extra_splits extras))
    else ()
  in
  let splits = argset_to_list splits in
  if Failures.is_empty fails
  then (true,splits,extras) else
    begin
      Failures.iter (fun l msgs ->
        Reporting.print_err l "Monomorphisation" (String.concat "\n" (StringSet.elements msgs)))
        fails;
      (false, splits,extras)
    end

end

let fresh_sz_var =
  let counter = ref 0 in
  fun () ->
    let n = !counter in
    let () = counter := n+1 in
    mk_id ("sz#" ^ string_of_int n)

let add_extra_splits extras (Defs defs) =
  let success = ref true in
  let add_to_body extras (E_aux (_,(l,annot)) as e) =
    let l' = Generated l in
    KBindings.fold (fun kid detail (exp,split_list) ->
         let nexp = Nexp_aux (Nexp_var kid,l) in
         let var = fresh_sz_var () in
         let size_annot = mk_tannot (env_of e) (atom_typ nexp) no_effect in
         let loc = match Analysis.translate_loc l with
           | Some l -> l
           | None ->
              (Reporting.print_err l "Monomorphisation"
                 "Internal error: bad location for added case";
               ("",0))
         in
         let pexps = [Pat_aux (Pat_exp (P_aux (P_id var,(l,size_annot)),exp),(l',annot))] in
         E_aux (E_case (E_aux (E_sizeof nexp, (l',size_annot)), pexps),(l',annot)),
         ((loc, string_of_id var, Analysis.detail_to_split detail)::split_list)
    ) extras (e,[])
  in
  let add_to_funcl (FCL_aux (FCL_Funcl (id,Pat_aux (pexp,peannot)),(l,annot))) =
    let pexp, splits = 
      match Analysis.ExtraSplits.find (id,l) extras with
      | extras ->
         (match pexp with
         | Pat_exp (p,e) -> let e',sp = add_to_body extras e in Pat_exp (p,e'), sp
         | Pat_when (p,g,e) -> let e',sp = add_to_body extras e in Pat_when (p,g,e'), sp)
      | exception Not_found -> pexp, []
    in FCL_aux (FCL_Funcl (id,Pat_aux (pexp,peannot)),(l,annot)), splits
  in
  let add_to_def = function
    | DEF_fundef (FD_aux (FD_function (re,ta,ef,funcls),annot)) ->
       let funcls,splits = List.split (List.map add_to_funcl funcls) in
       DEF_fundef (FD_aux (FD_function (re,ta,ef,funcls),annot)), List.concat splits
    | d -> d, []
  in 
  let defs, splits = List.split (List.map add_to_def defs) in
  !success, Defs defs, List.concat splits

module MonoRewrites =
struct

let is_constant_range = function
  | E_aux (E_lit _,_), E_aux (E_lit _,_) -> true
  | _ -> false

let is_constant = function
  | E_aux (E_lit _,_) -> true
  | _ -> false

let is_constant_vec_typ env typ =
  let typ = Env.base_typ_of env typ in
  match destruct_vector env typ with
  | Some (size,_,_) ->
     (match nexp_simp size with
     | Nexp_aux (Nexp_constant _,_) -> true
     | _ -> false)
  | _ -> false

(* We have to add casts in here with appropriate length information so that the
   type checker knows the expected return types. *)

let rewrite_app env typ (id,args) =
  let is_append = is_id env (Id "append") in
  let is_zero_extend =
    is_id env (Id "Extend") id || is_id env (Id "ZeroExtend") id ||
    is_id env (Id "zero_extend") id || is_id env (Id "sail_zero_extend") id ||
    is_id env (Id "mips_zero_extend") id
  in
  let try_cast_to_typ (E_aux (e,_) as exp) =
    let (size,order,bittyp) = vector_typ_args_of (Env.base_typ_of env typ) in
    match size with
    | Nexp_aux (Nexp_constant _,_) -> E_cast (typ,exp)
    | _ -> match solve env size with
      | Some c -> E_cast (vector_typ (nconstant c) order bittyp, exp)
      | None -> e
  in
  let rewrap e = E_aux (e, (Unknown, empty_tannot)) in
  if is_append id then
    let is_subrange = is_id env (Id "vector_subrange") in
    let is_slice = is_id env (Id "slice") in
    let is_zeros = is_id env (Id "Zeros") in
    match args with
      (* (known-size-vector @ variable-vector) @ variable-vector *)
    | [E_aux (E_app (append,
              [e1;
               E_aux (E_app (subrange1,
                             [vector1; start1; end1]),_)]),_);
       E_aux (E_app (subrange2,
                     [vector2; start2; end2]),_)]
        when is_append append && is_subrange subrange1 && is_subrange subrange2 &&
          is_constant_vec_typ env (typ_of e1) &&
          not (is_constant_range (start1, end1) || is_constant_range (start2, end2)) ->
       let (size,order,bittyp) = vector_typ_args_of (Env.base_typ_of env typ) in
       let (size1,_,_) = vector_typ_args_of (Env.base_typ_of env (typ_of e1)) in
       let midsize = nminus size size1 in begin
         match solve env midsize with
         | Some c ->
            let midtyp = vector_typ (nconstant c) order bittyp in
            E_app (append,
                   [e1;
                    E_aux (E_cast (midtyp,
                                   E_aux (E_app (mk_id "subrange_subrange_concat",
                                                 [vector1; start1; end1; vector2; start2; end2]),
                                          (Unknown,empty_tannot))),(Unknown,empty_tannot))])
         | _ ->
            E_app (append,
                   [e1;
                    E_aux (E_app (mk_id "subrange_subrange_concat",
                                  [vector1; start1; end1; vector2; start2; end2]),
                           (Unknown,empty_tannot))])
       end
    | [E_aux (E_app (append,
              [e1;
               E_aux (E_app (slice1,
                             [vector1; start1; length1]),_)]),_);
       E_aux (E_app (slice2,
                     [vector2; start2; length2]),_)]
        when is_append append && is_slice slice1 && is_slice slice2 &&
          is_constant_vec_typ env (typ_of e1) &&
          not (is_constant length1 || is_constant length2) ->
       let (size,order,bittyp) = vector_typ_args_of (Env.base_typ_of env typ) in
       let (size1,_,_) = vector_typ_args_of (Env.base_typ_of env (typ_of e1)) in
       let midsize = nminus size size1 in begin
         match solve env midsize with
         | Some c ->
            let midtyp = vector_typ (nconstant c) order bittyp in
            E_app (append,
                   [e1;
                    E_aux (E_cast (midtyp,
                                   E_aux (E_app (mk_id "slice_slice_concat",
                                                 [vector1; start1; length1; vector2; start2; length2]),
                                          (Unknown,empty_tannot))),(Unknown,empty_tannot))])
         | _ ->
            E_app (append,
                   [e1;
                    E_aux (E_app (mk_id "slice_slice_concat",
                                  [vector1; start1; length1; vector2; start2; length2]),
                           (Unknown,empty_tannot))])
       end

    (* variable-range @ variable-range *)
    | [E_aux (E_app (subrange1,
                     [vector1; start1; end1]),_);
       E_aux (E_app (subrange2,
                     [vector2; start2; end2]),_)]
        when is_subrange subrange1 && is_subrange subrange2 &&
          not (is_constant_range (start1, end1) || is_constant_range (start2, end2)) ->
       try_cast_to_typ
         (E_aux (E_app (mk_id "subrange_subrange_concat",
                        [vector1; start1; end1; vector2; start2; end2]),
                 (Unknown,empty_tannot)))

    (* variable-slice @ variable-slice *)
    | [E_aux (E_app (slice1,
                     [vector1; start1; length1]),_);
       E_aux (E_app (slice2,
                     [vector2; start2; length2]),_)]
        when is_slice slice1 && is_slice slice2 &&
          not (is_constant length1 || is_constant length2) ->
       try_cast_to_typ
         (E_aux (E_app (mk_id "slice_slice_concat",
                        [vector1; start1; length1; vector2; start2; length2]),(Unknown,empty_tannot)))

    | [E_aux (E_app (append1,
                     [e1;
                      E_aux (E_app (slice1, [vector1; start1; length1]),_)]),_);
       E_aux (E_app (zeros1, [length2]),_)]
        when is_append append1 && is_slice slice1 && is_zeros zeros1 &&
          is_constant_vec_typ env (typ_of e1) &&
          not (is_constant length1 || is_constant length2) ->
       let (size,order,bittyp) = vector_typ_args_of (Env.base_typ_of env typ) in
       let (size1,_,_) = vector_typ_args_of (Env.base_typ_of env (typ_of e1)) in
       let midsize = nminus size size1 in begin
         match solve env midsize with
         | Some c ->
            let midtyp = vector_typ (nconstant c) order bittyp in
            try_cast_to_typ
              (E_aux (E_app (mk_id "append",
                             [e1;
                              E_aux (E_cast (midtyp,
                                             E_aux (E_app (mk_id "slice_zeros_concat",
                                                           [vector1; start1; length1; length2]),(Unknown,empty_tannot))),(Unknown,empty_tannot))]),
                      (Unknown,empty_tannot)))
         | _ ->
            try_cast_to_typ
              (E_aux (E_app (mk_id "append",
                             [e1;
                              E_aux (E_app (mk_id "slice_zeros_concat",
                                            [vector1; start1; length1; length2]),(Unknown,empty_tannot))]),
                      (Unknown,empty_tannot)))
       end
    | _ -> E_app (id,args)

  else if is_id env (Id "eq_vec") id then
    (* variable-range == variable_range *)
    let is_subrange = is_id env (Id "vector_subrange") in
    match args with
    | [E_aux (E_app (subrange1,
                     [vector1; start1; end1]),_);
       E_aux (E_app (subrange2,
                     [vector2; start2; end2]),_)]
        when is_subrange subrange1 && is_subrange subrange2 &&
          not (is_constant_range (start1, end1) || is_constant_range (start2, end2)) ->
       E_app (mk_id "subrange_subrange_eq",
              [vector1; start1; end1; vector2; start2; end2])
    | _ -> E_app (id,args)

  else if is_id env (Id "IsZero") id then
    match args with
    | [E_aux (E_app (subrange1, [vector1; start1; end1]),_)]
        when is_id env (Id "vector_subrange") subrange1 &&
          not (is_constant_range (start1,end1)) ->
       E_app (mk_id "is_zero_subrange",
              [vector1; start1; end1])
    | _ -> E_app (id,args)

  else if is_id env (Id "IsOnes") id then
    match args with
    | [E_aux (E_app (subrange1, [vector1; start1; end1]),_)]
        when is_id env (Id "vector_subrange") subrange1 &&
          not (is_constant_range (start1,end1)) ->
       E_app (mk_id "is_ones_subrange",
              [vector1; start1; end1])
    | _ -> E_app (id,args)

  else if is_zero_extend then
    let is_subrange = is_id env (Id "vector_subrange") in
    let is_slice = is_id env (Id "slice") in
    let is_zeros = is_id env (Id "Zeros") in
    let is_ones = is_id env (Id "Ones") in
    match args with
    | (E_aux (E_app (append1,
                     [E_aux (E_app (subrange1, [vector1; start1; end1]), _);
                      E_aux (E_app (zeros1, [len1]),_)]),_))::
        ([] | [_;E_aux (E_id (Id_aux (Id "unsigned",_)),_)])
        when is_subrange subrange1 && is_zeros zeros1 && is_append append1
      -> try_cast_to_typ (rewrap (E_app (mk_id "place_subrange", [vector1; start1; end1; len1])))

    | (E_aux (E_app (append1,
                     [E_aux (E_app (slice1, [vector1; start1; length1]), _);
                      E_aux (E_app (zeros1, [length2]),_)]),_))::
        ([] | [_;E_aux (E_id (Id_aux (Id "unsigned",_)),_)])
        when is_slice slice1 && is_zeros zeros1 && is_append append1
      -> try_cast_to_typ (rewrap (E_app (mk_id "place_slice", [vector1; start1; length1; length2])))

    (* If we've already rewritten to slice_slice_concat or subrange_subrange_concat,
       we can just drop the zero extension because those functions can do it
       themselves *)
    | (E_aux (E_cast (_, (E_aux (E_app (Id_aux ((Id "slice_slice_concat" | Id "subrange_subrange_concat"),_) as op, args),_))),_))::
        ([] | [_;E_aux (E_id (Id_aux (Id "unsigned",_)),_)])
      -> try_cast_to_typ (rewrap (E_app (op, args)))

    | (E_aux (E_app (Id_aux ((Id "slice_slice_concat" | Id "subrange_subrange_concat"),_) as op, args),_))::
        ([] | [_;E_aux (E_id (Id_aux (Id "unsigned",_)),_)])
      -> try_cast_to_typ (rewrap (E_app (op, args)))

    | [E_aux (E_app (slice1, [vector1; start1; length1]),_)]
        when is_slice slice1 && not (is_constant length1) ->
       try_cast_to_typ (rewrap (E_app (mk_id "zext_slice", [vector1; start1; length1])))

    | [E_aux (E_app (ones, [len1]),_);
       _ (* unnecessary ZeroExtend length *)]
        when is_ones ones ->
       try_cast_to_typ (rewrap (E_app (mk_id "zext_ones", [len1])))

    | _ -> E_app (id,args)

  else if is_id env (Id "SignExtend") id || is_id env (Id "sign_extend") id then
    let is_slice = is_id env (Id "slice") in
    match args with
    | [E_aux (E_app (slice1, [vector1; start1; length1]),_)]
        when is_slice slice1 && not (is_constant length1) ->
       E_app (mk_id "sext_slice", [vector1; start1; length1])

      (* If the original had a length, keep it *)
    | [E_aux (E_app (slice1, [vector1; start1; length1]),_);length2]
        when is_slice slice1 && not (is_constant length1) ->
       begin
         match Type_check.destruct_atom_nexp (env_of length2) (typ_of length2) with
         | None -> E_app (mk_id "sext_slice", [vector1; start1; length1])
         | Some nlen ->
            let (_,order,bittyp) = vector_typ_args_of (Env.base_typ_of env typ) in
            E_cast (vector_typ nlen order bittyp,
                    E_aux (E_app (mk_id "sext_slice", [vector1; start1; length1]),
                           (Unknown,empty_tannot)))
       end

    | _ -> E_app (id,args)

  else if is_id env (Id "UInt") id || is_id env (Id "unsigned") id then
    let is_slice = is_id env (Id "slice") in
    let is_subrange = is_id env (Id "vector_subrange") in
    match args with
    | [E_aux (E_app (slice1, [vector1; start1; length1]),_)]
        when is_slice slice1 && not (is_constant length1) ->
       E_app (mk_id "unsigned_slice", [vector1; start1; length1])
    | [E_aux (E_app (subrange1, [vector1; start1; end1]),_)]
        when is_subrange subrange1 && not (is_constant_range (start1,end1)) ->
       E_app (mk_id "unsigned_subrange", [vector1; start1; end1])

    | _ -> E_app (id,args)

  else E_app (id,args)

let rewrite_aux = function
  | E_app (id,args), (l, tannot) ->
     begin match destruct_tannot tannot with
     | Some (env, ty, _) ->
        E_aux (rewrite_app env ty (id,args), (l, tannot))
     | None -> E_aux (E_app (id, args), (l, tannot))
     end
  | exp,annot -> E_aux (exp,annot)

let mono_rewrite defs =
  let open Rewriter in
  rewrite_defs_base
    { rewriters_base with
      rewrite_exp = fun _ -> fold_exp { id_exp_alg with e_aux = rewrite_aux } }
    defs
end

module BitvectorSizeCasts =
struct

<<<<<<< HEAD
let simplify_size_nexp env quant_kids (Nexp_aux (_,l) as nexp) =
  match solve env nexp with
  | Some n -> Some (nconstant n)
  | None ->
     let is_equal kid =
       prove __POS__ env (NC_aux (NC_equal (Nexp_aux (Nexp_var kid,Unknown), nexp),Unknown))
     in
     match List.find is_equal quant_kids with
     | kid -> Some (Nexp_aux (Nexp_var kid,Generated l))
     | exception Not_found -> None
=======
let simplify_size_nexp env quant_kids nexp =
  let rec aux (Nexp_aux (ne,l) as nexp) =
    match solve env nexp with
    | Some n -> Some (nconstant n)
    | None ->
       let is_equal kid =
         prove env (NC_aux (NC_equal (Nexp_aux (Nexp_var kid,Unknown), nexp),Unknown))
       in
       match List.find is_equal quant_kids with
       | kid -> Some (Nexp_aux (Nexp_var kid,Generated l))
       | exception Not_found ->
          (* Normally rewriting of complex nexps in function signatures will
             produce a simple constant or variable above, but occasionally it's
             useful to work when that rewriting hasn't been applied.  In
             particular, that rewriting isn't fully working with RISC-V at the
             moment. *)
          let re f = function
            | Some n1, Some n2 -> Some (Nexp_aux (f n1 n2,l))
            | _ -> None
          in
          match ne with
          | Nexp_times(n1,n2) ->
             re (fun n1 n2 -> Nexp_times(n1,n2)) (aux n1, aux n2)
          | Nexp_sum(n1,n2) ->
             re (fun n1 n2 -> Nexp_sum(n1,n2)) (aux n1, aux n2)
          | Nexp_minus(n1,n2) ->
             re (fun n1 n2 -> Nexp_times(n1,n2)) (aux n1, aux n2)
          | Nexp_exp n ->
             Util.option_map (fun n -> Nexp_aux (Nexp_exp n,l)) (aux n)
          | Nexp_neg n ->
             Util.option_map (fun n -> Nexp_aux (Nexp_neg n,l)) (aux n)
          | _ -> None
  in aux nexp

let specs_required = ref IdSet.empty
let check_for_spec env name =
  let id = mk_id name in
  match Env.get_val_spec id env with
  | _ -> ()
  | exception _ -> specs_required := IdSet.add id !specs_required
>>>>>>> 4f45f462

(* These functions add cast functions across case splits, so that when a
   bitvector size becomes known in sail, the generated Lem code contains a
   function call to change mword 'n to (say) mword ty16, and vice versa. *)
let make_bitvector_cast_fns cast_name env quant_kids src_typ target_typ =
  let genunk = Generated Unknown in
  let fresh =
    let counter = ref 0 in
    fun () ->
      let n = !counter in
      let () = counter := n+1 in
      mk_id ("cast#" ^ string_of_int n)
  in
  let at_least_one = ref None in
  let rec aux (Typ_aux (src_t,src_l) as src_typ) (Typ_aux (tar_t,tar_l) as tar_typ) =
    let src_ann = mk_tannot env src_typ no_effect in
    let tar_ann = mk_tannot env tar_typ no_effect in
    match src_t, tar_t with
    | Typ_tup typs, Typ_tup typs' ->
       let ps,es = List.split (List.map2 aux typs typs') in
       P_aux (P_typ (src_typ, P_aux (P_tup ps,(Generated src_l, src_ann))),(Generated src_l, src_ann)),
       E_aux (E_tuple es,(Generated tar_l, tar_ann))
    | Typ_app (Id_aux (Id "vector",_),
               [A_aux (A_nexp size,_); _;
                A_aux (A_typ (Typ_aux (Typ_id (Id_aux (Id "bit",_)),_)),_)]),
      Typ_app (Id_aux (Id "vector",_) as t_id,
               [A_aux (A_nexp size',l_size'); t_ord;
                A_aux (A_typ (Typ_aux (Typ_id (Id_aux (Id "bit",_)),_)),_) as t_bit]) -> begin
       match simplify_size_nexp env quant_kids size, simplify_size_nexp env quant_kids size' with
       | Some size, Some size' ->
          if Nexp.compare size size' <> 0 then
          let var = fresh () in
          let tar_typ' = Typ_aux (Typ_app (t_id, [A_aux (A_nexp size',l_size');t_ord;t_bit]),
                                  tar_l) in
          let () = at_least_one := Some tar_typ' in
          P_aux (P_id var,(Generated src_l,src_ann)),
          E_aux
            (E_cast (tar_typ',
                     E_aux (E_app (Id_aux (Id cast_name, genunk),
                                   [E_aux (E_id var, (genunk, src_ann))]), (genunk, tar_ann))),
             (genunk, tar_ann))
          else
          let var = fresh () in
          P_aux (P_id var,(Generated src_l,src_ann)),
          E_aux (E_id var,(Generated src_l,tar_ann))
       | _ ->
          let var = fresh () in
          P_aux (P_id var,(Generated src_l,src_ann)),
          E_aux (E_id var,(Generated src_l,tar_ann))
      end
    | _ ->
       let var = fresh () in
       P_aux (P_id var,(Generated src_l,src_ann)),
       E_aux (E_id var,(Generated src_l,tar_ann))
  in
  let src_typ' = Env.base_typ_of env src_typ in
  let target_typ' = Env.base_typ_of env target_typ in
  let pat, e' = aux src_typ' target_typ' in
  match !at_least_one with
  | Some one_target_typ -> begin
    check_for_spec env cast_name;
    let src_ann = mk_tannot env src_typ no_effect in
    let tar_ann = mk_tannot env target_typ no_effect in
    match src_typ' with
      (* Simple case with just the bitvector; don't need to pull apart value *)
    | Typ_aux (Typ_app _,_) ->
       (fun var exp ->
         let exp_ann = mk_tannot env (typ_of exp) (effect_of exp) in
         E_aux (E_let (LB_aux (LB_val (P_aux (P_typ (one_target_typ, P_aux (P_id var,(genunk,tar_ann))),(genunk,tar_ann)),
                                       E_aux (E_app (Id_aux (Id cast_name,genunk),
                                                     [E_aux (E_id var,(genunk,src_ann))]),(genunk,tar_ann))),(genunk,tar_ann)),
                       exp),(genunk,exp_ann))),
      (fun (E_aux (_,(exp_l,exp_ann)) as exp) ->
        E_aux (E_cast (one_target_typ,
                       E_aux (E_app (Id_aux (Id cast_name, genunk), [exp]), (Generated exp_l,tar_ann))),
               (Generated exp_l,tar_ann)))
    | _ ->
       (fun var exp ->
         let exp_ann = mk_tannot env (typ_of exp) (effect_of exp) in
         E_aux (E_let (LB_aux (LB_val (pat, E_aux (E_id var,(genunk,src_ann))),(genunk,src_ann)),
                       E_aux (E_let (LB_aux (LB_val (P_aux (P_id var,(genunk,tar_ann)),e'),(genunk,tar_ann)),
                                     exp),(genunk,exp_ann))),(genunk,exp_ann))),
      (fun (E_aux (_,(exp_l,exp_ann)) as exp) ->
        E_aux (E_let (LB_aux (LB_val (pat, exp),(Generated exp_l,exp_ann)), e'),(Generated exp_l,tar_ann)))
  end
  | None -> (fun _ e -> e),(fun e -> e)

(* TODO: bound vars *)
let make_bitvector_env_casts env quant_kids (kid,i) exp =
  let mk_cast var typ exp = (fst (make_bitvector_cast_fns "bitvector_cast_in" env quant_kids typ (subst_src_typ (KBindings.singleton kid (nconstant i)) typ))) var exp in
  let locals = Env.get_locals env in
  Bindings.fold (fun var (mut,typ) exp ->
    if mut = Immutable then mk_cast var typ exp else exp) locals exp

let make_bitvector_cast_exp cast_name cast_env quant_kids typ target_typ exp =
  let infer_arg_typ env f l typ =
    let (typq, ctor_typ) = Env.get_union_id f env in
    let quants = quant_items typq in
    match Env.expand_synonyms env ctor_typ with
    | Typ_aux (Typ_fn ([arg_typ], ret_typ, _), _) ->
       begin
           let goals = quant_kopts typq |> List.map kopt_kid |> KidSet.of_list in
           let unifiers = unify l env goals ret_typ typ in
           let arg_typ' = subst_unifiers unifiers arg_typ in
           arg_typ'
       end
    | _ -> typ_error l ("Malformed constructor " ^ string_of_id f ^ " with type " ^ string_of_typ ctor_typ)

  in
  (* Push the cast down, including through constructors *)
  let rec aux exp (typ, target_typ) =
    let exp_env = env_of exp in
    match exp with
    | E_aux (E_let (lb,exp'),ann) ->
       E_aux (E_let (lb,aux exp' (typ, target_typ)),ann)
    | E_aux (E_block exps,ann) ->
       let exps' = match List.rev exps with
         | [] -> []
         | final::l -> aux final (typ, target_typ)::l
       in E_aux (E_block (List.rev exps'),ann)
    | E_aux (E_tuple exps,(l,ann)) -> begin
       match Env.expand_synonyms exp_env typ, Env.expand_synonyms exp_env target_typ with
       | Typ_aux (Typ_tup src_typs,_), Typ_aux (Typ_tup tgt_typs,_) ->
          E_aux (E_tuple (List.map2 aux exps (List.combine src_typs tgt_typs)),(l,ann))
       | _ -> raise (Reporting.err_unreachable l __POS__
                ("Attempted to insert cast on tuple on non-tuple type: " ^
                   string_of_typ typ ^ " to " ^ string_of_typ target_typ))
      end
    | E_aux (E_app (f,args),(l,ann)) when Env.is_union_constructor f (env_of exp) ->
       let arg = match args with [arg] -> arg | _ -> E_aux (E_tuple args, (l,empty_tannot)) in
       let src_arg_typ = infer_arg_typ (env_of exp) f l typ in
       let tgt_arg_typ = infer_arg_typ (env_of exp) f l target_typ in
       E_aux (E_app (f,[aux arg (src_arg_typ, tgt_arg_typ)]),(l,ann))
    | _ ->
       (snd (make_bitvector_cast_fns cast_name cast_env quant_kids typ target_typ)) exp
  in
  aux exp (typ, target_typ)

let rec extract_value_from_guard var (E_aux (e,_)) =
  match e with
  | E_app (op, ([E_aux (E_id var',_); E_aux (E_lit (L_aux (L_num i,_)),_)] |
                [E_aux (E_lit (L_aux (L_num i,_)),_); E_aux (E_id var',_)]))
      when string_of_id op = "eq_int" && Id.compare var var' == 0 ->
     Some i
  | E_app (op, [e1;e2]) when string_of_id op = "and_bool" ->
     (match extract_value_from_guard var e1 with
     | Some i -> Some i
     | None -> extract_value_from_guard var e2)
  | _ -> None

let fill_in_type env typ =
  let tyvars = tyvars_of_typ typ in
  let subst = KidSet.fold (fun kid subst ->
    match Env.get_typ_var kid env with
    | K_type
    | K_order
    | K_bool -> subst
    | K_int ->
       (match solve env (nvar kid) with
       | None -> subst
       | Some n -> KBindings.add kid (nconstant n) subst)) tyvars KBindings.empty in
  subst_src_typ subst typ

(* TODO: top-level patterns *)
(* TODO: proper environment tracking for variables.  Currently we pretend that
   we can print the type of a variable in the top-level environment, but in
   practice they might be below a case split.  Note that we'd also need to
   provide some way for the Lem pretty printer to know what to use; currently
   we just use two names for the cast, bitvector_cast_in and bitvector_cast_out,
   to let the pretty printer know whether to use the top-level environment. *)
let add_bitvector_casts (Defs defs) =
  let rewrite_body id quant_kids top_env ret_typ exp =
    let rewrite_aux (e,ann) =
      match e with
      | E_case (E_aux (e',ann') as exp',cases) -> begin
        let env = env_of_annot ann in
        let result_typ = Env.base_typ_of env (typ_of_annot ann) in
        let matched_typ = Env.base_typ_of env (typ_of_annot ann') in
        match e',matched_typ with
        | E_sizeof (Nexp_aux (Nexp_var kid,_)), _
        | _, Typ_aux (Typ_app (Id_aux (Id "atom",_), [A_aux (A_nexp (Nexp_aux (Nexp_var kid,_)),_)]),_) ->
           let map_case pexp =
             let pat,guard,body,ann = destruct_pexp pexp in
             let body = match pat, guard with
               | P_aux (P_lit (L_aux (L_num i,_)),_), _ ->
                  (* We used to just substitute kid, but fill_in_type also catches other kids defined by it *)
                  let src_typ = fill_in_type (Env.add_constraint (nc_eq (nvar kid) (nconstant i)) env) result_typ in
                  make_bitvector_cast_exp "bitvector_cast_out" env quant_kids src_typ result_typ
                    (make_bitvector_env_casts env quant_kids (kid,i) body)
               | P_aux (P_id var,_), Some guard ->
                  (match extract_value_from_guard var guard with
                  | Some i ->
                     let src_typ = fill_in_type (Env.add_constraint (nc_eq (nvar kid) (nconstant i)) env) result_typ in
                     make_bitvector_cast_exp "bitvector_cast_out" env quant_kids src_typ result_typ
                       (make_bitvector_env_casts env quant_kids (kid,i) body)
                  | None -> body)
               | _ ->
                  body
             in
             construct_pexp (pat, guard, body, ann)
           in
           E_aux (E_case (exp', List.map map_case cases),ann)
        | _ -> E_aux (e,ann)
      end
      | E_if (e1,e2,e3) ->
         let env = env_of_annot ann in
         let result_typ = Env.base_typ_of env (typ_of_annot ann) in
         let rec extract (E_aux (e,_)) =
           match e with
           | E_app (op,
                    ([E_aux (E_sizeof (Nexp_aux (Nexp_var kid,_)),_); y] |
                     [y; E_aux (E_sizeof (Nexp_aux (Nexp_var kid,_)),_)]))
               when string_of_id op = "eq_int" ->
              (match destruct_atom_nexp (env_of y) (typ_of y) with
              | Some (Nexp_aux (Nexp_constant i,_)) -> [(kid,i)]
              | _ -> [])
           | E_app (op,[x;y])
               when string_of_id op = "eq_int" ->
              (match destruct_atom_nexp (env_of x) (typ_of x), destruct_atom_nexp (env_of y) (typ_of y) with
              | Some (Nexp_aux (Nexp_var kid,_)), Some (Nexp_aux (Nexp_constant i,_))
              | Some (Nexp_aux (Nexp_constant i,_)), Some (Nexp_aux (Nexp_var kid,_))
                -> [(kid,i)]
              | _ -> [])
           | E_app (op, [x;y]) when string_of_id op = "and_bool" ->
              extract x @ extract y
           | _ -> []
         in
         let insts = extract e1 in
         let e2' = List.fold_left (fun body inst ->
           make_bitvector_env_casts env quant_kids inst body) e2 insts in
         let insts = List.fold_left (fun insts (kid,i) ->
           KBindings.add kid (nconstant i) insts) KBindings.empty insts in
         let src_typ = subst_src_typ insts result_typ in
         let e2' = make_bitvector_cast_exp "bitvector_cast_out" env quant_kids src_typ result_typ e2' in
         E_aux (E_if (e1,e2',e3), ann)
      | E_return e' ->
         E_aux (E_return (make_bitvector_cast_exp "bitvector_cast_out" top_env quant_kids (fill_in_type (env_of e') (typ_of e')) ret_typ e'),ann)
      | E_assign (LEXP_aux (_,lexp_annot) as lexp,e') -> begin
         (* The type in the lexp_annot might come from e' rather than being the
            type of the storage, so ask the type checker what it really is. *)
         match infer_lexp (env_of_annot lexp_annot) (strip_lexp lexp) with
         | LEXP_aux (_,lexp_annot') ->
            E_aux (E_assign (lexp,
                             make_bitvector_cast_exp "bitvector_cast_out" top_env quant_kids (fill_in_type (env_of e') (typ_of e'))
                               (typ_of_annot lexp_annot') e'),ann)
         | exception _ -> E_aux (e,ann)
        end
      | E_id id -> begin
        let env = env_of_annot ann in
        match Env.lookup_id id env with
        | Local (Mutable, vtyp) ->
           make_bitvector_cast_exp "bitvector_cast_in" top_env quant_kids
             (fill_in_type (env_of_annot ann) (typ_of_annot ann))
             vtyp
             (E_aux (e,ann))
        | _ -> E_aux (e,ann)
      end
      | _ -> E_aux (e,ann)
    in
    let open Rewriter in
    fold_exp
      { id_exp_alg with
        e_aux = rewrite_aux } exp
  in
  let rewrite_funcl (FCL_aux (FCL_Funcl (id,pexp),fcl_ann)) =
    let fcl_env = env_of_annot fcl_ann in
    let (tq,typ) = Env.get_val_spec_orig id fcl_env in
    let quant_kids = List.map kopt_kid (List.filter is_nat_kopt (quant_kopts tq)) in
    let ret_typ =
      match typ with
      | Typ_aux (Typ_fn (_,ret,_),_) -> ret
      | Typ_aux (_,l) as typ ->
         raise (Reporting.err_unreachable l __POS__
                  ("Function clause must have function type: " ^ string_of_typ typ ^
                      " is not a function type"))
    in
    let pat,guard,body,annot = destruct_pexp pexp in
    let body_env = env_of body in
    let body = rewrite_body id quant_kids body_env ret_typ body in
    (* Also add a cast around the entire function clause body, if necessary *)
    let body =
      make_bitvector_cast_exp "bitvector_cast_out" fcl_env quant_kids (fill_in_type body_env (typ_of body)) ret_typ body
    in
    let pexp = construct_pexp (pat,guard,body,annot) in
    FCL_aux (FCL_Funcl (id,pexp),fcl_ann)
  in
  let rewrite_def = function
    | DEF_fundef (FD_aux (FD_function (r,t,e,fcls),fd_ann)) ->
       DEF_fundef (FD_aux (FD_function (r,t,e,List.map rewrite_funcl fcls),fd_ann))
    | d -> d
  in
  specs_required := IdSet.empty;
  let defs = List.map rewrite_def defs in
  let l = Generated Unknown in
  let Defs cast_specs,_ =
    (* TODO: use default/relevant order *)
    let kid = mk_kid "n" in
    let bitsn = vector_typ (nvar kid) dec_ord bit_typ in
    let ts = mk_typschm (mk_typquant [mk_qi_id K_int kid])
               (function_typ [bitsn] bitsn no_effect) in
    let extfn _ = Some "zeroExtend" in
    let mkfn name =
      mk_val_spec (VS_val_spec (ts,name,extfn,false))
    in
    let defs = List.map mkfn (IdSet.elements !specs_required) in
    check Env.empty (Defs defs)
  in Defs (cast_specs @ defs)
end

let replace_nexp_in_typ env typ orig new_nexp =
  let rec aux (Typ_aux (t,l) as typ) =
    match t with
    | Typ_id _
    | Typ_var _
        -> false, typ
    | Typ_fn (arg,res,eff) ->
       let arg' = List.map aux arg in
       let f1 = List.exists fst arg' in
       let f2, res = aux res in
       f1 || f2, Typ_aux (Typ_fn (List.map snd arg', res, eff),l)
    | Typ_bidir (t1, t2) ->
       let f1, t1 = aux t1 in
       let f2, t2 = aux t2 in
       f1 || f2, Typ_aux (Typ_bidir (t1, t2), l)
    | Typ_tup typs ->
       let fs, typs = List.split (List.map aux typs) in
       List.exists (fun x -> x) fs, Typ_aux (Typ_tup typs,l)
    | Typ_exist (kids,nc,typ') -> (* TODO avoid capture *)
       let f, typ' = aux typ' in
       f, Typ_aux (Typ_exist (kids,nc,typ'),l)
    | Typ_app (id, targs) ->
       let fs, targs = List.split (List.map aux_targ targs) in
       List.exists (fun x -> x) fs, Typ_aux (Typ_app (id, targs),l)
    | Typ_internal_unknown -> Reporting.unreachable l __POS__ "escaped Typ_internal_unknown"
  and aux_targ (A_aux (ta,l) as typ_arg) =
    match ta with
    | A_nexp nexp ->
       if prove __POS__ env (nc_eq nexp orig)
       then true, A_aux (A_nexp new_nexp,l)
       else false, typ_arg
    | A_typ typ ->
       let f, typ = aux typ in
       f, A_aux (A_typ typ,l)
    | A_order _ -> false, typ_arg
  in aux typ

let fresh_nexp_kid nexp =
  let rec mangle_nexp (Nexp_aux (nexp, _)) =
    match nexp with
    | Nexp_id id -> string_of_id id
    | Nexp_var kid -> string_of_id (id_of_kid kid)
    | Nexp_constant i ->
       (if Big_int.greater_equal i Big_int.zero then "p" else "m")
       ^ Big_int.to_string (Big_int.abs i)
    | Nexp_times (n1, n2) -> mangle_nexp n1 ^ "_times_" ^ mangle_nexp n2
    | Nexp_sum (n1, n2) -> mangle_nexp n1 ^ "_plus_" ^ mangle_nexp n2
    | Nexp_minus (n1, n2) -> mangle_nexp n1 ^ "_minus_" ^ mangle_nexp n2
    | Nexp_exp n -> "exp_" ^ mangle_nexp n
    | Nexp_neg n -> "neg_" ^ mangle_nexp n
    | Nexp_app (id,args) -> string_of_id id ^ "_" ^
       String.concat "_" (List.map mangle_nexp args)
  in
  mk_kid (mangle_nexp nexp ^ "#")

let rewrite_toplevel_nexps (Defs defs) =
  let find_nexp env nexp_map nexp =
    let is_equal (kid,nexp') = prove __POS__ env (nc_eq nexp nexp') in
    List.find is_equal nexp_map
  in
  let rec rewrite_typ_in_spec env nexp_map (Typ_aux (t,ann) as typ_full) =
    match t with
    | Typ_fn (args,res,eff) ->
       let args' = List.map (rewrite_typ_in_spec env nexp_map) args in
       let nexp_map = List.concat (List.map fst args') in
       let nexp_map, res = rewrite_typ_in_spec env nexp_map res in
       nexp_map, Typ_aux (Typ_fn (List.map snd args',res,eff),ann)
    | Typ_tup typs ->
       let nexp_map, typs =
         List.fold_right (fun typ (nexp_map,t) ->
           let nexp_map, typ = rewrite_typ_in_spec env nexp_map typ in
           (nexp_map, typ::t)) typs (nexp_map,[])
       in nexp_map, Typ_aux (Typ_tup typs,ann)
    | _ when is_number typ_full || is_bitvector_typ typ_full -> begin
       let nexp_opt =
         match destruct_atom_nexp env typ_full with
         | Some nexp -> Some nexp
         | None ->
            if is_bitvector_typ typ_full then
              let (size,_,_) = vector_typ_args_of typ_full in
              Some size
            else None
       in match nexp_opt with
       | None -> nexp_map, typ_full
       | Some (Nexp_aux (Nexp_constant _,_))
       | Some (Nexp_aux (Nexp_var _,_)) -> nexp_map, typ_full
       | Some nexp ->
          let nexp_map, kid =
            match find_nexp env nexp_map nexp with
            | (kid,_) -> nexp_map, kid
            | exception Not_found ->
               let kid = fresh_nexp_kid nexp in
               (kid, nexp)::nexp_map, kid
          in
          let new_nexp = nvar kid in
          nexp_map, snd (replace_nexp_in_typ env typ_full nexp new_nexp)
      end
    | _ ->
       let typ' = Env.base_typ_of env typ_full in
       if Typ.compare typ_full typ' == 0 then
         match t with
         | Typ_app (f,args) ->
            let in_arg nexp_map (A_aux (arg,l) as arg_full) =
              match arg with
              | A_typ typ ->
                 let nexp_map, typ' = rewrite_typ_in_spec env nexp_map typ in
                 nexp_map, A_aux (A_typ typ',l)
              | A_bool _ | A_nexp _ | A_order _ -> nexp_map, arg_full
            in
            let nexp_map, args =
              List.fold_right (fun arg (nexp_map,args) ->
                  let nexp_map, arg = in_arg nexp_map arg in
                  (nexp_map, arg::args)) args (nexp_map,[])
            in nexp_map, Typ_aux (Typ_app (f,args),ann)
         | _ -> nexp_map, typ_full
       else rewrite_typ_in_spec env nexp_map typ'
  in
  let rewrite_valspec (VS_aux (VS_val_spec (TypSchm_aux (TypSchm_ts (tqs,typ),ts_l),id,ext_opt,is_cast),ann)) =
    match tqs with
    | TypQ_aux (TypQ_no_forall,_) -> None
    | TypQ_aux (TypQ_tq qs, tq_l) ->
       let env = env_of_annot ann in
       let env = add_typquant tq_l tqs env in
       let nexp_map, typ = rewrite_typ_in_spec env [] typ in
       match nexp_map with
       | [] -> None
       | _ ->
          let new_vars = List.map (fun (kid,nexp) -> QI_aux (QI_id (mk_kopt K_int kid), Generated tq_l)) nexp_map in
          let new_constraints = List.map (fun (kid,nexp) -> QI_aux (QI_const (nc_eq (nvar kid) nexp), Generated tq_l)) nexp_map in
          let tqs = TypQ_aux (TypQ_tq (qs @ new_vars @ new_constraints),tq_l) in
          let vs =
            VS_aux (VS_val_spec (TypSchm_aux (TypSchm_ts (tqs,typ),ts_l),id,ext_opt,is_cast),ann) in
          Some (id, nexp_map, vs)
  in
  let rewrite_typ_in_body env nexp_map typ =
    let rec aux (Typ_aux (t,l) as typ_full) =
    match t with
    | Typ_tup typs -> Typ_aux (Typ_tup (List.map aux typs),l)
    | Typ_exist (kids,nc,typ') -> (* TODO: avoid shadowing *)
       Typ_aux (Typ_exist (kids,(* TODO? *) nc, aux typ'),l)
    | Typ_app (id,targs) -> Typ_aux (Typ_app (id,List.map aux_targ targs),l)
    | _ -> typ_full
    and aux_targ (A_aux (ta,l) as ta_full) =
      match ta with
      | A_typ typ -> A_aux (A_typ (aux typ),l)
      | A_order _ -> ta_full
      | A_nexp nexp ->
         (match find_nexp env nexp_map nexp with
         | (kid,_) -> A_aux (A_nexp (nvar kid),l)
         | exception Not_found -> ta_full)
      | _ -> ta_full
    in aux typ
  in
  let rewrite_one_exp nexp_map (e,ann) =
    match e with
    | E_cast (typ,e') -> E_aux (E_cast (rewrite_typ_in_body (env_of_annot ann) nexp_map typ,e'),ann)
    | E_sizeof nexp ->
       (match find_nexp (env_of_annot ann) nexp_map nexp with
       | (kid,_) -> E_aux (E_sizeof (nvar kid),ann)
       | exception Not_found -> E_aux (e,ann))
    | _ -> E_aux (e,ann)
  in
  let rewrite_one_pat nexp_map (p,ann) =
    match p with
    | P_typ (typ,p') -> P_aux (P_typ (rewrite_typ_in_body (env_of_annot ann) nexp_map typ,p'),ann)
    | _ -> P_aux (p,ann)
  in
  let rewrite_body nexp_map pexp =
    let open Rewriter in
    fold_pexp { id_exp_alg with
      e_aux = rewrite_one_exp nexp_map;
      pat_alg = { id_pat_alg with p_aux = rewrite_one_pat nexp_map }
    } pexp
  in
  let rewrite_funcl spec_map (FCL_aux (FCL_Funcl (id,pexp),ann) as funcl) =
    match Bindings.find id spec_map with
    | nexp_map -> FCL_aux (FCL_Funcl (id,rewrite_body nexp_map pexp),ann)
    | exception Not_found -> funcl
  in
  let rewrite_def spec_map def =
    match def with
    | DEF_spec vs -> (match rewrite_valspec vs with
      | None -> spec_map, def
      | Some (id, nexp_map, vs) -> Bindings.add id nexp_map spec_map, DEF_spec vs)
    | DEF_fundef (FD_aux (FD_function (recopt,_,eff,funcls),ann)) ->
       (* Type annotations on function definitions will have been turned into
          valspecs by type checking, so it should be safe to drop them rather
          than updating them. *)
       let tann = Typ_annot_opt_aux (Typ_annot_opt_none,Generated Unknown) in
       spec_map,
       DEF_fundef (FD_aux (FD_function (recopt,tann,eff,List.map (rewrite_funcl spec_map) funcls),ann))
    | _ -> spec_map, def
  in
  let _, defs = List.fold_left (fun (spec_map,t) def ->
    let spec_map, def = rewrite_def spec_map def in
    (spec_map, def::t)) (Bindings.empty, []) defs
  in Defs (List.rev defs)

type options = {
  auto : bool;
  debug_analysis : int;
  all_split_errors : bool;
  continue_anyway : bool
}

let recheck defs =
  let w = !Util.opt_warnings in
  let () = Util.opt_warnings := false in
  let r = Type_error.check (Type_check.Env.no_casts Type_check.initial_env) defs in
  let () = Util.opt_warnings := w in
  r

let mono_rewrites = MonoRewrites.mono_rewrite

let monomorphise opts splits defs =
  let defs, env = Type_check.check Type_check.initial_env defs in
  let ok_analysis, new_splits, extra_splits =
    if opts.auto
    then
      let f,r,ex = Analysis.analyse_defs opts.debug_analysis env defs in
      if f || opts.all_split_errors || opts.continue_anyway
      then f, r, ex
      else raise (Reporting.err_general Unknown "Unable to monomorphise program")
    else true, [], Analysis.ExtraSplits.empty in
  let splits = new_splits @ (List.map (fun (loc,id) -> (loc,id,None)) splits) in
  let ok_extras, defs, extra_splits = add_extra_splits extra_splits defs in
  let splits = splits @ extra_splits in
  let () = if ok_extras || opts.all_split_errors || opts.continue_anyway
      then ()
      else raise (Reporting.err_general Unknown "Unable to monomorphise program")
  in
  let ok_split, defs = split_defs opts.all_split_errors splits defs in
  let () = if (ok_analysis && ok_extras && ok_split) || opts.continue_anyway
      then ()
      else raise (Reporting.err_general Unknown "Unable to monomorphise program")
  in defs

let add_bitvector_casts = BitvectorSizeCasts.add_bitvector_casts
let rewrite_atoms_to_singletons defs =
  let defs, env = Type_check.check Type_check.initial_env defs in
  AtomToItself.rewrite_size_parameters env defs<|MERGE_RESOLUTION|>--- conflicted
+++ resolved
@@ -3935,25 +3935,13 @@
 module BitvectorSizeCasts =
 struct
 
-<<<<<<< HEAD
-let simplify_size_nexp env quant_kids (Nexp_aux (_,l) as nexp) =
-  match solve env nexp with
-  | Some n -> Some (nconstant n)
-  | None ->
-     let is_equal kid =
-       prove __POS__ env (NC_aux (NC_equal (Nexp_aux (Nexp_var kid,Unknown), nexp),Unknown))
-     in
-     match List.find is_equal quant_kids with
-     | kid -> Some (Nexp_aux (Nexp_var kid,Generated l))
-     | exception Not_found -> None
-=======
 let simplify_size_nexp env quant_kids nexp =
   let rec aux (Nexp_aux (ne,l) as nexp) =
     match solve env nexp with
     | Some n -> Some (nconstant n)
     | None ->
        let is_equal kid =
-         prove env (NC_aux (NC_equal (Nexp_aux (Nexp_var kid,Unknown), nexp),Unknown))
+         prove __POS__ env (NC_aux (NC_equal (Nexp_aux (Nexp_var kid,Unknown), nexp),Unknown))
        in
        match List.find is_equal quant_kids with
        | kid -> Some (Nexp_aux (Nexp_var kid,Generated l))
@@ -3987,7 +3975,6 @@
   match Env.get_val_spec id env with
   | _ -> ()
   | exception _ -> specs_required := IdSet.add id !specs_required
->>>>>>> 4f45f462
 
 (* These functions add cast functions across case splits, so that when a
    bitvector size becomes known in sail, the generated Lem code contains a
@@ -4017,8 +4004,7 @@
                [A_aux (A_nexp size',l_size'); t_ord;
                 A_aux (A_typ (Typ_aux (Typ_id (Id_aux (Id "bit",_)),_)),_) as t_bit]) -> begin
        match simplify_size_nexp env quant_kids size, simplify_size_nexp env quant_kids size' with
-       | Some size, Some size' ->
-          if Nexp.compare size size' <> 0 then
+       | Some size, Some size' when Nexp.compare size size' <> 0 ->
           let var = fresh () in
           let tar_typ' = Typ_aux (Typ_app (t_id, [A_aux (A_nexp size',l_size');t_ord;t_bit]),
                                   tar_l) in
@@ -4029,10 +4015,6 @@
                      E_aux (E_app (Id_aux (Id cast_name, genunk),
                                    [E_aux (E_id var, (genunk, src_ann))]), (genunk, tar_ann))),
              (genunk, tar_ann))
-          else
-          let var = fresh () in
-          P_aux (P_id var,(Generated src_l,src_ann)),
-          E_aux (E_id var,(Generated src_l,tar_ann))
        | _ ->
           let var = fresh () in
           P_aux (P_id var,(Generated src_l,src_ann)),
@@ -4444,10 +4426,9 @@
       | A_typ typ -> A_aux (A_typ (aux typ),l)
       | A_order _ -> ta_full
       | A_nexp nexp ->
-         (match find_nexp env nexp_map nexp with
+         match find_nexp env nexp_map nexp with
          | (kid,_) -> A_aux (A_nexp (nvar kid),l)
-         | exception Not_found -> ta_full)
-      | _ -> ta_full
+         | exception Not_found -> ta_full
     in aux typ
   in
   let rewrite_one_exp nexp_map (e,ann) =
