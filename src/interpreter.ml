--- conflicted
+++ resolved
@@ -482,24 +482,9 @@
      begin
        let open Type_check in
        match Env.lookup_id id (env_of_annot annot) with
-<<<<<<< HEAD
        | Register _ ->
           read_reg (string_of_id id) >>= fun v -> return (exp_of_value v)
        | Local (Mutable, _) -> get_local (string_of_id id) >>= fun v -> return (exp_of_value v)
-=======
-       | Register _ when gstate.allow_registers ->
-          let exp =
-            try exp_of_value (Bindings.find id gstate.registers) with
-            | Not_found ->
-               (* Replace with error message? *)
-               let exp = mk_exp (E_app (mk_id ("undefined_" ^ string_of_typ (typ_of orig_exp)), [mk_exp (E_lit (mk_lit (L_unit)))])) in
-               Type_check.check_exp (env_of_annot annot) exp (typ_of orig_exp)
-          in
-          return exp
-       | Register _ when not gstate.allow_registers ->
-          return (exp_of_value (V_attempted_read (string_of_id id)))
-       | Local (Mutable, _) -> return (local_variable id lstate gstate)
->>>>>>> 2c887e7d
        | Local (Immutable, _) ->
           (* if we get here without already having substituted, it must be a top-level letbind *)
           get_global_letbinds () >>= fun lbs ->
@@ -507,11 +492,7 @@
           return chain
        | Enum _ ->
           return (exp_of_value (V_ctor (string_of_id id, [])))
-<<<<<<< HEAD
        | _ -> fail ("Couldn't find id " ^ string_of_id id)
-=======
-       | _ -> failwith ("Couldn't find id " ^ string_of_id id)
->>>>>>> 2c887e7d
      end
 
   | E_record fexps ->
@@ -555,20 +536,13 @@
   | E_assign (lexp, exp) when not (is_value exp) -> step exp >>= fun exp' -> wrap (E_assign (lexp, exp'))
   | E_assign (LEXP_aux (LEXP_memory (id, args), _), exp) -> wrap (E_app (id, args @ [exp]))
   | E_assign (LEXP_aux (LEXP_field (lexp, id), ul), exp) ->
-<<<<<<< HEAD
      begin try
          let open Type_check in
          let lexp_exp = infer_exp (env_of_annot annot) (exp_of_lexp (strip_lexp lexp)) in
-         let exp' = E_aux (E_record_update (lexp_exp, FES_aux (FES_Fexps ([FE_aux (FE_Fexp (id, exp), ul)], false), ul)), ul) in
+         let exp' = E_aux (E_record_update (lexp_exp, [FE_aux (FE_Fexp (id, exp), ul)]), ul) in
          wrap (E_assign (lexp, exp'))
        with Failure s -> fail ("Failure: " ^ s)
      end
-=======
-     let open Type_check in
-     let lexp_exp = infer_exp (env_of_annot annot) (exp_of_lexp (strip_lexp lexp)) in
-     let exp' = E_aux (E_record_update (lexp_exp, [FE_aux (FE_Fexp (id, exp), ul)]), ul) in
-     wrap (E_assign (lexp, exp'))
->>>>>>> 2c887e7d
   | E_assign (LEXP_aux (LEXP_vector (vec, n), lexp_annot), exp) ->
      begin try
          let open Type_check in
