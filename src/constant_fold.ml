--- conflicted
+++ resolved
@@ -188,15 +188,7 @@
    - Throws an exception that isn't caught.
  *)
 
-<<<<<<< HEAD
-let rec rewrite_constant_function_calls' env ast =
-  let rewrite_count = ref 0 in
-  let ok () = incr rewrite_count in
-  let not_ok () = decr rewrite_count in
-
-=======
-let initial_state ast =
->>>>>>> 57443173
+let initial_state ast env =
   let lstate, gstate =
     Interpreter.initial_state ast env safe_primops
   in
@@ -262,16 +254,16 @@
 
   let rw_defs = {
       rewriters_base with
-      rewrite_exp = (fun _ -> rw_exp ok not_ok (initial_state ast))
+      rewrite_exp = (fun _ -> rw_exp ok not_ok (initial_state ast Type_check.initial_env))
     } in
   let ast = rewrite_defs_base rw_defs ast in
   (* We keep iterating until we have no more re-writes to do *)
   if !rewrite_count > 0
-  then rewrite_constant_function_calls' env ast
+  then rewrite_constant_function_calls' ast
   else ast
 
-let rewrite_constant_function_calls env ast =
+let rewrite_constant_function_calls ast =
   if !optimize_constant_fold then
-    rewrite_constant_function_calls' env ast
+    rewrite_constant_function_calls' ast
   else
     ast