--- conflicted
+++ resolved
@@ -425,8 +425,7 @@
            Interactive.ast := append_ast !Interactive.ast ast;
            interactive_state := initial_state !Interactive.ast !Interactive.env Value.primops;
            Interactive.env := env;
-<<<<<<< HEAD
-           vs_ids := Initial_check.val_spec_ids !Interactive.ast
+           vs_ids := val_spec_ids !Interactive.ast
         | ":bin" ->
            begin
              let args = Util.split_on_char ' ' arg in
@@ -441,15 +440,7 @@
            Interactive.ast := Ast.Defs [];
            Interactive.env := Type_check.initial_env;
            interactive_state := initial_state !Interactive.ast !Interactive.env Value.primops;
-           vs_ids := Initial_check.val_spec_ids !Interactive.ast;
-=======
-           vs_ids := val_spec_ids !Interactive.ast
-        | ":u" | ":unload" ->
-           Interactive.ast := Ast.Defs [];
-           Interactive.env := Type_check.initial_env;
-           interactive_state := initial_state !Interactive.ast Value.primops;
            vs_ids := val_spec_ids !Interactive.ast;
->>>>>>> ec8cad1d
            (* See initial_check.mli for an explanation of why we need this. *)
            Initial_check.have_undefined_builtins := false;
            Process_file.clear_symbols ()
@@ -485,13 +476,8 @@
         | ":unload" ->
            Interactive.ast := Ast.Defs [];
            Interactive.env := Type_check.initial_env;
-<<<<<<< HEAD
            interactive_state := initial_state !Interactive.ast !Interactive.env Value.primops;
-           vs_ids := Initial_check.val_spec_ids !Interactive.ast;
-=======
-           interactive_state := initial_state !Interactive.ast Value.primops;
            vs_ids := val_spec_ids !Interactive.ast;
->>>>>>> ec8cad1d
            Initial_check.have_undefined_builtins := false;
            Process_file.clear_symbols ()
         | ":typeat" ->
@@ -572,22 +558,7 @@
            end
         end
      end
-<<<<<<< HEAD
-  | Bytecode (gstate, stack) ->
-     begin match input with
-     | Command (cmd, arg) ->
-        ()
-     | Expression str ->
-        print_endline "Evaluating IR, cannot evaluate expression"
-     | Empty ->
-        let gstate, stack = Bytecode_interpreter.step (gstate, stack) in
-        current_mode := Bytecode (gstate, stack);
-        print_program ()
-     end
-    
-=======
-
->>>>>>> ec8cad1d
+
 let handle_input input =
   try handle_input' input with
   | Type_check.Type_error (env, l, err) ->
