(*========================================================================*)
(*                                                                        *)
(*  Copyright (c) 2015-2017 Robert M. Norton                              *)
(*  Copyright (c) 2015-2017 Kathyrn Gray                                  *)
(*  All rights reserved.                                                  *)
(*                                                                        *)
(*  This software was developed by the University of Cambridge Computer   *)
(*  Laboratory as part of the Rigorous Engineering of Mainstream Systems  *)
(*  (REMS) project, funded by EPSRC grant EP/K008528/1.                   *)
(*                                                                        *)
(*  Redistribution and use in source and binary forms, with or without    *)
(*  modification, are permitted provided that the following conditions    *)
(*  are met:                                                              *)
(*  1. Redistributions of source code must retain the above copyright     *)
(*     notice, this list of conditions and the following disclaimer.      *)
(*  2. Redistributions in binary form must reproduce the above copyright  *)
(*     notice, this list of conditions and the following disclaimer in    *)
(*     the documentation and/or other materials provided with the         *)
(*     distribution.                                                      *)
(*                                                                        *)
(*  THIS SOFTWARE IS PROVIDED BY THE AUTHOR AND CONTRIBUTORS ``AS IS''    *)
(*  AND ANY EXPRESS OR IMPLIED WARRANTIES, INCLUDING, BUT NOT LIMITED     *)
(*  TO, THE IMPLIED WARRANTIES OF MERCHANTABILITY AND FITNESS FOR A       *)
(*  PARTICULAR PURPOSE ARE DISCLAIMED.  IN NO EVENT SHALL THE AUTHOR OR   *)
(*  CONTRIBUTORS BE LIABLE FOR ANY DIRECT, INDIRECT, INCIDENTAL,          *)
(*  SPECIAL, EXEMPLARY, OR CONSEQUENTIAL DAMAGES (INCLUDING, BUT NOT      *)
(*  LIMITED TO, PROCUREMENT OF SUBSTITUTE GOODS OR SERVICES; LOSS OF      *)
(*  USE, DATA, OR PROFITS; OR BUSINESS INTERRUPTION) HOWEVER CAUSED AND   *)
(*  ON ANY THEORY OF LIABILITY, WHETHER IN CONTRACT, STRICT LIABILITY,    *)
(*  OR TORT (INCLUDING NEGLIGENCE OR OTHERWISE) ARISING IN ANY WAY OUT    *)
(*  OF THE USE OF THIS SOFTWARE, EVEN IF ADVISED OF THE POSSIBILITY OF    *)
(*  SUCH DAMAGE.                                                          *)
(*========================================================================*)


scattered typedef ast = const union

val ast -> unit effect {barr, eamem, escape, rmem, rmemt, rreg, undef, wmvt, wreg} execute
scattered function unit execute

val bit[32] -> option<ast> effect pure decode
scattered function option<ast> decode


register CapReg PCC
register CapReg nextPCC
register CapReg delayedPCC
register (bit[1]) inCCallDelay
register CapReg C00 (* aka default data capability, DDC *)
register CapReg C01
register CapReg C02
register CapReg C03
register CapReg C04
register CapReg C05
register CapReg C06
register CapReg C07
register CapReg C08
register CapReg C09
register CapReg C10
register CapReg C11
register CapReg C12
register CapReg C13
register CapReg C14
register CapReg C15
register CapReg C16
register CapReg C17
register CapReg C18
register CapReg C19
register CapReg C20
register CapReg C21
register CapReg C22
register CapReg C23
register CapReg C24 (* aka return code capability, RCC *)
register CapReg C25
register CapReg C26 (* aka invoked data capability, IDC *)
register CapReg C27 (* aka kernel reserved capability 1, KR1C *)
register CapReg C28 (* aka kernel reserved capability 2, KR2C *)
register CapReg C29 (* aka kernel code capability, KCC *)
register CapReg C30 (* aka kernel data capability, KDC *)
register CapReg C31 (* aka exception program counter capability, EPCC *)

let (vector <0, 32, inc, (register<CapReg>)>) CapRegs =
  [ C00, C01, C02, C03, C04, C05, C06, C07, C08, C09, C10,
  C11, C12, C13, C14, C15, C16, C17, C18, C19, C20,
  C21, C22, C23, C24, C25, C26, C27, C28, C29, C30, C31
  ]

let max_otype = MAX(24) (*0xffffff*)
let have_cp2 = true

function (CapStruct) readCapReg((regno) n) =
  capRegToCapStruct(CapRegs[n])

function unit writeCapReg((regno) n, (CapStruct) cap) =
  CapRegs[n] := capStructToCapReg(cap)

typedef CapEx = enumerate {
  CapEx_None; 
  CapEx_LengthViolation;
  CapEx_TagViolation;
  CapEx_SealViolation;
  CapEx_TypeViolation;
  CapEx_CallTrap;
  CapEx_ReturnTrap;
  CapEx_TSSUnderFlow;
  CapEx_UserDefViolation;
  CapEx_TLBNoStoreCap;
  CapEx_InexactBounds;
  CapEx_GlobalViolation;
  CapEx_PermitExecuteViolation;
  CapEx_PermitLoadViolation;
  CapEx_PermitStoreViolation;
  CapEx_PermitLoadCapViolation;
  CapEx_PermitStoreCapViolation;
  CapEx_PermitStoreLocalCapViolation;
  CapEx_PermitSealViolation;
  CapEx_AccessSystemRegsViolation;
  CapEx_PermitCCallViolation;
  CapEx_AccessCCallIDCViolation;
}

typedef CPtrCmpOp = enumerate {
  CEQ;
  CNE;
  CLT;
  CLE;
  CLTU;
  CLEU;
  CEXEQ;
  CNEXEQ;
}

typedef ClearRegSet = enumerate {
GPLo;
GPHi;
CLo;
CHi;
}

function (bit[8]) CapExCode((CapEx) ex) =
  switch(ex) {
    case CapEx_None                         -> 0x00
    case CapEx_LengthViolation              -> 0x01
    case CapEx_TagViolation                 -> 0x02
    case CapEx_SealViolation                -> 0x03
    case CapEx_TypeViolation                -> 0x04
    case CapEx_CallTrap                     -> 0x05
    case CapEx_ReturnTrap                   -> 0x06
    case CapEx_TSSUnderFlow                 -> 0x07
    case CapEx_UserDefViolation             -> 0x08
    case CapEx_TLBNoStoreCap                -> 0x09
    case CapEx_InexactBounds                -> 0x0a
    case CapEx_GlobalViolation              -> 0x10
    case CapEx_PermitExecuteViolation       -> 0x11
    case CapEx_PermitLoadViolation          -> 0x12
    case CapEx_PermitStoreViolation         -> 0x13
    case CapEx_PermitLoadCapViolation       -> 0x14
    case CapEx_PermitStoreCapViolation      -> 0x15
    case CapEx_PermitStoreLocalCapViolation -> 0x16
    case CapEx_PermitSealViolation          -> 0x17
    case CapEx_AccessSystemRegsViolation    -> 0x18
    case CapEx_PermitCCallViolation         -> 0x19
    case CapEx_AccessCCallIDCViolation      -> 0x1a
  }

typedef CapCauseReg = register bits [15:0] {
  15..8: ExcCode;
  7..0:  RegNum;
}

register CapCauseReg CapCause

function forall Type 'o . 'o SignalException ((Exception) ex) = 
  {
    if (~ (CP0Status.EXL)) then {
      let pc  = (bit[64]) PC in (* Cast forces read of register. *)
      let pcc = capRegToCapStruct(PCC) in
      let (success, epcc) = setCapOffset(pcc, pc) in
      if (success) then
        C31 := capStructToCapReg(epcc)
      else
        C31 := capStructToCapReg(int_to_cap(getCapBase(pcc) + pc));
    };

    nextPCC    := C29; (* KCC *)
    delayedPCC := C29; (* always write delayedPCC together with nextPCC so 
                          that non-capability branches don't override PCC *)
    let base = (bit[64]) (getCapBase(capRegToCapStruct(C29))) in
    SignalExceptionMIPS(ex, base);
  }

function unit ERETHook() =
  {
    nextPCC    := C31;
    delayedPCC := C31; (* always write delayedPCC together with nextPCC so 
                          that non-capability branches don't override PCC *)
  }

function forall Type 'o . 'o raise_c2_exception8((CapEx) capEx, (bit[8]) regnum) =
  {
    (CapCause.ExcCode) := CapExCode(capEx);
    (CapCause.RegNum)  := regnum;
    let mipsEx = 
      if ((capEx == CapEx_CallTrap) | (capEx == CapEx_ReturnTrap)) 
      then C2Trap else C2E in
    SignalException(mipsEx);
  }

function forall Type 'o . 'o raise_c2_exception((CapEx) capEx, (regno) regnum) =
  let reg8 = 0b000 : regnum in
  if ((capEx == CapEx_AccessSystemRegsViolation) & (regnum == 26 (* IDC *))) then
     raise_c2_exception8(CapEx_AccessCCallIDCViolation, reg8)
  else
     raise_c2_exception8(capEx, reg8)

function forall Type 'o . 'o raise_c2_exception_noreg((CapEx) capEx) =
  raise_c2_exception8(capEx, 0xff)

function bool pcc_access_system_regs () = 
      let pcc = capRegToCapStruct(PCC) in
      (pcc.access_system_regs)

<<<<<<< HEAD
function bool register_inaccessible((regno) r) = 
  let (bool) is_sys_reg = switch(r) {
=======
function bool register_inaccessible((regno) r) =
  if ((r == 26 (* IDC *)) & ((bool)inCCallDelay)) then true else (* XXX interpreter crash without cast *)
  let is_sys_reg = switch(r) {
>>>>>>> 16c269d6
    case 0b11011 -> true
    case 0b11100 -> true
    case 0b11101 -> true
    case 0b11110 -> true
    case 0b11111 -> true
    case _       -> false
  } in
  if is_sys_reg then
    not (pcc_access_system_regs ())
  else
    false

val extern forall Nat 'n. ( bit[64] , [|'n|] ) -> (bool, bit[8 * 'n]) effect { rmemt } MEMr_tag
val extern forall Nat 'n. ( bit[64] , [|'n|] ) -> (bool, bit[8 * 'n]) effect { rmemt } MEMr_tag_reserve

val extern forall Nat 'n. ( bit[64] , [|'n|] , bool, bit[8 * 'n]) -> unit effect { wmvt } MEMval_tag
val extern forall Nat 'n. ( bit[64] , [|'n|] , bool, bit[8 * 'n]) -> bool effect { wmvt } MEMval_tag_conditional


function (bool, bit[cap_size_t * 8]) MEMr_tagged ((bit[64]) addr) =
  (* assumes addr is cap. aligned *)
  let (tag, data) = MEMr_tag (addr, cap_size) in
  (tag, reverse_endianness(data))


function (bool, bit[cap_size_t * 8]) MEMr_tagged_reserve ((bit[64]) addr) =
  (* assumes addr is cap. aligned *)
  let (tag, data) = MEMr_tag_reserve(addr, cap_size) in
  (tag, reverse_endianness(data))

function unit MEMw_tagged((bit[64]) addr, (bool) tag, (bit[cap_size_t * 8]) data) =
{
  (* assumes addr is cap. aligned *)
  MEMea(addr, cap_size);
  MEMval_tag(addr, cap_size,  tag, reverse_endianness(data));
}

function bool MEMw_tagged_conditional((bit[64]) addr, (bool) tag, (bit[cap_size_t * 8]) data) =
{
  (* assumes addr is cap. aligned *)
  MEMea_conditional(addr, cap_size);
  MEMval_tag_conditional(addr, cap_size, tag, reverse_endianness(data));
}

val forall Nat 'n, 'n >= 1. (bit[64], [:'n:], bit[8 * 'n]) -> unit effect {wmvt, wreg, eamem} MEMw_wrapper
function unit effect {wmvt, wreg, eamem} MEMw_wrapper(addr, size, data) =
  let ledata = reverse_endianness(data) in
  if (addr == 0x000000007f000000) then
  {
    UART_WDATA   := ledata[7..0];
    UART_WRITTEN := 1;
  }
  else
  {
    (* On cheri non-capability writes must clear the corresponding tag *)
    MEMea(addr, size);
    MEMval_tag(addr, size, false, ledata);
  }

val forall Nat 'n, 'n >= 1. (bit[64], [:'n:], bit[8 * 'n]) -> bool effect {wmvt, eamem} MEMw_conditional_wrapper
function bool effect {wmvt, eamem} MEMw_conditional_wrapper(addr, size, data) =
  {
    (* On cheri non-capability writes must clear the corresponding tag*)
    MEMea_conditional(addr, size);
    MEMval_tag_conditional(addr,size,false,reverse_endianness(data));
  }

function bit[64] addrWrapper((bit[64]) addr, (MemAccessType) accessType, (WordType) width) =
  {
    capno := 0b00000;
    cap := readCapReg(capno);
    if (~(cap.tag)) then
      (raise_c2_exception(CapEx_TagViolation, capno))
    else if (cap.sealed) then
        (raise_c2_exception(CapEx_SealViolation, capno));
    switch (accessType) {
      case Instruction -> if (~(cap.permit_execute)) then (raise_c2_exception(CapEx_PermitExecuteViolation, capno))
      case LoadData    -> if (~(cap.permit_load)) then (raise_c2_exception(CapEx_PermitLoadViolation, capno))
      case StoreData   -> if (~(cap.permit_store)) then (raise_c2_exception(CapEx_PermitStoreViolation, capno))
    };
    cursor := getCapCursor(cap);
    vAddr  := cursor + unsigned(addr);
    size   := wordWidthBytes(width);
    base   := getCapBase(cap);
    top    := getCapTop(cap);
    if ((vAddr + size) > top) then
      (raise_c2_exception(CapEx_LengthViolation, capno))
    else if (vAddr < (base)) then
      (raise_c2_exception(CapEx_LengthViolation, capno))
    else
      (bit[64]) (to_vec(vAddr)); (* XXX vAddr not truncated because top <= 2^64 and size > 0 *)
  }

function (bit[64]) TranslatePC ((bit[64]) vAddr) = {
  incrementCP0Count();
  let pcc = capRegToCapStruct(PCC) in
  let base  = getCapBase(pcc) in
  let top   = getCapTop(pcc) in
  let absPC = base + unsigned(vAddr) in
  if ((absPC mod 4)  != 0) then (* bad PC alignment *)
    (SignalExceptionBadAddr(AdEL, (bit[64]) absPC)) (* XXX absPC may be truncated *)
  else if ((absPC + 4) > top) then
    (raise_c2_exception_noreg(CapEx_LengthViolation))
  else
    TLBTranslate((bit[64]) absPC, Instruction) (* XXX assert absPC never gets truncated due to above check and top <= 2^64 for valid caps *)
}

function unit checkCP2usable () =
  if not ((norm_dec (CP0Status.CU))[2]) then
    {
      (CP0Cause.CE) := 0b10;
      (SignalException(CpU));
    }<|MERGE_RESOLUTION|>--- conflicted
+++ resolved
@@ -220,14 +220,9 @@
       let pcc = capRegToCapStruct(PCC) in
       (pcc.access_system_regs)
 
-<<<<<<< HEAD
-function bool register_inaccessible((regno) r) = 
-  let (bool) is_sys_reg = switch(r) {
-=======
 function bool register_inaccessible((regno) r) =
   if ((r == 26 (* IDC *)) & ((bool)inCCallDelay)) then true else (* XXX interpreter crash without cast *)
-  let is_sys_reg = switch(r) {
->>>>>>> 16c269d6
+  let (bool) is_sys_reg = switch(r) {
     case 0b11011 -> true
     case 0b11100 -> true
     case 0b11101 -> true
