(*========================================================================*)
(*                                                                        *)
(*  Copyright (c) 2015-2017 Robert M. Norton                              *)
(*  Copyright (c) 2015-2017 Kathyrn Gray                                  *)
(*  All rights reserved.                                                  *)
(*                                                                        *)
(*  This software was developed by the University of Cambridge Computer   *)
(*  Laboratory as part of the Rigorous Engineering of Mainstream Systems  *)
(*  (REMS) project, funded by EPSRC grant EP/K008528/1.                   *)
(*                                                                        *)
(*  Redistribution and use in source and binary forms, with or without    *)
(*  modification, are permitted provided that the following conditions    *)
(*  are met:                                                              *)
(*  1. Redistributions of source code must retain the above copyright     *)
(*     notice, this list of conditions and the following disclaimer.      *)
(*  2. Redistributions in binary form must reproduce the above copyright  *)
(*     notice, this list of conditions and the following disclaimer in    *)
(*     the documentation and/or other materials provided with the         *)
(*     distribution.                                                      *)
(*                                                                        *)
(*  THIS SOFTWARE IS PROVIDED BY THE AUTHOR AND CONTRIBUTORS ``AS IS''    *)
(*  AND ANY EXPRESS OR IMPLIED WARRANTIES, INCLUDING, BUT NOT LIMITED     *)
(*  TO, THE IMPLIED WARRANTIES OF MERCHANTABILITY AND FITNESS FOR A       *)
(*  PARTICULAR PURPOSE ARE DISCLAIMED.  IN NO EVENT SHALL THE AUTHOR OR   *)
(*  CONTRIBUTORS BE LIABLE FOR ANY DIRECT, INDIRECT, INCIDENTAL,          *)
(*  SPECIAL, EXEMPLARY, OR CONSEQUENTIAL DAMAGES (INCLUDING, BUT NOT      *)
(*  LIMITED TO, PROCUREMENT OF SUBSTITUTE GOODS OR SERVICES; LOSS OF      *)
(*  USE, DATA, OR PROFITS; OR BUSINESS INTERRUPTION) HOWEVER CAUSED AND   *)
(*  ON ANY THEORY OF LIABILITY, WHETHER IN CONTRACT, STRICT LIABILITY,    *)
(*  OR TORT (INCLUDING NEGLIGENCE OR OTHERWISE) ARISING IN ANY WAY OUT    *)
(*  OF THE USE OF THIS SOFTWARE, EVEN IF ADVISED OF THE POSSIBILITY OF    *)
(*  SUCH DAMAGE.                                                          *)
(*========================================================================*)

(* 128 bit cap + tag *)
typedef CapReg = bit[129]

val cast extern bool -> bit effect pure cast_bool_bit
val cast extern forall 'n, 'm. vector<'n,'m,dec,bool> -> vector<'n,'m,dec,bit> effect pure cast_boolvec_bitvec
val cast forall 'm. [|0:2**'m - 1|] -> vector<'m - 1,'m,dec,bit> effect pure cast_range_bitvec
function vector<'m - 1,'m,dec,bit> cast_range_bitvec (v) = to_vec (v)
val extern bool -> bool effect pure not

typedef uint64 = range<0, (2** 64) - 1>

typedef CapStruct = const struct {
  bool    tag;
  bit[4]  uperms;
  bool    access_system_regs;
  bool    perm_reserved9;
  bool    permit_ccall;
  bool    permit_seal;
  bool    permit_store_local_cap;
  bool    permit_store_cap;
  bool    permit_load_cap;
  bool    permit_store;
  bool    permit_load;
  bool    permit_execute;
  bool    global;
  bit[2]  reserved;
  bit[6]  E;
  bool    sealed;
  bit[20] B;
  bit[20] T;
  bit[24] otype;
  bit[64] address;
}

let (CapStruct) null_cap = {
  tag                    = false;
  uperms                 = 0;
  access_system_regs     = false;
  perm_reserved9         = false;
  permit_ccall           = false;
  permit_seal            = false;
  permit_store_local_cap = false;
  permit_store_cap       = false;
  permit_load_cap        = false;
  permit_store           = false;
  permit_load            = false;
  permit_execute         = false;
  global                 = false;
  reserved               = 0;
  E                      = 48;
  sealed                 = false;
  B                      = 0;
  T                      = 0x10000;
  otype                  = 0;
  address                = 0;
}

def Nat cap_size_t  = 16 (* cap size in bytes *)
let ([:cap_size_t:]) cap_size = 16

function CapStruct capRegToCapStruct((CapReg) c) =
  let (bool)    s  = c[104] in
  let (bit[20]) Bc = if s then c[103..96] : 0x000 else c[103..84] in
  let (bit[20]) Tc = if s then c[83..76] : 0x000 else c[83..64] in
  let (bit[24]) otype = if s then c[95..84] : c[75..64] else 0 in
  {
    tag                    = c[128];
    uperms                 = c[127..124];
    access_system_regs     = c[123];
    perm_reserved9         = c[122];
    permit_ccall           = c[121];
    permit_seal            = c[120];
    permit_store_local_cap = c[119];
    permit_store_cap       = c[118];
    permit_load_cap        = c[117];
    permit_store           = c[116];
    permit_load            = c[115];
    permit_execute         = c[114];
    global                 = c[113];
    reserved               = c[112..111];
    E                      = c[110..105];
    sealed                 = s;
    B                      = Bc;
    T                      = Tc;
    otype                  = otype;
    address                = c[63..0];
  }

function (bit[11]) getCapHardPerms((CapStruct) cap) =
   ([cap.access_system_regs]
  : [cap.perm_reserved9]
  : [cap.permit_ccall]
  : [cap.permit_seal]
  : [cap.permit_store_local_cap]
  : [cap.permit_store_cap]
  : [cap.permit_load_cap]
  : [cap.permit_store]
  : [cap.permit_load]
  : [cap.permit_execute]
  : [cap.global])

function (bit[128]) capStructToMemBits128((CapStruct) cap) =
    let (bit[20]) b = if cap.sealed then (cap.B)[19..12] : (cap.otype)[23..12] else cap.B in
    let (bit[20]) t = if cap.sealed then (cap.T)[19..12] : (cap.otype)[11..0]  else cap.T in
    ( cap.uperms
    : getCapHardPerms(cap)
    : cap.reserved
    : (cap.E)
    : [cap.sealed]
    : b
    : t
    : cap.address
    )

function (CapReg) capStructToCapReg((CapStruct) cap) =
    ([cap.tag] : capStructToMemBits128(cap))

(* Reverse of above used when reading from memory *)
function (CapReg) memBitsToCapBits128((bool) tag, (bit[128]) b) =
  ([tag] : b)

(* When saving/restoring capabilities xor them with bits of null_cap --
   this ensures that canonical null_cap is always all-zeros in memory
   even though it may have bits set logically (e.g. length or exponent *)

let (bit[128]) null_cap_bits = capStructToMemBits128(null_cap)

function (bit[128]) capStructToMemBits((CapStruct) cap) =
  capStructToMemBits128(cap) ^ null_cap_bits

function (bit[129]) memBitsToCapBits((bool) tag, (bit[128]) b) =
  memBitsToCapBits128(tag, b ^ null_cap_bits)

function (bit[31]) getCapPerms((CapStruct) cap) = 
    let (bit[15]) perms = EXTS(getCapHardPerms(cap)) in (* NB access_system copied into 14-11 *)
    (0x000 (* uperms 30-19 *)
  : cap.uperms
  : perms)

function CapStruct setCapPerms((CapStruct) cap, (bit[31]) perms) =
    { cap with
      uperms                 = perms[18..15];
      (* 14..11 reserved -- ignore *)
      access_system_regs     = perms[10];
      perm_reserved9         = perms[9];
      permit_ccall           = perms[8];
      permit_seal            = perms[7];
      permit_store_local_cap = perms[6];
      permit_store_cap       = perms[5];
      permit_load_cap        = perms[4];
      permit_store           = perms[3];
      permit_load            = perms[2];
      permit_execute         = perms[1];
      global                 = perms[0];
      }

function (bool, CapStruct) sealCap((CapStruct) cap, (bit[24]) otype) =
    if (((cap.T)[11..0] == 0) & ((cap.B)[11..0] == 0)) then
        (true, {cap with sealed=true; otype=otype})
    else
        (false, cap (* was undefined but ocaml shallow embedding can't handle it *) )

function [|-1:1|] a_top_correction((bit[20]) a_mid, (bit[20]) R, (bit[20]) bound) =
    switch (a_mid < R, bound < R) {
      case (false, false) -> 0
      case (false, true)  -> 1
      case (true, false)  -> -1
      case (true, true)   -> 0
    }

function uint64 getCapBase((CapStruct) c)  = 
<<<<<<< HEAD
    let ([|45|])  E = min(unsigned(c.E), 45) in
    let (bit[20]) Bc = c.B in
    let (bit[65]) a = EXTZ(c.address) in
    let (bit[20]) R = Bc - 0x01000 in (* wraps *)
    let (bit[20]) a_mid = a[(E + 19)..E] in
    let correction = a_top_correction(a_mid, R, Bc) in
=======
    let ([|48|])  E = min(unsigned(c.E), 48) in
    let (bit[20]) B = c.B in
    let (bit[65]) a = EXTZ(c.address) in
    let (bit[20]) R = B - 0x01000 in (* wraps *)
    let (bit[20]) a_mid = mask(a >> E) in
    let correction = a_top_correction(a_mid, R, B) in
>>>>>>> 16c269d6
    let a_top = a >> (E+20) in
    let (bit[64]) base = EXTZ((a_top + correction) : Bc) << E in
    unsigned(base)

function CapLen getCapTop ((CapStruct) c)  = 
<<<<<<< HEAD
    let ([|45|])  E = min(unsigned(c.E), 45) in
    let (bit[20]) Bc = c.B in
    let (bit[20]) T = c.T in
    let (bit[65]) a = EXTZ(c.address)  in
    let (bit[20]) R = Bc - 0x01000 in (* wraps *)
    let (bit[20]) a_mid = a[(E + 19)..E] in
=======
    let ([|48|])  E = min(unsigned(c.E), 48) in
    let (bit[20]) B = c.B in
    let (bit[20]) T = c.T in
    let (bit[65]) a = EXTZ(c.address)  in
    let (bit[20]) R = B - 0x01000 in (* wraps *)
    let (bit[20]) a_mid = mask(a >> E) in
>>>>>>> 16c269d6
    let correction = a_top_correction(a_mid, R, T) in
    let a_top = a >> (E+20) in
    let (bit[65]) top1 = EXTZ((a_top + correction) : T) in
    (CapLen) (top1 << E)

function uint64 getCapOffset((CapStruct) c) = 
    let base = getCapBase(c) in
    unsigned(c.address) - base

function CapLen getCapLength((CapStruct) c)  = getCapTop(c) - getCapBase(c)

function uint64 getCapCursor((CapStruct) cap) = unsigned(cap.address)

function bool fastRepCheck((CapStruct) c, (bit[64]) i) =
    if ((c.E) >= 44) then
        true (* in this case representable region is whole address space *)
    else
        let E        = min(unsigned(c.E), 43) in
        let i_top    = signed(i[63..E+20]) in
        let (bit[20]) i_mid = i[E+19..E] in
        let (bit[20]) a_mid = (c.address)[E+19..E] in
        let (bit[20]) R     = (c.B) - 0x01000 in
        let (bit[20]) diff  = R - a_mid in
        let (bit[20]) diff1 = diff - 1 in
        (* i_top determines 1. whether the increment is inRange
           i.e. less than the size of the representable region
           (2**(E+20)) and 2. whether it is positive or negative. To
           satisfy 1. all top bits must be the same so we are
           interested in the cases i_top is 0 or -1 *)
        if (i_top == 0) then
          i_mid <_u diff1
        else if (i_top == -1) then
          unsigned(i_mid) >= unsigned(diff) & (R != a_mid) (* XXX sail missing unsigned >= *)
        else
          false

function (bool, CapStruct) setCapOffset((CapStruct) c, (bit[64]) offset) =
    let (bit[64]) base       = (bit[64]) (getCapBase(c)) in
    let (bit[64]) newAddress = base + offset in
    let newCap     = { c with address = newAddress } in
    let representable = fastRepCheck(c, (newAddress - c.address)) in
    (representable, newCap)

function (bool, CapStruct) incCapOffset((CapStruct) c, (bit[64]) delta) =
    let (bit[64]) newAddress = c.address + delta in
    let newCap     = { c with address = newAddress } in
    let representable = fastRepCheck(c, delta) in
    (representable, newCap)

(** FUNCTION:integer HighestSetBit(bits(N) x) *)

function forall Nat 'N. option<[|0:('N + -1)|]> HighestSetBit((bit['N]) x) = {
  let N = (length(x)) in {
  ([|('N + -1)|]) result := 0;
  (bool) break := false;
  foreach (i from (N - 1) downto 0)
    if ~(break) & x[i] == 1 then {
      result := i;
      break := true;
    };

  if break then Some(result) else None;
}}

(* hw rounds up E to multiple of 4 *)
function [|48|] roundUp(([|45|]) e) =
    let r = e mod 4 in
    if (r == 0)
    then e
    else (e - r + 4)


function [|48|] computeE ((bit[65]) rlength) =
    let msb = HighestSetBit((rlength + (rlength >> 6)) >> 19) in
    switch (msb) {
      (* above will always return <= 45 because 19 bits of zero are shifted in from right *)
      case (Some(b)) -> {assert(b <= 45, None); roundUp (min(b,45)) }
      case None    -> 0
      }

function (bool, CapStruct) setCapBounds((CapStruct) cap, (bit[64]) base, (bit[65]) top) =
    (* {cap with base=base; length=(bit[64]) length; offset=0} *)
    let ([|48|])  e = computeE(top - (0b0 : base)) in
    let (bit[20]) Bc = base[19+e..e] in
    let (bit[20]) T = top[19+e..e] in
    let (bit[20]) T2 = T + if (top[(e - 1)..0] == 0) then 0 else 1 in
    let newCap  = {cap with E=(bit[6]) e; B=Bc; T=T2} in
    let newBase = getCapBase(newCap) in
    let newTop  = getCapTop(newCap) in
    let exact   = (base == newBase) & (top == newTop) in
    (exact, newCap)

function CapStruct int_to_cap ((bit[64]) offset) = 
    {null_cap with address = offset}<|MERGE_RESOLUTION|>--- conflicted
+++ resolved
@@ -81,7 +81,7 @@
   permit_execute         = false;
   global                 = false;
   reserved               = 0;
-  E                      = 48;
+  E                      = 48; (* encoded as 0 in memory due to xor *)
   sealed                 = false;
   B                      = 0;
   T                      = 0x10000;
@@ -112,7 +112,7 @@
     permit_execute         = c[114];
     global                 = c[113];
     reserved               = c[112..111];
-    E                      = c[110..105];
+    E                      = c[110..105] ^ 0b110000;
     sealed                 = s;
     B                      = Bc;
     T                      = Tc;
@@ -139,7 +139,7 @@
     ( cap.uperms
     : getCapHardPerms(cap)
     : cap.reserved
-    : (cap.E)
+    : (cap.E ^ 0b110000) (* XXX brackets required otherwise sail interpreter error *)
     : [cap.sealed]
     : b
     : t
@@ -203,41 +203,23 @@
     }
 
 function uint64 getCapBase((CapStruct) c)  = 
-<<<<<<< HEAD
-    let ([|45|])  E = min(unsigned(c.E), 45) in
+    let ([|48|])  E = min(unsigned(c.E), 48) in
     let (bit[20]) Bc = c.B in
     let (bit[65]) a = EXTZ(c.address) in
     let (bit[20]) R = Bc - 0x01000 in (* wraps *)
-    let (bit[20]) a_mid = a[(E + 19)..E] in
+    let (bit[20]) a_mid = mask(a >> E) in
     let correction = a_top_correction(a_mid, R, Bc) in
-=======
-    let ([|48|])  E = min(unsigned(c.E), 48) in
-    let (bit[20]) B = c.B in
-    let (bit[65]) a = EXTZ(c.address) in
-    let (bit[20]) R = B - 0x01000 in (* wraps *)
-    let (bit[20]) a_mid = mask(a >> E) in
-    let correction = a_top_correction(a_mid, R, B) in
->>>>>>> 16c269d6
     let a_top = a >> (E+20) in
     let (bit[64]) base = EXTZ((a_top + correction) : Bc) << E in
     unsigned(base)
 
 function CapLen getCapTop ((CapStruct) c)  = 
-<<<<<<< HEAD
-    let ([|45|])  E = min(unsigned(c.E), 45) in
+    let ([|45|])  E = min(unsigned(c.E), 48) in
     let (bit[20]) Bc = c.B in
     let (bit[20]) T = c.T in
     let (bit[65]) a = EXTZ(c.address)  in
     let (bit[20]) R = Bc - 0x01000 in (* wraps *)
-    let (bit[20]) a_mid = a[(E + 19)..E] in
-=======
-    let ([|48|])  E = min(unsigned(c.E), 48) in
-    let (bit[20]) B = c.B in
-    let (bit[20]) T = c.T in
-    let (bit[65]) a = EXTZ(c.address)  in
-    let (bit[20]) R = B - 0x01000 in (* wraps *)
     let (bit[20]) a_mid = mask(a >> E) in
->>>>>>> 16c269d6
     let correction = a_top_correction(a_mid, R, T) in
     let a_top = a >> (E+20) in
     let (bit[65]) top1 = EXTZ((a_top + correction) : T) in
